--- conflicted
+++ resolved
@@ -4,75 +4,33 @@
 #
 
 # connect limit/home switch outputs to motion controller
-<<<<<<< HEAD
-newsig Xminlim bit
-newsig Xmaxlim  bit
-newsig Xhome bit
-linksp Xminlim <= ppmc.0.din.01.in
-linksp Xminlim => joint.0.neg-lim-sw-in
-linksp Xmaxlim <= ppmc.0.din.02.in
-linksp Xmaxlim => joint.0.pos-lim-sw-in
-linksp Xhome <= ppmc.0.din.00.in
-linksp Xhome => joint.0.home-sw-in
-
-newsig Yminlim bit
-newsig Ymaxlim  bit
-newsig Yhome bit
-linksp Yminlim <= ppmc.0.din.05.in
-linksp Yminlim => joint.1.neg-lim-sw-in
-linksp Ymaxlim <= ppmc.0.din.06.in
-linksp Ymaxlim => joint.1.pos-lim-sw-in
-linksp Yhome <= ppmc.0.din.04.in
-linksp Yhome => joint.1.home-sw-in
-
-newsig Zminlim bit
-newsig Zmaxlim  bit
-newsig Zhome bit
-linksp Zminlim <= ppmc.0.din.09.in
-linksp Zminlim => joint.2.neg-lim-sw-in
-linksp Zmaxlim <= ppmc.0.din.10.in
-linksp Zmaxlim => joint.2.pos-lim-sw-in
-linksp Zhome <= ppmc.0.din.08.in
-linksp Zhome => joint.2.home-sw-in
-
-newsig Aminlim bit
-newsig Amaxlim  bit
-newsig Ahome bit
-linksp Aminlim <= ppmc.0.din.12.in
-linksp Aminlim => joint.3.neg-lim-sw-in
-linksp Amaxlim <= ppmc.0.din.13.in
-linksp Amaxlim => joint.3.pos-lim-sw-in
-linksp Ahome <= ppmc.0.din.11.in
-linksp Ahome => joint.3.home-sw-in
-=======
 net Xminlim <= ppmc.0.din.01.in
-net Xminlim => axis.0.neg-lim-sw-in
+net Xminlim => joint.0.neg-lim-sw-in
 net Xmaxlim <= ppmc.0.din.02.in
-net Xmaxlim => axis.0.pos-lim-sw-in
+net Xmaxlim => joint.0.pos-lim-sw-in
 net Xhome <= ppmc.0.din.00.in
-net Xhome => axis.0.home-sw-in
+net Xhome => joint.0.home-sw-in
 
 net Yminlim <= ppmc.0.din.05.in
-net Yminlim => axis.1.neg-lim-sw-in
+net Yminlim => joint.1.neg-lim-sw-in
 net Ymaxlim <= ppmc.0.din.06.in
-net Ymaxlim => axis.1.pos-lim-sw-in
+net Ymaxlim => joint.1.pos-lim-sw-in
 net Yhome <= ppmc.0.din.04.in
-net Yhome => axis.1.home-sw-in
+net Yhome => joint.1.home-sw-in
 
 net Zminlim <= ppmc.0.din.09.in
-net Zminlim => axis.2.neg-lim-sw-in
+net Zminlim => joint.2.neg-lim-sw-in
 net Zmaxlim <= ppmc.0.din.10.in
-net Zmaxlim => axis.2.pos-lim-sw-in
+net Zmaxlim => joint.2.pos-lim-sw-in
 net Zhome <= ppmc.0.din.08.in
-net Zhome => axis.2.home-sw-in
+net Zhome => joint.2.home-sw-in
 
 net Aminlim <= ppmc.0.din.12.in
-net Aminlim => axis.3.neg-lim-sw-in
+net Aminlim => joint.3.neg-lim-sw-in
 net Amaxlim <= ppmc.0.din.13.in
-net Amaxlim => axis.3.pos-lim-sw-in
+net Amaxlim => joint.3.pos-lim-sw-in
 net Ahome <= ppmc.0.din.11.in
-net Ahome => axis.3.home-sw-in
->>>>>>> 68462e54
+net Ahome => joint.3.home-sw-in
 
 
 # connect index pulses to motion controller
