# 5i20 config file for 4 Axis Smithy 622 Mill

# load the hostmot2 driver, this doesnt do anything by itself,
# it just waits for low-level drivers to register boards
loadrt hostmot2 debug_idrom=1 debug_module_descriptors=1 debug_pin_descriptors=1 debug_modules=1

# load the low-level driver for the board
# this will load the board's firmware and register it with the hostmot2
# driver loaded above, and it'll show up in HAL
loadrt hm2_pci config="firmware=hm2/5i20/SVST2_4_7I47.BIT num_encoders=1 num_pwmgens=1 num_stepgens=4"
# set up the watchdog
#setp hm2_5i20.0.watchdog.timeout_ns 10000000

# load kinematics
loadrt trivkins

# load motion controller, get name and thread periods from ini file
loadrt [EMCMOT]EMCMOT base_period_nsec=[EMCMOT]BASE_PERIOD servo_period_nsec=[EMCMOT]SERVO_PERIOD traj_period_nsec=[EMCMOT]TRAJ_PERIOD key=[EMCMOT]SHMEM_KEY num_joints=[TRAJ]AXES

# load charge pump
loadrt charge_pump

# load the spindle speed lowpass filter
loadrt lowpass

# These loopbacks are usually disconnected by a postgui halfile
net tool-change-loop iocontrol.0.tool-change iocontrol.0.tool-changed
net tool-prepare-loopback iocontrol.0.tool-prepare iocontrol.0.tool-prepared

#the Enable signal is used to permanently enable things
newsig Enable bit
sets Enable TRUE

#configure the spindle speed lowpass filter & PWM generator
net Scmd motion.spindle-speed-out => lowpass.0.in
net Sflt lowpass.0.out => hm2_5i20.0.pwmgen.00.value
#early production machines
#setp lowpass.0.gain 0.0001
#later production machines
setp lowpass.0.gain 1.0
setp hm2_5i20.0.pwmgen.00.scale 5000
setp hm2_5i20.0.pwmgen.00.output-type 1

# invert the step pulse polarity
setp hm2_5i20.0.gpio.000.invert_output TRUE
setp hm2_5i20.0.gpio.002.invert_output TRUE
setp hm2_5i20.0.gpio.016.invert_output TRUE
setp hm2_5i20.0.gpio.018.invert_output TRUE

# configure the stepgen parameters
setp hm2_5i20.0.stepgen.00.dirsetup        2500
setp hm2_5i20.0.stepgen.00.dirhold         2500
setp hm2_5i20.0.stepgen.00.steplen         2500
setp hm2_5i20.0.stepgen.00.stepspace       2500
setp hm2_5i20.0.stepgen.00.position-scale  [AXIS_0]SCALE
setp hm2_5i20.0.stepgen.00.maxaccel        [AXIS_0]STEPGEN_MAXACCEL
setp hm2_5i20.0.stepgen.00.maxvel          [AXIS_0]STEPGEN_MAXVEL
setp hm2_5i20.0.stepgen.01.dirsetup        2500
setp hm2_5i20.0.stepgen.01.dirhold         2500
setp hm2_5i20.0.stepgen.01.steplen         2500
setp hm2_5i20.0.stepgen.01.stepspace       2500
setp hm2_5i20.0.stepgen.01.position-scale  [AXIS_1]SCALE
setp hm2_5i20.0.stepgen.01.maxaccel        [AXIS_1]STEPGEN_MAXACCEL
setp hm2_5i20.0.stepgen.01.maxvel          [AXIS_1]STEPGEN_MAXVEL
setp hm2_5i20.0.stepgen.02.dirsetup        2500
setp hm2_5i20.0.stepgen.02.dirhold         2500
setp hm2_5i20.0.stepgen.02.steplen         2500
setp hm2_5i20.0.stepgen.02.stepspace       2500
setp hm2_5i20.0.stepgen.02.position-scale  [AXIS_2]SCALE
setp hm2_5i20.0.stepgen.02.maxaccel        [AXIS_2]STEPGEN_MAXACCEL
setp hm2_5i20.0.stepgen.02.maxvel          [AXIS_2]STEPGEN_MAXVEL
setp hm2_5i20.0.stepgen.03.dirsetup        2500
setp hm2_5i20.0.stepgen.03.dirhold         2500
setp hm2_5i20.0.stepgen.03.steplen         2500
setp hm2_5i20.0.stepgen.03.stepspace       2500
setp hm2_5i20.0.stepgen.03.position-scale  [AXIS_3]SCALE
setp hm2_5i20.0.stepgen.03.maxaccel        [AXIS_3]STEPGEN_MAXACCEL
setp hm2_5i20.0.stepgen.03.maxvel          [AXIS_3]STEPGEN_MAXVEL

# connect position commands from motion module to step generator
net Xpos-cmd joint.0.motor-pos-cmd => hm2_5i20.0.stepgen.00.position-cmd
net Ypos-cmd joint.1.motor-pos-cmd => hm2_5i20.0.stepgen.01.position-cmd
net Zpos-cmd joint.2.motor-pos-cmd => hm2_5i20.0.stepgen.02.position-cmd
net Apos-cmd joint.3.motor-pos-cmd => hm2_5i20.0.stepgen.03.position-cmd

# connect position feedback from step generators to motion module
net Xpos-fb hm2_5i20.0.stepgen.00.position-fb => joint.0.motor-pos-fb
net Ypos-fb hm2_5i20.0.stepgen.01.position-fb => joint.1.motor-pos-fb
net Zpos-fb hm2_5i20.0.stepgen.02.position-fb => joint.2.motor-pos-fb
net Apos-fb hm2_5i20.0.stepgen.03.position-fb => joint.3.motor-pos-fb

# connect enable signals for step generators
net Xen joint.0.amp-enable-out => hm2_5i20.0.stepgen.00.enable
net Yen joint.1.amp-enable-out => hm2_5i20.0.stepgen.01.enable
net Zen joint.2.amp-enable-out => hm2_5i20.0.stepgen.02.enable
net Aen joint.3.amp-enable-out => hm2_5i20.0.stepgen.03.enable

# enable velocity mode jogging
net Enable joint.0.jog-vel-mode
net Enable joint.1.jog-vel-mode
net Enable joint.2.jog-vel-mode
net Enable joint.3.jog-vel-mode

# enable the PWM generator
net Enable => hm2_5i20.0.pwmgen.00.enable

# enable the charge pump
net Enable => charge-pump.enable

# connect the charge pump signal to an output
setp hm2_5i20.0.gpio.022.is_output TRUE
net chargepump hm2_5i20.0.gpio.022.out => charge-pump.out

# Safety Relay Monitoring Contacts
net estop-enable hm2_5i20.0.gpio.037.in => iocontrol.0.emc-enable-in
# Run Switch
net machine-on hm2_5i20.0.gpio.039.in_not => halui.machine.on

#connect limit switches to limit inputs
net Xmax hm2_5i20.0.gpio.032.in => joint.0.pos-lim-sw-in
net Xmin hm2_5i20.0.gpio.034.in => joint.0.neg-lim-sw-in
net Ymax hm2_5i20.0.gpio.028.in => joint.1.pos-lim-sw-in
net Ymin hm2_5i20.0.gpio.030.in => joint.1.neg-lim-sw-in
net Zmax hm2_5i20.0.gpio.024.in => joint.2.pos-lim-sw-in
net Zmin hm2_5i20.0.gpio.026.in => joint.2.neg-lim-sw-in

#connect positive limit signals to home inputs
net Xmax => joint.0.home-sw-in
net Ymax => joint.1.home-sw-in
net Zmax => joint.2.home-sw-in

# Spindle Contactor Enable
setp hm2_5i20.0.gpio.041.is_output TRUE
setp hm2_5i20.0.gpio.041.invert_output TRUE
# Door Closed - Energizes spindle contactor
net CLOSED hm2_5i20.0.gpio.029.in_not hm2_5i20.0.gpio.041.out

# Main Contactors - True when both contactors are energized
net ACOK hm2_5i20.0.gpio.035.in_not
# VFD Fault Relay - True when VFD is not faulted
#this bit is repurposed on a Sieg KX3 that has no VFD fault signal
#it is used for the A axis home sensor
#net VFDOK hm2_5i20.0.gpio.031.in_not
<<<<<<< HEAD
net Ahome hm2_5i20.0.gpio.031.in joint.3.home-sw-in
# Spindle Contactor - True when spindle contactor is energized
net SENA hm2_5i20.0.gpio.033.in_not
=======
net Ahome hm2_5i20.0.gpio.031.in axis.3.home-sw-in
# Spindle Contactor - False when spindle contactor is energized
net SOFF hm2_5i20.0.gpio.033.in motion.feed-hold
>>>>>>> 6f98b915

# Axis Drive Status Signals
# True when YAKO stepper drive is on a full step position
# True when a Leadshine stepper drive is in the READY state
net DRV1 hm2_5i20.0.gpio.025.in_not
net DRV2 hm2_5i20.0.gpio.036.in_not
net DRV3 hm2_5i20.0.gpio.027.in_not
net DRV4 hm2_5i20.0.gpio.038.in_not

# Output Bits
# KA1
setp hm2_5i20.0.gpio.040.is_output TRUE
setp hm2_5i20.0.gpio.040.invert_output TRUE
net KA1 motion.spindle-reverse => hm2_5i20.0.gpio.040.out
# KA2
setp hm2_5i20.0.gpio.042.is_output TRUE
setp hm2_5i20.0.gpio.042.invert_output TRUE
net KA2 motion.spindle-on => hm2_5i20.0.gpio.042.out
# Flood Coolant
setp hm2_5i20.0.gpio.043.is_output TRUE
setp hm2_5i20.0.gpio.043.invert_output TRUE
net M7 hm2_5i20.0.gpio.043.out => iocontrol.0.coolant-flood

# hook the functions to threads
# read inputs
addf hm2_5i20.0.read servo-thread
addf hm2_5i20.0.read_gpio servo-thread
# handle motion commands
addf motion-command-handler servo-thread
# run the motion controller
addf motion-controller servo-thread
# run the spindle speed lowpass filter
addf lowpass.0  servo-thread
# write outputs
addf hm2_5i20.0.write servo-thread
addf hm2_5i20.0.write_gpio servo-thread
# pet the watchdog so he won't bite us!
addf hm2_5i20.0.pet_watchdog servo-thread
# toggle the charge pump
addf charge-pump servo-thread
<|MERGE_RESOLUTION|>--- conflicted
+++ resolved
@@ -141,15 +141,9 @@
 #this bit is repurposed on a Sieg KX3 that has no VFD fault signal
 #it is used for the A axis home sensor
 #net VFDOK hm2_5i20.0.gpio.031.in_not
-<<<<<<< HEAD
 net Ahome hm2_5i20.0.gpio.031.in joint.3.home-sw-in
-# Spindle Contactor - True when spindle contactor is energized
-net SENA hm2_5i20.0.gpio.033.in_not
-=======
-net Ahome hm2_5i20.0.gpio.031.in axis.3.home-sw-in
 # Spindle Contactor - False when spindle contactor is energized
 net SOFF hm2_5i20.0.gpio.033.in motion.feed-hold
->>>>>>> 6f98b915
 
 # Axis Drive Status Signals
 # True when YAKO stepper drive is on a full step position
