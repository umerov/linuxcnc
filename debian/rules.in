--- conflicted
+++ resolved
@@ -105,15 +105,8 @@
 	dh_link
 	dh_strip
 	dh_compress -X.pdf -X.txt -X.hal -X.ini -X.clp -X.var -X.nml -X.tbl -X.xml -Xsample-configs
-<<<<<<< HEAD
 	dh_fixperms -X/linuxcnc_module_helper -X/rtapi_app
-	dh_pysupport
-=======
-ifneq "$(kernel_version)" "sim"
-	dh_fixperms -X/linuxcnc_module_helper
-endif
 	@PYTHON_PACKAGING@
->>>>>>> e981f084
 	dh_makeshlibs
 	dh_installdeb
 	cat debian/@MAIN_PACKAGE_NAME@/DEBIAN/shlibs debian/shlibs.pre > debian/shlibs.local
