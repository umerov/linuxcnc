--- conflicted
+++ resolved
@@ -36,11 +36,7 @@
 table { width: 100%; }
 }
 td { background: white; color: black; }
-<<<<<<< HEAD
-tr.odd td { background: #d9d9d9; }
-=======
 tr.odd td { background: #c0c0f0; }
->>>>>>> 3c0e9a7c
 tr.head td, tr.head th { background: navy; color: white; }
 --></STYLE>
 <TITLE>Aide m&eacute;moire du "G-Code" de LinuxCNC</TITLE>
@@ -49,11 +45,7 @@
 <BODY>
 <TABLE ID=ref1>
 <CAPTION> Aide m&eacute;moire du "G-Code" de LinuxCNC </CAPTION>
-<<<<<<< HEAD
-<COL id="groupes"> <COL id="codes"> <COL id="param&egrave;tres"> <COL id="description">
-=======
 <COL id="group"> <COL id="code"> <COL id="params"> <COL id="description">
->>>>>>> 3c0e9a7c
 <TR id="titlerow"> <TH>Codes <TH>Param&egrave;tres <TH>Description </TR>
 <TR> <TH>Mouvements <TD COLSPAN=2 STYLE="border-bottom: 1px solid black">(X Y Z A B C U V W s'appliquent &agrave; tous les mouvements) </TR>
 <TR> <TD> <A HREF="gcode/gcode_fr.html#sec:G0">G0</A> <TD> <TD> Interpolation lin&eacute;aire en vitesse rapide </TR>
