--- conflicted
+++ resolved
@@ -751,30 +751,17 @@
 	HTML_LATEX_CACHE=objects/image-cache $(DOC_SRCDIR)/html-latex-images $@ || \
 				(X=$$?; rm $@; exit $$X)
 
-<<<<<<< HEAD
-# rebuild source-highlight/local/lang.map if needed - note this will cause a major rebuild
-# unsure how to do this as Submakefile -mah
-$(LOC_LANG_MAP): $(wildcard $(LOC_HL_DIR)/*.lang) $(LANG_MAP)
-	(cd $(LOC_HL_DIR); make all)
-=======
 # Define a target-specific variable called STYLES_SCRIPTS_DIR, which has
 # the relative path from this html target to the root of the generated
 # document tree (docs/html in the git repo).  This is where the CSS files
 # and javascript files will be installed.
 $(DOC_SRCDIR)/%.html: STYLES_SCRIPTS_DIR=$(shell for i in $(shell dirname $* | tr '/' '\n' ); do echo -n "../"; done; echo)
->>>>>>> 7ba46644
-
 $(patsubst %.txt,$(DOC_SRCDIR)/%.html,$(DOC_SRCS_EN_SMALL)): $(DOC_SRCDIR)/%.html: $(DOC_SRCDIR)/%.txt objects/xref_en.links
 	asciidoc -f $(DOC_SRCDIR)/xhtml11.conf \
 		 -f $(DOC_SRCDIR)/asciidoc-dont-replace-arrows.conf \
-<<<<<<< HEAD
-		 -f $(LOC_HL_DIR)/emc-langs-source-highlight.conf \
-		 -a "source_highlight_dir=$(LOC_HL_DIR)/local" \
-=======
 		 -a linkcss \
 		 -a "scriptsdir=$(STYLES_SCRIPTS_DIR)" \
 		 -a "stylesdir=$(STYLES_SCRIPTS_DIR)" \
->>>>>>> 7ba46644
 	         -a "scriptdir=$(DOC_SRCDIR)/" \
 	         -a "relindir=$(shell dirname $*)" \
 	         -a "linksfile=objects/xref_en.links" \
@@ -784,14 +771,9 @@
 $(patsubst %.txt,$(DOC_SRCDIR)/%.html,$(DOC_SRCS_FR_SMALL)): $(DOC_SRCDIR)/%.html: $(DOC_SRCDIR)/%.txt objects/xref_fr.links $(LOC_LANG_MAP)
 	asciidoc -f $(DOC_SRCDIR)/xhtml11.conf \
 		 -f $(DOC_SRCDIR)/asciidoc-dont-replace-arrows.conf \
-<<<<<<< HEAD
-		 -f $(LOC_HL_DIR)/emc-langs-source-highlight.conf \
-		 -a "source_highlight_dir=$(LOC_HL_DIR)/local" \
-=======
 		 -a linkcss \
 		 -a "scriptsdir=$(STYLES_SCRIPTS_DIR)" \
 		 -a "stylesdir=$(STYLES_SCRIPTS_DIR)" \
->>>>>>> 7ba46644
 	         -a "scriptdir=$(DOC_SRCDIR)/" \
 	         -a "relindir=$(shell dirname $*)" \
 	         -a "linksfile=objects/xref_fr.links" \
