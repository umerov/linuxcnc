[[cha:gmoccapy]](((GUI, GMOCCAPY)))

= GMOCCAPY

== Introduction

'GMOCCAPY' is a GUI for LinuxCNC, designed to be used with a touch screen,
but can also be used on normal screens with a mouse or hardware buttons and MPG
wheels, as it presents HAL Pins for the most common needs. Please find more
information in the following.

It offers the possibility to display up to 4 axis, support a lathe mode for
normal and back tool lathe and can be adapted to nearly every need, because
gmoccapy supports embedded tabs and side panels. As a good example for that see
http://wiki.linuxcnc.org/cgi-bin/wiki.pl?Gmoccapy_plasma[gmoccapy_plasma]

It has support for integrated virtual keyboard (onboard or matchbox-keyboard),
so there is no need for a hardware keyboard or mouse, but it can also be used
with that hardware. Gmoccapy offers a separate settings page to configure most
settings of the GUI without editing files.

'GMOCCAPY' can be localized very easy, because the corresponding files are
separated from the linuxcnc.po files, so there is no need to translate unneeded
stuff. The files are placed in */src/po/gmoccapy*. Just copy the gmoccapy.pot
file to something like fr.po and translate that file with gtranslator or poedit.
After a make you got the GUI in your preference language. Please publish your
translation, so it can be included in the official packages and be published to
other users. At the Moment it is available in English, German, Spanish, Polish,
Serbian and Hungarian. Feel free to help me to introduce more languages,
*nieson@web.de*. If you need help, don't hesitate to ask.

image::images/gmoccapy_4_axis.png[align="left"]

== Requirements

Gmoccapy has been tested on Ubuntu 10.04 and 12.04 and Debian Wheezy, with
LinuxCNC 2.6 ,2.7, and master, if you use other versions, please inform about
problems or solutions on the
http://www.linuxcnc.org/index.php/english/forum/41-guis/26314-gmoccapy-a-new-screen-for-linuxcnc[LinuxCNC forum] or the
http://www.cncecke.de/forum/showthread.php?t=78549[German CNC Ecke Forum] or
https://lists.sourceforge.net/lists/listinfo/emc-users[LinuxCNC users mailing list]

The minimum screen resolution for gmoccapy, using it without side panels is
*979 x 750 Pixel*, so it should fit to every standard screen.

==  How To Get gmoccapy

Beginning with LinuxCNC 2.6 gmoccapy is included in the standard installation.
So the easiest way to get gmoccapy on you controlling PC, is just to get the
http://www.linuxcnc.org/index.php/english/download[ISO] and install
from the CD / DVD /USB-Stick.

If you do have already installed an earlier LinuxCNC version, check how to
update http://wiki.linuxcnc.org/cgi-bin/wiki.pl?UpdatingTo2.6[here].

You will receive updates with the regular deb packages.

You will get a similar screen to the following:
The design may variate depending on your config.

image::images/gmoccapy_3_axis.png[align="left"]

== Basic Configuration

There is really not to much to configure just to run gmoccapy, but there are some points 
you should take care off if you want to use all the features of the GUI.

You will find the following INI files included, just to show the basics: +
 +
 * gmoccapy.ini +
 * gmoccapy_4_axis.ini +
 * gmoccapy_lathe.ini +
 * gmoccapy_lathe_imperial.ini +
 * gmoccapy_left_panel.ini +
 * gmoccapy_right_panel.ini +
 * gmoccapy_messages.ini +
 * gmoccapy_pendant.ini +
 * gmoccapy_sim_hardware_button.ini +
 * gmoccapy_tool_sensor.ini +
 * gmoccapy_with_user_tabs.ini +
 +
The names should explain the main intention of the different INI Files. +

If you use an existing configuration of your machine, just edit your INI according to this document. +

IMPORTANT: If you want to use <<gmoccapy:macros,MACROS>>, don't forget to set the path to your macros or 
subroutines folder as described below.

So let us take a closer look to the the INI file and what you need to include 
to use gmoccapy on your machine: +

[[gmoccapy:display-section]]
=== The DISPLAY Section

 [DISPLAY]
 DISPLAY = gmoccapy
 PREFERENCE_FILE_PATH = gmoccapy_preferences
 DEFAULT_LINEAR_VELOCITY = 166.666
 MAX_LINEAR_VELOCITY = 166.666
 MAX_FEED_OVERRIDE = 1.5
 MAX_SPINDLE_OVERRIDE = 1.2
 MIN_SPINDLE_OVERRIDE = 0.5
 LATHE = 1
 BACK_TOOL_LATHE = 1
 PROGRAM_PREFIX = ../../nc_files/

''''

The most important part is to tell LinuxCNC to use gmoccapy, editing the [DISPLAY] section.

 [DISPLAY]
 DISPLAY = gmoccapy

 PREFERENCE_FILE_PATH = gmoccapy_preferences

The line PREFERENCE_FILE_PATH gives the location and name of the preferences file to be used.
In most cases this line will not be needed, it is used by gmoccapy to store your settings of the GUI, 
like themes, DRO units, colors, and keyboard settings, etc., see <<gmoccapy:settings-page,settings page>> for more details. 

[NOTE]
If no path or file is given, gmoccapy will use as default
<your_machinename>.pref, if no machine name is given in your INI File it will
use gmoccapy.pref  The file will be stored in your config directory, so the
settings will not be mixed if you use several configs. If you only want to use
one file for several machines, you need to include PREFERENCE_FILE_PATH in your
INI.

----
DEFAULT_LINEAR_VELOCITY = 166.666
----

Sets the default linear velocity in machine units per second.

[NOTE]
If no value is given, a value of 15 will be applied. If you don't set max
linear velocity, the default linear velocity will be reduced to the default
value max linear velocity (60).

If you don't set max velocity in TRAJ, it may be reduced as well see
<<gmoccapy:traj-section,TRAJ section>>

----
MAX_LINEAR_VELOCITY = 166.666
----

Sets the value of the max velocity for jogging in machine units per second.

[NOTE] If no value is given, a value of 60 will be applied.

----
MAX_FEED_OVERRIDE = 1.5
----

Sets the maximum feed override, in the example given, you will be allowed to
override the feed by 150%.

----
MAX_SPINDLE_OVERRIDE = 1.2
MIN_SPINDLE_OVERRIDE = 0.5
----

Will allow you to change the spindle override within a limit from 50% to 120%.

----
LATHE = 1
BACK_TOOL_LATHE = 1
----

The first line set the screen layout to control a lathe.

The second line is optional and will switch the X axis in a way you need for a
back tool lathe. Also the keyboard shortcuts will react in a different way.

[TIP]
See also the <<gmoccapy:lathe-section, Lathe Specific Section>>

* PROGRAM_PREFIX = ../../nc_files/

Is the entry to tell linuxcnc/gmoccapy where to look for the ngc files.

[NOTE]
If not specified Gmoccapy will look in the following order for ngc files:
linuxcnc/nc_files and then the users home directory.

.Configuration of tabs and side panels

You can add embedded programs to gmoccapy like you can do in axis, touchy and
gscreen. All is done by gmoccapy automatically if you include a few lines in
your INI file in the DISPLAY section.

If you never used a glade panel, I recommend to read the excellent documentation.
http://www.linuxcnc.org/docs/html/gui/gladevcp.html[Glade VCP]

.Example

----
 EMBED_TAB_NAME = DRO
 EMBED_TAB_LOCATION = ntb_user_tabs
 EMBED_TAB_COMMAND = gladevcp -x {XID} dro.glade

 EMBED_TAB_NAME = Second user tab
 EMBED_TAB_LOCATION = ntb_preview
 EMBED_TAB_COMMAND = gladevcp -x {XID} vcp_box.glade
----

All you have to take care off, is that you include for every tab or side panel
the mentioned three lines,

* EMBED_TAB_NAME = Represents the name of the tab or side panel, it is up to you
  what name you use, but it must be present!


* EMBED_TAB_LOCATION = Is the place where your program will be placed in the GUI.

.valid values are:

* ntb_user_tabs            (as main tab, covering the complete screen)'
* ntb_preview              (as tab on the preview side)'
* box_left                 (on the left, complete high of the screen)
* box_right                (on the right, in between the normal screen and the button list)
* box_coolant_and_spindle  (will hide the coolant and spindle frames and introduce your glade file here)
* box_cooling              (will hide the cooling frame and introduce your glade file)
* box_spindle              (will hide the spindle frame and introduce your glade file)
* box_vel_info             (will hide the velocity frames and introduce your glade file)
* box_custom_1             (will introduce your glade file left of vel_frame)
* box_custom_2             (will introduce your glade file left of cooling_frame)
* box_custom_3             (will introduce your glade file left of spindle_frame)
* box_custom_4             (will introduce your glade file right of spindle_frame)

See the different INI files included to see the differences

* EMBED_TAB_COMMAND = the command to execute, i.e.

----
gladevcp -x {XID} dro.glade
----

Includes a custom glade file called dro.glade in the mentioned location
The file must be placed in the config folder of your machine.

----
gladevcp h_buttonlist.glade
----

Will just open a new user window called h_buttonlist.glade note the difference,
this one is stand alone, and can be moved around independent from gmoccapy
window.

----
camview-emc -w {XID}
----

Will add a live image from a web cam to the location you specified. Take care
that camview-emc is installed, as it is not by default. Detailed information
for camview and linuxcnc at: http://psha.org.ru/b/camview-emc.html[cam view]

----
gladevcp -c gladevcp -u hitcounter.py -H manual-example.hal manual-example.ui
----

Will add a the panel manual-example.ui, include a custom python handler,
hitcounter.py and make all connections after realizing the panel according to
manual-example.hal.

Here are some examples:


.ntb_user_tabs - with integrated camview program

image::images/gmoccapy_ntb_user_tab.png[align="left"]

.ntb_preview - as maximized version

image::images/gmoccapy_ntb_preview_maximized_2.png[align="left"]

.ntb_preview

image::images/gmoccapy_ntb_preview.png[align="left"]

.box_left - showing gmoccapy in edit mode

image::images/gmoccapy_with_left_box_in_edit_mode.png[align="left"]

.box_right - and gmoccapy in MDI mode

image::images/gmoccapy_with_right_panel_in_MDI_mode.png[align="left"]

.Configuration of User Created Messages

Gmoccapy has the ability to create hal driven user messages. To use them you need to introduce some lines
in the [DISPLAY] section of the INI file.

Here is how to set up 3 user pop up message dialogs the messages support pango markup language.
Detailed information about the markup language can be found at https://developer.gnome.org/pango/stable/PangoMarkupFormat.html[Pango Markup]

----
MESSAGE_TEXT    = The text to be displayed, may be pango markup formated
MESSAGE_TYPE    = "status" , "okdialog" , "yesnodialog"
MESSAGE_PINNAME = is the name of the hal pin group to be created
----

 * 'status' : Will just display a message as pop up window, using the messaging
   system of gmoccapy

 * 'okdialog' : Will hold focus on the message dialog and will activate a
  "-waiting" Hal_Pin OUT. Closing the message will reset the waiting pin

 * 'yesnodialog' : Will hold focus on the message dialog and will activate
   a "-waiting" Hal_Pin bit OUT it will also give access to an "-response"
   Hal_Pin Bit Out, this pin will hold 1 if the user clicks OK, and in all
   other states it will be 0 Closing the message will reset the waiting pin
   The response Hal Pin will remain 1 until the dialog is called again

.Example
----
MESSAGE_TEXT = This is a <span background="#ff0000" foreground="#ffffff">
info-message</span> test
MESSAGE_TYPE = status
MESSAGE_PINNAME = statustest

MESSAGE_TEXT = This is a yes no dialog test
MESSAGE_TYPE = yesnodialog
MESSAGE_PINNAME = yesnodialog

MESSAGE_TEXT = Text can be <small>small</small>, <big>big</big>, <b>bold</b <i>italic</i>, and even be <span color="red">colored</span>.
MESSAGE_TYPE = okdialog
MESSAGE_PINNAME = okdialog
----

The specific hal pin conventions for these can be found under the
<<gmoccapy:user-created-message, User Messages>>  hal pin section.

[[gmocappy:rs274ngc]]

=== The RS274NGC Section

----
[RS274NGC]
SUBROUTINE_PATH = macros
----

Sets the path to search for macros and other subroutines.

[[gmoccapy:macros]]

=== The MACRO Section

You can add macros to gmoccapy, similar to touchy's way. A macro is nothing
else than a ngc-file. You are able to execute complete CNC programs in MDI
mode, by just pushing one button. To do so, you have to add a section like so:

----
[MACROS]
MACRO = i_am_lost
MACRO = hello_world
MACRO = jog_around
MACRO = increment xinc yinc
MACRO = go_to_position X-pos Y-pos Z-pos
----

This will add 5 macros to the MDI button list.
Please note, that maximal 9 macros will appear in the GUI, due to place
reasons. But it is no error placing more in your INI file.

image::images/gmoccapy_mdi_hidden_keyboard.png[align="left"]

The name of the file must be *exactly the same* as the name given in the MACRO
line. So the macro '*i_am_lost*' will call the file '*i_am_lost.ngc*'.

.The macro files must follow some rules:

* the name of the file need to be the same as the name mentioned in the macro
  line, just with the ngc extension
* The file must contain a subroutine like so: '*O<i_am_lost> sub*', the name
  of the sub must match exactly (*case sensitive*) the name of the macro
* the file must end with an endsub '*O<i_am_lost> endsub*' followed by an
 '*M2*' command
* the files need to be placed in a folder specified in your INI file in the
  RS274NGC section (see <<gmocappy:rs274ngc,RS274NGC>>)

The code in between sub and endsub will be executed by pushing the
corresponding macro button.

[NOTE]
You will find the sample macros in macros folder placed in the gmoccapy
sim folder.


Gmoccapy will also accept macros asking for parameters like:

----
go_to_position X-pos Y-pos Z-pos
----

The parameters must be separated by spaces. This calls a file
'go_to_position.ngc' with the following content:

----
; Test file go to position
; will jog the machine to a given position

O<go_to_position> sub

G17
G21
G54
G61
G40
G49
G80
G90

;#1 = <X-Pos>
;#2 = <Y-Pos>
;#3 = <Z-Pos>

(DBG, Will now move machine to X = #1 , Y = #2 , Z = #3)
G0 X #1 Y #2 Z #3

O<go_to_position> endsub
M2
----

After pushing the '*execute macro button*', you will be asked to enter the
values for '*X-pos Y-pos Z-pos*' and the macro will only run if all values
have been given.

image::images/gmoccapy_getting_macro_info.png[align="left"]

[[gmoccapy:traj-section]]

=== The TRAJ Section

----
MAX_VELOCITY = 230.000
----

Sets the maximal velocity of the machine, this value will also take influence
to default velocity.

== HAL Pins

gmoccapy exports several hal pin to be able to react to hardware devices.
The goal is to get a GUI that may be operated in a tool shop, completely/mostly
without mouse or keyboard.

[NOTE]
You will have to do all connections to gmoccapy pins in your postgui.hal file,
because they are not available before loading the GUI completely.

=== Right And Bottom Button Lists

The screen has two main button lists, one on the right side an one on the
bottom. The right handed buttons will not change during operation, but the
bottom button list will change very often. The buttons are count from up to
down and from left to right beginning with "0".

In hal_show you will see the right (vertical) buttons are:

* gmoccapy.v-button-0
* gmoccapy.v-button-1
* gmoccapy.v-button-2
* gmoccapy.v-button-3
* gmoccapy.v-button-4
* gmoccapy.v-button-5
* gmoccapy.v-button-6

and the bottom (horizontal) buttons are:

* gmoccapy.h-button-0
* gmoccapy.h-button-1
* gmoccapy.h-button-2
* gmoccapy.h-button-3
* gmoccapy.h-button-4
* gmoccapy.h-button-5
* gmoccapy.h-button-6
* gmoccapy.h-button-7
* gmoccapy.h-button-8
* gmoccapy.h-button-9

As the buttons in the bottom list will change according the mode and other
influences, the hardware buttons will activate different functions, and you
don't have to take care about switching functions around in hal, because that
is done completely by gmoccapy!

These pins are made available to be able to use the screen without an touch
panel, or protect it from excessive use by placing hardware buttons around
the panel.

image::images/gmoccapy_0_9_7_sim_hardware_button.png[align="left"]

=== Velocities And Overrides

All sliders from gmoccapy can be connected to hardware encoder or hardware
potentiometers.

To connect encoders the following pin are exported:

* gmoccapy.max-vel-counts          =  HAL_S32 (Maximal Velocity of the
  machine)
* gmoccapy.jog-speed-counts        =  HAL_S32 (Jog velocity)
* gmoccapy.spindle-override-counts =  HAL_S32 (spindle override)
* gmoccapy.feed-override-counts    =  HAL_S32 (feed override)
* gmoccapy.reset-feed-override     =  HAL_BIT (reset the feed override
  to 100 %)
* gmoccapy.reset-spindle-override  =  HAL_BIT (reset the spindle override
  to 100 %)

To connect potentiometers, use the following hal pin:

* gmoccapy.analog-enable           = HAL_BIT   Must be True, to allow analog
  inputs
* gmoccapy.jog-vel-value           = HAL_FLOAT To adjust the jog velocity
  slider
* gmoccapy.max-vel-value           = HAL_FLOAT To adjust the max velocity
  slider
* gmoccapy.feed-override-value     = HAL_FLOAT To adjust the feed override
  slider
* gmoccapy.spindle-override-value  = HAL_FLOAT To adjust the spindle override
  slider

The float pin do accept values from 0.0 to 1.0, being the percentage value
you want to set the slider value.

[WARNING] If you use both connection types, do not connect the same slider to
both pin, as the influences between the two has not been tested! Different
sliders may be connected to the one or other hal connection type.

[IMPORTANT] Please be aware, that for the jog velocity depends on the turtle
button state, it will lead to different slider scales depending on the mode
(turtle or rabbit). Please take also a look to
<<gmoccapy:jog-velocity,jog velocities and turtle-jog hal pin>> for more
details.

.Example
----
Spindle Override Min Value =  20 %
Spindle Override Max Value = 120 %
gmoccapy.analog-enable = 1
gmoccapy.spindle-override-value = 0.25

value to set = Min Value + (Max Value - Min Value) * gmoccapy.spindle-override-value
value to set = 20 + (120 - 20) * 0.25
value to set = 45 %
----

=== Jog Hal Pins

All axis given in the INI File have a jog-plus and a jog-minus pin, so
hardware momentary switches can be used to jog the axis.

For the standard config following hal Pin will be available:

* gmoccapy.jog-x-plus
* gmoccapy.jog-x-minus
* gmoccapy.jog-y-plus
* gmoccapy.jog-y-minus
* gmoccapy.jog-z-plus
* gmoccapy.jog-z-minus

If you use a 4 axis INI file, there will be two additional pins

* gmoccapy.jog-<your fourth axis letter >-plus
* gmoccapy.jog-<your fourth axis letter >-minus

For a "C" axis you will see:

* gmoccapy.jog-c-plus
* gmoccapy.jog-c-minus

[[gmoccapy:jog-velocity]]

=== Jog Velocities And Turtle-Jog Hal Pin

The jog velocity can be selected with the corresponding slider. The scale of
the slider will be modified if the turtle button (the one showing a rabbit or a
turtle) has been toggled. If the button is not visible, it might have been
disabled on the <<gmoccapy:turtle-jog,settings page>>. If the button shows the
rabbit-icon, the scale is from min to max machine velocity. If it shows the
turtle, the scale will reach only 1/20 of max velocity by default. The used
divider can be set on the <<gmoccapy:turtle-jog,settings page>>.

So using a touch screen it is much easier to select smaller velocities.

=== Jog Increment Hal Pins

The jog increments are selectable through hal pins, so a select hardware
switch can be used to select the increment to use. There will be a maximum
of 10 hal pin for the increments given in the INI File, if you give more
increments in your INI File, they will be not reachable from the GUI as they
will not be displayed.

If you have 6 increments in your hal you will get *7* pins:

* gmoccapy.jog-inc-0
* gmoccapy.jog-inc-1
* gmoccapy.jog-inc-2
* gmoccapy.jog-inc-3
* gmoccapy.jog-inc-4
* gmoccapy.jog-inc-5
* gmoccapy.jog-inc-6

jog-inc-0 is unchangeable and will represent continuous jogging.

[[gmoccapy:hardware-unlock]]

=== Hardware Unlock Pin

To be able to use a key switch to unlock the settings page the following
pin is exported.

* gmoccapy.unlock-settings

The settings page is unlocked if the pin is high.
To use this pin, you need to activate it on the settings page.

=== Error Pins

 * gmoccapy.error
 * gmoccapy.delete-message

gmoccapy.error is an bit out pin, to indicate an error, so a light can lit or even the machine may
be stopped. It will be reseted with the pin gmoccapy.delete-message. gmoccapy.delete-message will
delete the first error and reset the gmoccapy.error pin to False after the last error has been cleared.

NOTE: Messages or user infos will not affect the gmoccapy.error pin, but the gmoccapy.delete-message
pin will delete the last message if no error is shown!

[[gmoccapy:user-created-message]]

=== User Created Message HAL Pins

gmoccapy may react to external errors, using 3 different user messages:
All are HAL_BIT pin.

'Status'

* gmoccapy.messages.statustest

'Yesnodialog'

* gmoccapy.messages.yesnodialog
* gmoccapy.messages.yesnodialog-waiting
* gmoccapy.messages.yesnodialog-responce

'Okdialog'

* gmoccapy.messages.okdialog
* gmoccapy.messages.okdialog-waiting

To add user created message you need to add the message to the INI file in the
[DISPLAY] section. Here are a couple of examples.

----
MESSAGE_BOLDTEXT = LUBE SYSTEM FAULT
MESSAGE_TEXT = LUBE FAULT
MESSAGE_TYPE = okdialog
MESSAGE_PINNAME = lube-fault

MESSAGE_BOLDTEXT = NONE
MESSAGE_TEXT = X SHEAR PIN BROKEN
MESSAGE_TYPE = status
MESSAGE_PINNAME = xpin
----

To 'connect' new pins to and input you need to do this in the postgui HAL file.
Here are some example connections that have the signal connected to an input
some place else in the HAL file.

----
net gmoccapy-lube-fault gmoccapy.messages.lube-fault
net gmoccapy-lube-fault-waiting gmoccapy.messages.lube-fault-waiting
net gmoccapy-xpin gmoccapy.messages.xpin
----

For more information on HAL files and the net command see the
<<cha:basic-hal-reference,Basic HAL Reference>>.

=== Spindle Feedback Pins

There are two pins for spindle feedback

* gmoccapy.spindle_feedback_bar
* gmoccapy.spindle_at_speed_led

'gmoccapy.spindle_feedback_bar' will accept an float input to show the spindle
speed.
'gmoccapy.spindle_at_speed_led' is an bit-pin to lit the GUI led if spindle is
at speed.

=== Pins To Indicate Program Progress Information

There are three pins giving information over the program progress

* gmoccapy.program.length HAL_S32 showing the total number of lines of the
  program
* gmoccapy.program.current-line HAL_S32 indicating the current working line
  of the program
* gmoccapy.program.progress HAL_FLOAT giving the program progress in
  percentage

The values may not be very accurate, if you are working with subroutines or
large remap procedures, also loops will cause different values.

=== Tool related pin

.Tool Change Pin

This pin are provided to use gmoccapy's internal tool change dialog, similar to
the one known from axis, but with several modifications, so you will not only
get the message to change to 'tool number 3', but also the description of that
tool like '7.5 mm 3 flute cutter'. The information is taken from the tool
table, so it is up to you what to display.

image::images/manual_toolchange.png[align="left"]

* gmoccapy.toolchange-number HAL_S32 The number of the tool to be changed
* gmoccapy.toolchange-change HAL_BIT Indicate that a tool has to be changed
* gmoccapy.toolchange-changed HAL_BIT Indicate toll has been changed

Usually they are connected like this for a manual tool change:

----
net tool-change gmoccapy.toolchange-change <= iocontrol.0.tool-change
net tool-changed gmoccapy.toolchange-changed <= iocontrol.0.tool-changed
net tool-prep-number gmoccapy.toolchange-number <= iocontrol.0.tool-prep-number
net tool-prep-loop iocontrol.0.tool-prepare <= iocontrol.0.tool-prepared
----

.Tool Offset Pins

This pins allows you to show the active tool offset values for X and Z in the
tool information frame. You should know that they are only active after G43
has been sent.

image::images/gmoccapy_0_9_7_tool_info.png[align="left"]

* gmoccapy.tooloffset-x
* gmoccapy.tooloffset-z

Connect them in your postgui hal.

----
 net tooloffset-x gmoccapy.tooloffset-x <= motion.tooloffset.x
 net tooloffset-z gmoccapy.tooloffset-z <= motion.tooloffset.z
----

Please note, that gmoccapy takes care of its own to update the offsets,
sending an G43 after any tool change, *but not in auto mode!*

[IMPORTANT]
So writing a program makes you responsible to include an G43 after
each tool change!

[[gmoccapy:auto-tool-measurement]]

== Auto Tool Measurement

Gmoccapy offers an integrated auto tool measurement. To use this feature, you
will need to do some additional settings and you may want to use the
offered hal pin to get values in your own ngc remap procedure.

[IMPORTANT] Before starting the first test, do not forget to enter the probe
height and probe velocities on the settings page! See 
<<gmoccapy:tool-measurement,Settings Page Tool Measurement>>

It might be also a good idea to take a look at the tool measurement video:
see <<gmoccapy:tool-measurement-videos,tool measurement related videos>>

Tool Measurement in gmoccapy is done a little bit different to many other GUI.
You should follow these steps:

* touch of you workpiece in X and Y
* measure the hight of your block from the base where your tool switch is
  located, to the upper face of the block (including chuck etc.)
* Push the button block height and enter the measured value
* Go to auto mode and start your program

here is a small sketch:

image::images/sketch_auto_tool_measurement.png[align="left"]

With the first given tool change the tool will be measured and the offset will
be set automatically to fit the block height. The advantage of the gmoccapy
way is, that you do not need a reference tool.

[NOTE]
Your program must contain a tool change at the beginning! The tool will be
measured, even it has been used before, so there is no danger, if the block
height has changed. There are several videos showing the way to do that on
you tube.


=== Tool Measurement Pins

Gmoccapy offers 5 pins for tool measurement purpose. The pins are mostly used
to be read from a gcode subroutine, so the code can react to different values.

* gmoccapy.toolmeasurement HAL_BIT enable or not tool measurement
* gmoccapy.blockheight HAL_FLOAT the measured value of the top face of the
  workpiece
* gmoccapy.probeheight HAL_FLOAT the probe switch height
* gmoccapy.searchvel HAL_FLOAT the velocity to search for the tool probe switch
* gmoccapy.probevel HAL_FLOAT the velocity to probe tool length

=== Tool Measurement INI File Modifications

Modify your INI File to include the following:

.The RS274NGC section

----
[RS274NGC]
# Enables the reading of INI and HAL values from gcode
FEATURES=12

# is the sub, with is called when a error during tool change happens
ON_ABORT_COMMAND=O <on_abort> call

# The remap code
REMAP=M6  modalgroup=6 prolog=change_prolog ngc=change epilog=change_epilog
----

.The Tool Sensor Section

The position of the tool sensor and the start position of the probing movement,
all values are absolute coordinates, except MAXPROBE, what must be given in
relative movement.

----
[TOOLSENSOR]
X = 10
Y = 10
Z = -20
MAXPROBE =  -20
----

.The Change Position Section

This is not named TOOL_CHANGE_POSITION  on purpose - canon uses that name and
will interfere otherwise. The position to move the machine before giving the
change tool command. All values are in absolute coordinates.

----
[CHANGE_POSITION]
X = 10
Y = 10
Z = -2
----

.The Python Section

The Python plug ins serves interpreter and task.

----
[PYTHON]
# The path to start a search for user modules
PATH_PREPEND = python
# The start point for all.
TOPLEVEL = python/toplevel.py
----

=== Needed Files

You must copy the following files to your config directory

First make a directory 'python' in your config folder from
'your_linuxcnc-dev_directory/configs/sim/gmoccapy/python' copy 'toplevel.py' to
your 'config_dir/python' folder. Copy 'remap.py' to your 
'config_dir/python' folder Copy 'stdglue.py' to your 'config_dir/python'
folder.

From 'your_linuxcnc-dev_directory/configs/sim/gmoccapy/macros'
copy 'on_abort.ngc' to the directory specified in the SUBROUTINE_PATH see
<<gmocappy:rs274ngc, RS274NGC Section>>.
From 'your_linuxcnc-dev_directory/configs/sim/gmoccapy/macros'
copy 'change.ngc' to the directory specified as SUBROUTINE_PATH see
<<gmocappy:rs274ngc, RS274NGC Section>>.
Open 'change.ngc' with a editor and uncomment the following lines
(49 and 50):

----
F #<_hal[gmoccapy.probevel]>
G38.2 Z-4
----

You may want to modify this file to fit more your needs.

=== Needed Hal Connections

Connect the tool probe in your hal file like so:

----
net probe  motion.probe-input <= <your_input_pin>
----

The line might look like this:

-------
 net probe  motion.probe-input <= parport.0.pin-15-in
-------

In your postgui.hal file add:

-------
# The next lines are only needed if the pins had been connected before
unlinkp iocontrol.0.tool-change
unlinkp iocontrol.0.tool-changed
unlinkp iocontrol.0.tool-prep-number
unlinkp iocontrol.0.tool-prepared

# link to gmoccapy toolchange, so you get the advantage of tool description on change dialog
net tool-change gmoccapy.toolchange-change <= iocontrol.0.tool-change
net tool-changed gmoccapy.toolchange-changed <= iocontrol.0.tool-changed
net tool-prep-number gmoccapy.toolchange-number <= iocontrol.0.tool-prep-number
net tool-prep-loop iocontrol.0.tool-prepare <= iocontrol.0.tool-prepared
-------

[[gmoccapy:settings-page]]

== The Settings Page

To enter the page you will have to click on
image:images/gmoccapy_settings_button.png[align="left"]
and give an unlock code, witch is *123* as default. If you want to change it
at this time you will have to edit the hidden preference file, see
<<gmoccapy:display-section,the display section>> for details.

The page looks at the moment like so:

image::images/gmoccapy_settings_appearance.png[align="left"]

The page is separated in three main tabs:

=== Appearance

On this tab you will find the following options:

<<<<<<< HEAD
.Main Window

Here you can select how you wish the GUI to start. The main reason for this
was the wish to get an easy way for the user to set the starting options
without the need to touch code.

You have three options:
=======
Main Window::
    Here you can select how you wish the GUI to start. The main reason for this was the wish to get an easy + 
    way for the user to set the starting options without the need to touch code. +
    +
    You have three options: + 
>>>>>>> 2d0d74a1

* start as full screen
* start maximized
* start as window
<<<<<<< HEAD

If you select start as window the spin boxes to set the position and size will
get active. One time set, the GUI will start every time on the place and with
the size selected. Nevertheless the user can change the size and position using
the mouse, but that will not have any influence on the settings.
=======
    +
    If you select start as window the spinboxes to set the position and size will get active. + 
    One time set, the GUI will start every time on the place and with the size selected. + 
    Nevertheless the user can change the size and position using the mouse, but that will +
    not have any influence on the settings. +
>>>>>>> 2d0d74a1

'*hide the cursor*' does allow to hide the cursor, what is very useful if you
use a touch screen.

<<<<<<< HEAD
.Keyboard

The check-boxes allows the user to select if he want the on board keyboard to
be shown immediately, when entering the MDI Mode, when entering the offset
page, the tool edit widget or when open a program in the EDIT mode. The
keyboard button on the bottom button list will not been affected by this
settings, so you be able to show or hide the keyboard by pressing the button.
The default behavior will be set by the check-boxes.

Default are :
=======
Keyboard::
    The check-boxes allows the user to select if he want the on board keyboard to be shown immediately, + 
    when entering the MDI Mode, when entering the offset page, the tooledit widget or when open a program + 
    in the EDIT mode. The keyboard button on the bottom button list will not been affected by this settings, + 
    so you be able to show or hide the keyboard by pressing the button. The default behavior will be set by + 
    the check-boxes. + 
    + 
    Default are : +  
>>>>>>> 2d0d74a1

* show keyboard on offset = True
* show keyboard on tooledit = False
* show keyboard on MDI = True
* show keyboard on EDIT = True
* show keyboard on load file = False

If the keyboard layout is not correct, i.e. clicking X gives Z, than the
layout has not been set properly, related to your locale settings. For
onboard it can be solved with a small batch file with the following content:

[NOTE]
If this section is not sensitive, you have not installed a virtual keyboard,
+ supported are 'onboard' and 'matchbox-keyboard'.

----
 #!/bin/bash
 setxkbmap -model pc105 -layout de -variant basic
----

The letters "de" are for German, you will have to set them according to your
locale settings. Just execute this file before starting LinuxCNC, it can be
done also adding a starter to your local folder.

----
./config/autostart
----

So that the layout is set automatically on starting.

For matchbox-keyboard you will have to make your own layout, for a German
layout ask in the forum.

[NOTE]
If this section is not sensitive, you have not installed a virtual keyboard,
supported are 'onboard' and 'matchbox-keyboard'.

<<<<<<< HEAD
.On Touch Off

Give the option to show the preview tab or the offset page tab if you enter
the touch off mode by clicking the corresponding bottom button.
=======
On Touch Off::
    give the option to show the preview tab or the offset page tab if you enter the touch off mode by clicking the 
    corresponding bottom button.
>>>>>>> 2d0d74a1

* show preview
* show offsets

As the notebook tabs are shown, you are able to switch between both views in
any case.

Show Aux Display::
    By clicking this button a additional window will be opened. This button is only sensitive, if a file named 'gmoccapy2.glade'
    is located in your config folder. You can build the Aux Screen using Glade. 

WARNING: 'The main window of the aux screen must be named window2'

<<<<<<< HEAD
.DRO Options

You have the option to select the background colors of the different DRO
states. So users suffering from protanopia (red/green weakness) are able to
select proper colors
=======
DRO Options::
You have the option to select the background colors of the different DRO states.
So users suffering from protanopia (red/green weakness) are able to select proper colors
>>>>>>> 2d0d74a1

By default the backgrounds are:

* Relative mode  = black
* Absolute mode  = blue
* Distance to go = yellow

The foreground color of the DRO can be selected with:

* homed color   = green
* unhomed color = red

<<<<<<< HEAD
'show dro in preview', the DRO will be shown in the preview window
'show offsets', the Offsets will be shown in the preview window
'show DTG' , the distance to go will be shown in the preview window

'show DRO Button' will allow you to display additional buttons on the left side
 of the DRO.

It will display:
One button to switch from relative to absolute coordinates, one button to
toggle between distance to go and the other states and one button to toggle
the units from metric to imperial and vice versa.
=======
'show dro in preview' +
the DRO will be shown in the preview window + + 

'show offsets'+ 
the Offsets will be shown in the preview window + + 

'show DTG' + 
the distance to go will be shown in the preview window + + 
 +
'show DRO Button' + 
will allow you to display additional buttons on the left side of the DRO. +

It will display: +
* one button to switch from relative to absolute coordinates, +
* one button to toggle between distance to go and the other states +
* and one button to toggle the units from metric to imperial and vice versa.
>>>>>>> 2d0d74a1

[WARNING] It is not recommended to use this option, because the user will
loose the auto unit option, which will toggle the units according to the
active gcode G20 / G21.

[NOTE] *You can change through the DRO modes (absolute, relative, distance
to go) by clicking on the DRO!*

<<<<<<< HEAD
'Use Auto Units' allows to disable the auto units option of the display, so
you can run a program in inches and watch the DRO in mm.

'size' allows to set the size of the DRO font, default is 28, if you use a
bigger screen you may want to increase the size up to 56. If you do use 4 axis,
the DRO font size will be 3/4 of the value, because of space reason.

'digits' sets the number of digits of the DRO from 1 to 5.

[NOTE] Imperial will show one digit more that metric. So if you are in
imperial machine units and set the digit value to 1, you will get no digit at
all in metric.
=======
'Use Auto Units' + 
allows to disable the auto units option of the display, so you can run a program in inches and watch the DRO in mm. + + 

'size' + 
allows to set the size of the DRO font, default is 28, if you use a bigger screen you may want to increase the size up to 56. 
    If you do use 4 axis, the DRO font size will be 3/4 of the value, because of space reason. + + 

'digits' +  
sets the number of digits of the DRO from 1 to 5. + 
 
NOTE: Imperial will show one digit more that metric. So if you are in imperial machine units and set the digit value to 1, you will get no digit at all in metric.
>>>>>>> 2d0d74a1

'toggle DRO mode' + 
if not active, a mouse click on the DRO will not take any action. + 
By default this checkbox is active, so every click on any DRO will toogle the DRO readout from actual to relative to DTG (distance to go). + + 

Preview::

'Grid Size' Sets the grid size of the preview window. Unfortunately the size
*has to be set in inches*, even if your machine units are metric. We do hope
to fix that in a future release.

<<<<<<< HEAD
[NOTE] The grid will not be shown in perspective view.

'Show DRO' will show the a DRO also in the preview window, it will be shown
automatically in full size preview.
=======
'Show DRO' +
Will show the a DRO also in the preview window, it will be shown automatically in fullsize preview
>>>>>>> 2d0d74a1

'Show DTG' will show also the DTG (direct distance to end point) in the
preview, only if Show DRO is active and not full size preview.

'Show Offsets' will show the offsets in the preview window.

[NOTE] If you only check this option and leave the others unchecked, you will
get in full size preview a offset page

'Mouse Button Mode' this combobox you can select the button behavior of the
mouse to rotate, move or zoom within the preview.

* left rotate, middle move, right zoom
* left zoom, middle move, right rotate
* left move, middle rotate, right zoom
* left zoom, middle rotate, right move
* left move, middle zoom, right rotate
* left rotate, middle zoom, right move

Default is left move, middle zoom, right rotate.

The mouse wheel will still zoom the preview in every mode.

[TIP]
If you select an element in the preview, the selected element will be
taken as rotation center point.

<<<<<<< HEAD
.File to load on start up
=======
File to load on start up::
    Select the file you want to be loaded on start up. 
    In other GUI changing this was very cumbersome, because the users where forced to edit the INI File.
>>>>>>> 2d0d74a1

Select the file you want to be loaded on start up. If a file is loaded, it can
be set by pressing the current button to avoid that any program is loaded at
start up, just press the None button.

The file selection screen will use the filters you have set in the INI File,
if there aren't any filters given, you will only see *ngc* files. The path
will be set according to the INI settings in [DISPLAY] PROGRAM_PREFIX

<<<<<<< HEAD
.Jump to dir

you can set here the directory to jump to if you press the corresponding
button in the file selection dialog.

image::images/gmoccapy_file_selection_dialog_with_keyboard.png[align="left"]

.Themes and Sounds

This lets the user select what desktop theme to apply and what error and
messages sounds should be played. By default "Follow System Theme" is set.
=======
Jump to dir::
    you can set here the directory to jump to if you press the corresponding button 
    in the file selection dialog.

image::images/gmoccapy_file_selection_dialog_with_keyboard.png[align="left"]

Themes and Sounds::
    This lets the user select what desktop theme to apply and what error and messages sounds should be played.
    By default "Follow System Theme" is set.
>>>>>>> 2d0d74a1

=== Hardware

image::images/gmoccapy_settings_hardware.png[align="left"]

<<<<<<< HEAD
.Hardware MPG Scales

For the different Hal Pin to connect MPG Wheels to, you may select individual
scales to be applied. The main reason for this was my own test to solve this
through hal connections, resulting in a very complex hal file. Imagine a user
having an MPG Wheel with 100 ipr and he wants to slow down the max vel from
14000 to 2000 mm/min, that needs 12000 impulses, resulting in 120 turns of the
wheel! Or an other user having a MPG Wheel with 500 ipr and he wants to set
the spindle override witch has limits from 50 to 120 % so he goes from min to
max within 70 impulses, meaning not even 1/4 turn.
=======
Hardware MPG Scales::
For the different Hal Pin to connect MPG Wheels to, you may select individual scales to be applied.
The main reason for this was my own test to solve this through hal connections, resulting in a very 
complex hal file. Imagine a user having an MPG Wheel with 100 ipr and he wants to slow down the max 
vel from 14000 to 2000 mm/min, that needs 12000 impulses, resulting in 120 turns of the wheel! 
Or an other user having a MPG Wheel with 500 ipr and he wants to set the spindle override witch has 
limits from 50 to 120 % so he goes from min to max within 70 impulses, meaning not even 1/4 turn.
>>>>>>> 2d0d74a1

By default all scales are set using the calculation:

----
(MAX - MIN)/100
----

<<<<<<< HEAD
.Keyboard shortcuts

Some users want to jog there machine using the keyboard buttons and there are
others that will never allow this. So everybody can select whether to use them
or not.
=======
Keyboard shortcuts::
Some users want to jog there machine using the keyboard buttons and there are others that will never allow this.
So everybody can select whether to use them or not.
>>>>>>> 2d0d74a1

Default is to use keyboard shortcuts.

Please take care if you use a lathe, than the shortcuts will be different.
See <<gmoccapy:lathe-section,the Lathe section>>

 * Arrow Left = X minus
 * Arrow Right = X plus
 * Arrow up = Y plus
 * Arrow Down = Y minus
 * Page Up = Z plus
 * Page Down = Z minus

 * F1 = Estop (will work even if keyboard shortcuts are disabled)
 * F2 = Machine on

 * ESC = Abort

There are additional keys for message handling, see
<<gmoccapy:message-behavior,Message behavior and appearance>>

 * WINDOWS = Delete last message
 * <STRG><SPACE> = Delete all messages

<<<<<<< HEAD
.Unlock Options
=======
Unlock options::
>>>>>>> 2d0d74a1

There are three options to unlock the settings page:

* use unlock code (the user must give a code to get in)
* Do not use unlock code (There will be no security check)
* Use hal pin to unlock  (hardware pin must be high to unlock the settings,
  see <<gmoccapy:hardware-unlock, hardware unlock pin>>

Default is use unlock code (default = *123*)

<<<<<<< HEAD
.Spindle
=======
Spindle::
The start RPM sets the rpm to be used if the spindle is started and no S value has been set.
>>>>>>> 2d0d74a1

The start RPM sets the rpm to be used if the spindle is started and no S value
has been set.

With the MIN and MAX settings you set the limits of the spindle bar shown in
the INFO frame on the main screen. It is no error giving wrong values. If you
give a maximum of 2000 and your spindle makes 4000 rpm, only the bar level will
be wrong on higher speeds than 2000 rpm.

----
default values are
MIN = 0
MAX = 6000
----

[[gmoccapy:turtle-jog]]

.Turtle Jog

<<<<<<< HEAD
=======
Turtle Jog:: [[sub:turtle_jog]]
>>>>>>> 2d0d74a1
This settings will have influence on the jog velocities.

* 'hide turtle jog button' will hide the button right of the jog velocity
slider, if you hide this button, please take care that it shows the rabbit
icon, otherwise you will not be able to jog faster than the turtle jog velocity,
which is calculated using the turtle jog factor.

* 'Turtle jog factor' sets the scale to apply for turtle jog mode. If you set
a factor of 20, the max jog velocity will be 1/20 of max velocity of the machine
if in turtle mode (button pressed, showing the turtle)

[NOTE]
This button can be activated using the
<<gmoccapy:jog-velocity,turtle-jog>> hal pin.

=== Advanced Settings

image::images/gmoccapy_settings_advanced.png[align="left"]

[[gmoccapy:tool-measurement]]

.Tool Measurement

If this part is not sensitive, you do not have a valid INI file configuration
to use tool measurement.

Please check <<gmoccapy:auto-tool-measurement, Auto Tool Measurement>>

* Use auto tool measurement : If checked, after each tool change, a tool
measurement will be done, the result will be stored in the tool table and an
G43 will be executed after the change.

.Probe Information

The following informations are taken from your INI file and must be given
in absolute coordinates

 * X Pos. = The X position of the tool switch
 * Y Pos. = The Y position of the tool switch
 * Z Pos. = The X position of the tool switch, we will go as rapid move to 
 this coordinate

 * Max. Probe = is the distance to search for contact, an error will be
 launched, if no contact is given. The distance has to be given in relative
 coordinates, beginning the move from Z Pos., so you have to give a negative
 value to go down!

 * Probe Height = is the height of your probe switch, you can measure it.
 Just touch off the base where the probe switch is located and set that to
 zero. Then make a tool change and watch the tool_offset_z value, that is the
 hight you must enter here.

.Probe velocities

 * Search Vel. = The velocity to search for the tool switch, after contact
 the tool will go up again and then goes toward the probe again with probe
 vel, so you will get better results. 

 * Probe Vel. = Is the velocity for the second movement to the switch, it
 should be slower to get better touch results.(In sim mode, this is
 commented out in macros/change.ngc, otherwise the  user would have to click
 twice on the probe button)

.Tool Changer

If your 4'th axis is used in a tool changer, you may want to hide the DRO
and all the other buttons related to that axis.

You can do that by checking the checkbox, that will hide:

 * 4'th axis DRO
 * 4'th axis Jog button
 * 4'th axis home button
 * column of 4'th axis in the offsetpage
 * column of 4'th axis in the tolleditor

[[gmoccapy:message-behavior]]

.Message Behavior And Appearance

This will display small pop up windows displaying the message or error text,
the behavior is very similar to the one axis uses. You can delete a specific
message, by clicking on it's close button, if you want to delete the last one,
just hit the WINDOWS key on your keyboard, or delete all messages at ones
with <STRG><SPACE>.

You are able to set some options:

 * X Pos = The position of the top left corner of the message in X counted
 in pixel from the top left corner of the screen.
 * Y Pos = The position of the top left corner of the message in Y counted
 in pixel from the top left corner of the screen.
 * Width = The width of the message box
 * max = The maximum messages you want to see at ones, if you set this to 10,
 the 11th message will delete the first one, so you will only see the last 10
 ones.
 * Font = The font and size you want to use to display the messages
 * use frames = If you activate the checkbox, each message will be displayed
 in a frame, so it is much easier to distinguish the messages. But you will
 need a little bit more space.
 * The button launch test message will just do what it is supposed to, it will
 show a message, so you can see the changes of your settings without the need
 to generate an error.

.Run From Line Option

You can allow or disallow the run from line. This will set the corresponding
button insensitive (grayed out), so the user will not be able to use this
option. The default is disable run from line.

[WARNING]
It is not recommend to use run from line, as LinuxCNC will not take care of
any previous lines in the code before the starting line. So errors or crashes
are very probable.

.Log Actions

If this button is active, nearly every button press or relevant action of
LinuxCNC will be logged in the ALARM history. This is very useful for
debugging.

[[gmoccapy:lathe-section]]

== Lathe Specific Section

If in the INI File LATHE = 1 is given, the GUI will change its appearance
to the special needs for a lathe. Mainly the Y axis will be hidden and the
jog buttons will be arranged in a different order.

.Normal Lathe

image::images/gmoccapy_lathe.png[align="left"]

.Back Tool Lathe

image::images/gmoccapy_back_tool_lathe.png[align="left"]

As you see the R DRO has a black background and the D DRO is gray. This will
change according to the active G-Code G7 or G8. The active mode is visible by
the black background, meaning in the shown images G8 is active.

The next difference to the standard screen is the location of the Jog Button.
X and Z have changed places and Y is gone. You will note that the X+ and X-
buttons changes there places according to normal or back tool lathe.

Also the keyboard behavior will change:

Normal Lathe:

 * Arrow Left = Z minus
 * Arrow Right = Z plus
 * Arrow up = X minus
 * Arrow Down = X plus

Back Tool Lathe:

 * Arrow Left = Z minus
 * Arrow Right = Z plus
 * Arrow up = X plus
 * Arrow Down = X minus

The tool information frame will show not only the Z offset, but also the X
offset and the tool table is showing all lathe relevant information.

== Plasma Specific Section

image::images/gmoccapy_plasma_1.png[align="left"]

There is a very good WIKI, which is actually growing, maintained by Marius
see http://wiki.linuxcnc.org/cgi-bin/wiki.pl?Gmoccapy_plasma[Plasma wiki page]

== Video On You Tube

This are videos showing gmoccapy in action, unfortunately the videos don't
show the latest version of gmoccapy, but the way to use it will not change
much in the future. I will try to actualize the videos as soon as possible.

.Basic Usage

https://www.youtube.com/watch?v=O5B-s3uiI6g

.Simulated Jog Wheels

http://youtu.be/ag34SGxt97o

.Settings Page

https://www.youtube.com/watch?v=AuwhSHRJoiI

.Simulated Hardware Button

Deutsch = http://www.youtube.com/watch?v=DTqhY-MfzDE

English = http://www.youtube.com/watch?v=ItVWJBK9WFA

.User Tabs

http://www.youtube.com/watch?v=rG1zmeqXyZI

[[gmoccapy:tool-measurement-videos]]

=== Tool Measurement Video

Auto Tool Measurement Simulation = http://youtu.be/rrkMw6rUFdk

Auto Tool Measurement Screen = http://youtu.be/Z2ULDj9dzvk

Auto Tool Measurement Machine = http://youtu.be/1arucCaDdX4

== Known problems

=== Strange numbers in the info area

If you get strange numbers in the info area of gmoccapy like:

image::images/strange_numbers.png[align="left"]

You have made your config file using an older version of StepConfWizard.
It has made a wrong entry in the INI file under the [TRAJ] named
MAX_LINEAR_VELOCITY = xxx. Change that entry to MAX_VELOCITY = xxx <|MERGE_RESOLUTION|>--- conflicted
+++ resolved
@@ -936,54 +936,24 @@
 
 On this tab you will find the following options:
 
-<<<<<<< HEAD
-.Main Window
-
-Here you can select how you wish the GUI to start. The main reason for this
-was the wish to get an easy way for the user to set the starting options
-without the need to touch code.
-
-You have three options:
-=======
 Main Window::
     Here you can select how you wish the GUI to start. The main reason for this was the wish to get an easy + 
     way for the user to set the starting options without the need to touch code. +
     +
     You have three options: + 
->>>>>>> 2d0d74a1
 
 * start as full screen
 * start maximized
 * start as window
-<<<<<<< HEAD
-
-If you select start as window the spin boxes to set the position and size will
-get active. One time set, the GUI will start every time on the place and with
-the size selected. Nevertheless the user can change the size and position using
-the mouse, but that will not have any influence on the settings.
-=======
     +
     If you select start as window the spinboxes to set the position and size will get active. + 
     One time set, the GUI will start every time on the place and with the size selected. + 
     Nevertheless the user can change the size and position using the mouse, but that will +
     not have any influence on the settings. +
->>>>>>> 2d0d74a1
 
 '*hide the cursor*' does allow to hide the cursor, what is very useful if you
 use a touch screen.
 
-<<<<<<< HEAD
-.Keyboard
-
-The check-boxes allows the user to select if he want the on board keyboard to
-be shown immediately, when entering the MDI Mode, when entering the offset
-page, the tool edit widget or when open a program in the EDIT mode. The
-keyboard button on the bottom button list will not been affected by this
-settings, so you be able to show or hide the keyboard by pressing the button.
-The default behavior will be set by the check-boxes.
-
-Default are :
-=======
 Keyboard::
     The check-boxes allows the user to select if he want the on board keyboard to be shown immediately, + 
     when entering the MDI Mode, when entering the offset page, the tooledit widget or when open a program + 
@@ -992,7 +962,6 @@
     the check-boxes. + 
     + 
     Default are : +  
->>>>>>> 2d0d74a1
 
 * show keyboard on offset = True
 * show keyboard on tooledit = False
@@ -1030,16 +999,9 @@
 If this section is not sensitive, you have not installed a virtual keyboard,
 supported are 'onboard' and 'matchbox-keyboard'.
 
-<<<<<<< HEAD
-.On Touch Off
-
-Give the option to show the preview tab or the offset page tab if you enter
-the touch off mode by clicking the corresponding bottom button.
-=======
 On Touch Off::
     give the option to show the preview tab or the offset page tab if you enter the touch off mode by clicking the 
     corresponding bottom button.
->>>>>>> 2d0d74a1
 
 * show preview
 * show offsets
@@ -1053,17 +1015,9 @@
 
 WARNING: 'The main window of the aux screen must be named window2'
 
-<<<<<<< HEAD
-.DRO Options
-
-You have the option to select the background colors of the different DRO
-states. So users suffering from protanopia (red/green weakness) are able to
-select proper colors
-=======
 DRO Options::
 You have the option to select the background colors of the different DRO states.
 So users suffering from protanopia (red/green weakness) are able to select proper colors
->>>>>>> 2d0d74a1
 
 By default the backgrounds are:
 
@@ -1076,19 +1030,6 @@
 * homed color   = green
 * unhomed color = red
 
-<<<<<<< HEAD
-'show dro in preview', the DRO will be shown in the preview window
-'show offsets', the Offsets will be shown in the preview window
-'show DTG' , the distance to go will be shown in the preview window
-
-'show DRO Button' will allow you to display additional buttons on the left side
- of the DRO.
-
-It will display:
-One button to switch from relative to absolute coordinates, one button to
-toggle between distance to go and the other states and one button to toggle
-the units from metric to imperial and vice versa.
-=======
 'show dro in preview' +
 the DRO will be shown in the preview window + + 
 
@@ -1105,7 +1046,6 @@
 * one button to switch from relative to absolute coordinates, +
 * one button to toggle between distance to go and the other states +
 * and one button to toggle the units from metric to imperial and vice versa.
->>>>>>> 2d0d74a1
 
 [WARNING] It is not recommended to use this option, because the user will
 loose the auto unit option, which will toggle the units according to the
@@ -1114,20 +1054,6 @@
 [NOTE] *You can change through the DRO modes (absolute, relative, distance
 to go) by clicking on the DRO!*
 
-<<<<<<< HEAD
-'Use Auto Units' allows to disable the auto units option of the display, so
-you can run a program in inches and watch the DRO in mm.
-
-'size' allows to set the size of the DRO font, default is 28, if you use a
-bigger screen you may want to increase the size up to 56. If you do use 4 axis,
-the DRO font size will be 3/4 of the value, because of space reason.
-
-'digits' sets the number of digits of the DRO from 1 to 5.
-
-[NOTE] Imperial will show one digit more that metric. So if you are in
-imperial machine units and set the digit value to 1, you will get no digit at
-all in metric.
-=======
 'Use Auto Units' + 
 allows to disable the auto units option of the display, so you can run a program in inches and watch the DRO in mm. + + 
 
@@ -1139,7 +1065,6 @@
 sets the number of digits of the DRO from 1 to 5. + 
  
 NOTE: Imperial will show one digit more that metric. So if you are in imperial machine units and set the digit value to 1, you will get no digit at all in metric.
->>>>>>> 2d0d74a1
 
 'toggle DRO mode' + 
 if not active, a mouse click on the DRO will not take any action. + 
@@ -1151,15 +1076,10 @@
 *has to be set in inches*, even if your machine units are metric. We do hope
 to fix that in a future release.
 
-<<<<<<< HEAD
 [NOTE] The grid will not be shown in perspective view.
 
-'Show DRO' will show the a DRO also in the preview window, it will be shown
-automatically in full size preview.
-=======
 'Show DRO' +
 Will show the a DRO also in the preview window, it will be shown automatically in fullsize preview
->>>>>>> 2d0d74a1
 
 'Show DTG' will show also the DTG (direct distance to end point) in the
 preview, only if Show DRO is active and not full size preview.
@@ -1187,13 +1107,9 @@
 If you select an element in the preview, the selected element will be
 taken as rotation center point.
 
-<<<<<<< HEAD
-.File to load on start up
-=======
 File to load on start up::
     Select the file you want to be loaded on start up. 
     In other GUI changing this was very cumbersome, because the users where forced to edit the INI File.
->>>>>>> 2d0d74a1
 
 Select the file you want to be loaded on start up. If a file is loaded, it can
 be set by pressing the current button to avoid that any program is loaded at
@@ -1203,19 +1119,6 @@
 if there aren't any filters given, you will only see *ngc* files. The path
 will be set according to the INI settings in [DISPLAY] PROGRAM_PREFIX
 
-<<<<<<< HEAD
-.Jump to dir
-
-you can set here the directory to jump to if you press the corresponding
-button in the file selection dialog.
-
-image::images/gmoccapy_file_selection_dialog_with_keyboard.png[align="left"]
-
-.Themes and Sounds
-
-This lets the user select what desktop theme to apply and what error and
-messages sounds should be played. By default "Follow System Theme" is set.
-=======
 Jump to dir::
     you can set here the directory to jump to if you press the corresponding button 
     in the file selection dialog.
@@ -1225,24 +1128,11 @@
 Themes and Sounds::
     This lets the user select what desktop theme to apply and what error and messages sounds should be played.
     By default "Follow System Theme" is set.
->>>>>>> 2d0d74a1
 
 === Hardware
 
 image::images/gmoccapy_settings_hardware.png[align="left"]
 
-<<<<<<< HEAD
-.Hardware MPG Scales
-
-For the different Hal Pin to connect MPG Wheels to, you may select individual
-scales to be applied. The main reason for this was my own test to solve this
-through hal connections, resulting in a very complex hal file. Imagine a user
-having an MPG Wheel with 100 ipr and he wants to slow down the max vel from
-14000 to 2000 mm/min, that needs 12000 impulses, resulting in 120 turns of the
-wheel! Or an other user having a MPG Wheel with 500 ipr and he wants to set
-the spindle override witch has limits from 50 to 120 % so he goes from min to
-max within 70 impulses, meaning not even 1/4 turn.
-=======
 Hardware MPG Scales::
 For the different Hal Pin to connect MPG Wheels to, you may select individual scales to be applied.
 The main reason for this was my own test to solve this through hal connections, resulting in a very 
@@ -1250,7 +1140,6 @@
 vel from 14000 to 2000 mm/min, that needs 12000 impulses, resulting in 120 turns of the wheel! 
 Or an other user having a MPG Wheel with 500 ipr and he wants to set the spindle override witch has 
 limits from 50 to 120 % so he goes from min to max within 70 impulses, meaning not even 1/4 turn.
->>>>>>> 2d0d74a1
 
 By default all scales are set using the calculation:
 
@@ -1258,17 +1147,9 @@
 (MAX - MIN)/100
 ----
 
-<<<<<<< HEAD
-.Keyboard shortcuts
-
-Some users want to jog there machine using the keyboard buttons and there are
-others that will never allow this. So everybody can select whether to use them
-or not.
-=======
 Keyboard shortcuts::
 Some users want to jog there machine using the keyboard buttons and there are others that will never allow this.
 So everybody can select whether to use them or not.
->>>>>>> 2d0d74a1
 
 Default is to use keyboard shortcuts.
 
@@ -1293,11 +1174,7 @@
  * WINDOWS = Delete last message
  * <STRG><SPACE> = Delete all messages
 
-<<<<<<< HEAD
-.Unlock Options
-=======
 Unlock options::
->>>>>>> 2d0d74a1
 
 There are three options to unlock the settings page:
 
@@ -1308,12 +1185,8 @@
 
 Default is use unlock code (default = *123*)
 
-<<<<<<< HEAD
-.Spindle
-=======
 Spindle::
 The start RPM sets the rpm to be used if the spindle is started and no S value has been set.
->>>>>>> 2d0d74a1
 
 The start RPM sets the rpm to be used if the spindle is started and no S value
 has been set.
@@ -1331,12 +1204,7 @@
 
 [[gmoccapy:turtle-jog]]
 
-.Turtle Jog
-
-<<<<<<< HEAD
-=======
 Turtle Jog:: [[sub:turtle_jog]]
->>>>>>> 2d0d74a1
 This settings will have influence on the jog velocities.
 
 * 'hide turtle jog button' will hide the button right of the jog velocity
