# see http://www.cmcrossroads.com/ask-mr-make/6535-tracing-rule-execution-in-gnu-make
#OLD_SHELL := $(SHELL)
#SHELL = $(warning Building $@$(if $<, (from $<))$(if $?, ($? newer)))$(OLD_SHELL)

# Delete the default suffix rules
.SUFFIXES:
.PHONY: default userspace modules clean modclean depclean install python pythonclean

# A "trivial build" is one which should not include dependency information
# either because it should be usable before dependency information can be
# generated or when it is invalid (clean, docclean) or when running as root
# when the user must guarantee in advance that everything is built
# (setuid, install)
ifeq ($(MAKECMDGOALS),)
TRIVIAL_BUILD=no
else
ifeq ($(filter-out docclean clean setuid install tags swish,$(MAKECMDGOALS)),)
TRIVIAL_BUILD=yes
else
TRIVIAL_BUILD=no
endif
endif

# Beautify output
# ---------------------------------------------------------------------------
#
# A simple variant is to prefix commands with $(Q) - that's useful
# for commands that shall be hidden in non-verbose mode.
#
#	$(Q)ln $@ :<
#
# If BUILD_VERBOSE equals 0 then the above command will be hidden.
# If BUILD_VERBOSE equals 1 then the above command is displayed.

ifeq ("$(origin V)", "command line")
  BUILD_VERBOSE = $(V)
endif
ifndef BUILD_VERBOSE
  BUILD_VERBOSE = 0
endif

ifeq ($(BUILD_VERBOSE),1)
  Q =
else
  Q = @
endif

ifeq "$(findstring s,$(MAKEFLAGS))" ""
ECHO=@echo
VECHO=echo
else
ECHO=@true
VECHO=true
endif

ifeq ($(BASEPWD),)
BASEPWD := $(shell pwd)
export BASEPWD
include Makefile.inc
ifeq ($(origin PYTHONPATH),undefined)
PYTHONPATH:=$(EMC2_HOME)/lib/python
else
PYTHONPATH:=$(EMC2_HOME)/lib/python:$(PYTHONPATH)
endif
export PYTHONPATH
else
include $(BASEPWD)/Makefile.inc
endif
ifeq ($(RTPREFIX),)
$(error Makefile.inc must specify RTPREFIX and other variables)
endif

DEP = $(1) -MM -MT "$(2)" $(4) -o $(3).tmp && mv -f "$(3)".tmp "$(3)"

cc-option = $(shell if $(CC) $(CFLAGS) $(1) -S -o /dev/null -xc /dev/null \
	     > /dev/null 2>&1; then echo "$(1)"; else echo "$(2)"; fi ;)

ifeq ($(KERNELRELEASE),)
# When KERNELRELEASE is not defined, this is the userspace build.
# The "modules" target is the gateway to the kernel module build.
default: configs userspace modules
ifeq ($(RUN_IN_PLACE),yes)
ifeq ($(BUILD_DRIVERS),yes)
	@if [ -f ../bin/linuxcnc_module_helper ]; then if ! [ `stat -c %u ../bin/linuxcnc_module_helper` -eq 0 -a -u ../bin/linuxcnc_module_helper ]; then $(VECHO) "You now need to run 'sudo make setuid' in order to run in place."; fi; fi
	@if [ -f ../bin/rtapi_app ]; then if ! [ `stat -c %u ../bin/rtapi_app` -eq 0 -a -u ../bin/rtapi_app ]; then $(VECHO) "You now need to run 'sudo make setuid' in order to run in place."; fi; fi
endif
endif


# list of supported hostmot2 boards
HM2_BOARDS = 3x20 4i65 4i68 5i20 5i22 5i23 7i43

# Print 'entering' all the time
MAKEFLAGS += w

# Create the variables with := so that subsequent += alterations keep it
# as a "substitute at assignment time" variable
TARGETS :=
PYTARGETS :=

# Submakefiles from each of these directories will be included if they exist
SUBDIRS := \
    libnml/linklist libnml/cms libnml/rcs libnml/inifile libnml/os_intf \
    libnml/nml libnml/buffer libnml/posemath libnml \
    \
    rtapi/examples/timer rtapi/examples/semaphore rtapi/examples/shmem \
    rtapi/examples/extint rtapi/examples/fifo rtapi/examples rtapi \
    \
    hal/components hal/drivers hal/user_comps/devices hal/user_comps/mb2hal \
    hal/user_comps hal/user_comps/vismach hal/user_comps/vfs11_vfd hal/classicladder hal/utils hal \
    \
    emc/usr_intf/axis emc/usr_intf/touchy emc/usr_intf/stepconf emc/usr_intf/pncconf \
    emc/usr_intf/gremlin \ emc/usr_intf/gscreen \
    emc/usr_intf emc/nml_intf emc/task emc/iotask emc/kinematics emc/canterp \
    emc/motion emc/ini emc/rs274ngc emc/sai emc emc/pythonplugin \
    \
    module_helper \
    \
    po \
    \
    ../docs/src \
    hal/simdrivers

# moved to src/rtapi/Submakefile
# ULAPISRCS := rtapi/$(RTPREFIX)_ulapi.c

# Each item in INCLUDES is transformed into a -I directive later on
# The top directory is always included
INCLUDES := .

USERSRCS :=
PROGRAMS :=

# When used like $(call TOxxx, ...) these turn a list of source files
# into the corresponding list of object files, dependency files,
# or both.  When a source file has to be compiled with special flags,
# TOOBJSDEPS is used.  Confusingly, TOOBJSDEPS includes preprocessed source
# file names, but this is what allows 'make src.i' to produce proper
# preprocessed source when src.c needs a customized compile flag.
# See Submakefile.skel for an example.
TOOBJS = $(patsubst %.cc,objects/%.o,$(patsubst %.c,objects/%.o,$(1)))
TODEPS = $(patsubst %.cc,objects/%.d,$(patsubst %.c,objects/%.d,$(1)))
TOOBJSDEPS = $(call TOOBJS,$(1)) $(call TODEPS, $(1)) $(patsubst %.cc,%.ii,$(patsubst %.c,%.i,$(1)))

SUBMAKEFILES := $(patsubst %,%/Submakefile,$(SUBDIRS))
-include $(wildcard $(SUBMAKEFILES))

# This checks that all the things listed in USERSRCS are either C files
# or C++ files
ASSERT_EMPTY = $(if $(1), $(error "Should be empty but is not: $(1)"))
$(call ASSERT_EMPTY,$(filter-out %.c %.cc, $(USERSRCS)))
$(call ASSERT_EMPTY,$(filter-out %.c, $(RTSRCS)))

ifeq ($(BUILD_PYTHON),yes)
$(call TOOBJS,$(PYSRCS)) : EXTRAFLAGS += -fPIC $(call cc-option,-fno-strict-aliasing)
USERSRCS += $(PYSRCS)
endif

# Find the list of object files for each type of source file
CUSERSRCS := $(filter %.c,$(USERSRCS))
CXXUSERSRCS := $(filter %.cc,$(USERSRCS))
CUSEROBJS := $(call TOOBJS,$(CUSERSRCS))
CXXUSEROBJS += $(call TOOBJS,$(CXXUSERSRCS))

ifeq ($(TRIVIAL_BUILD),no)
# Find the dependency filenames, then include them all
DEPS := $(sort $(patsubst %.o,%.d,$(CUSEROBJS) $(CXXUSEROBJS)))
READ_DEPS = $(wildcard $(DEPS))
$(shell echo 1>&2 Reading $(words $(READ_DEPS))/$(words $(DEPS)) dependency files)
-include $(READ_DEPS)
$(shell echo 1>&2 Done reading dependencies)
endif

# Each directory in $(INCLUDES) is passed as a -I directory when compiling.
INCLUDE := $(patsubst %,-I%, $(INCLUDES)) -I$(RTDIR)/include

# this is kind-of carpet-bombing with -Idirs :-/
ifneq ($(KERNELDIR),)
ifneq ($(BUILD_SYS),user-dso)
#INCLUDE += -I$(KERNELDIR)/include
endif
endif

ifeq ($(BUILD_PYTHON),yes)
INCLUDE += -I$(INCLUDEPY)
endif

WORKAROUND_CFLAGS= $(HARDY_AMD64_WORKAROUND)

# Compilation options.	Perhaps some of these should come from Makefile.inc?
OPT := -Os
DEBUG := -g -Wall
CFLAGS := $(WORKAROUND_CFLAGS)  $(INCLUDE) $(OPT) $(DEBUG) -DULAPI $(call cc-option, -Wdeclaration-after-statement) $(BITOPS_DEFINE)
CXXFLAGS := $(INCLUDE) $(OPT) $(DEBUG) -DULAPI $(BITOPS_DEFINE)

ifeq ($(RUN_IN_PLACE),yes)
LDFLAGS := -L$(LIB_DIR) -Wl,-rpath,$(LIB_DIR)
else
LDFLAGS := -Wl,-rpath-link,../lib
endif

# Rules to make .o (object) files
$(sort $(CUSEROBJS)) : objects/%.o: %.c
	$(ECHO) Compiling $<
	@mkdir -p $(dir $@)
	@rm -f $@
	$(Q)$(CC) -c $(CFLAGS) $(EXTRAFLAGS) \
		-MP -MD -MF "${@:.o=.d}" -MT "$@" \
		$< -o $@

$(sort $(CXXUSEROBJS)) : objects/%.o: %.cc
	$(ECHO) Compiling $<
	@mkdir -p $(dir $@)
	@rm -f $@
	$(Q)$(CXX) -c $(CXXFLAGS) $(EXTRAFLAGS) \
		-MP -MD -MF "${@:.o=.d}" -MT "$@" \
		$< -o $@

# Rules to make .i (preprocessed) files
$(sort $(patsubst %.c,%.i,$(CUSERSRCS))): %.i: %.c
	$(ECHO) Preprocessing $< to $@
	$(Q)$(CC) -dD $(CFLAGS) $(EXTRAFLAGS) -E $< -o $@

$(sort $(patsubst %.cc,%.ii,$(CXXUSERSRCS))): %.ii: %.cc
	$(ECHO) Preprocessing $< to $@
	$(Q)$(CXX) -dD $(CXXFLAGS) $(EXTRAFLAGS) -E $< -o $@

ifeq ($(TRIVIAL_BUILD),no)
configure: configure.in
	AUTOGEN_TARGET=configure ./autogen.sh

config.h.in: configure.in
	AUTOGEN_TARGET=config.h.in ./autogen.sh

config.status: configure
	if [ -f config.status ]; then ./config.status --recheck; else \
	    echo 1>&2 "*** linuxcnc is not configured.	Run './configure' with appropriate flags."; \
	    exit 1; \
	fi
endif

Makefile: config.h
config.h: config.h.in config.status
	@./config.status -q --header=$@

INFILES = \
	../docs/man/man1/linuxcnc.1 ../scripts/linuxcnc ../scripts/realtime \
	../scripts/haltcl ../scripts/rtapi.conf Makefile.inc Makefile.modinc \
	../tcl/linuxcnc.tcl ../scripts/halrun ../scripts/rip-environment \
	../scripts/linuxcncmkdesktop \
	 ../lib/python/nf.py \
	../share/desktop-directories/cnc.directory ../share/menus/CNC.menu \
	../share/applications/linuxcnc.desktop \
	../share/applications/linuxcnc-latency.desktop \

ifeq ($(HAVE_WORKING_BLT),yes)
INFILES += ../scripts/latencyplot ../share/applications/linuxcnc-latencyplot.desktop
INFILES += ../scripts/latencyhistogram
endif

$(INFILES): %: %.in config.status
	@./config.status --file=$@

default: $(INFILES)

# For each file to be copied to ../include, its location in the source tree
# is listed here.  Note that due to $(INCLUDE), defined above, the include
# files in the source tree are the ones used when building linuxcnc.  The copy
# in ../include is used when building external components of linuxcnc.
HEADERS := \
    config.h \
    emc/ini/emcIniFile.hh \
    emc/ini/iniaxis.hh \
    emc/ini/initool.hh \
    emc/ini/initraj.hh \
    emc/kinematics/cubic.h \
    emc/kinematics/kinematics.h \
    emc/kinematics/genhexkins.h \
    emc/kinematics/genserkins.h \
    emc/kinematics/pumakins.h \
    emc/kinematics/tc.h \
    emc/kinematics/tp.h \
    emc/motion/emcmotcfg.h \
    emc/motion/emcmotglb.h \
    emc/motion/motion.h \
    emc/motion/usrmotintf.h \
    emc/nml_intf/canon.hh \
    emc/nml_intf/emctool.h \
    emc/nml_intf/emc.hh \
    emc/nml_intf/emc_nml.hh \
    emc/nml_intf/emccfg.h \
    emc/nml_intf/emcglb.h \
    emc/nml_intf/emcpos.h \
    emc/nml_intf/interp.hh \
    emc/nml_intf/interp_return.hh \
    emc/nml_intf/interpl.hh \
    emc/nml_intf/motion_types.h \
    emc/nml_intf/debugflags.h \
    emc/rs274ngc/interp_internal.hh \
    emc/rs274ngc/rs274ngc.hh \
    hal/hal.h \
    hal/hal_parport.h \
    hal/config_module.h \
    libnml/buffer/locmem.hh \
    libnml/buffer/memsem.hh \
    libnml/buffer/phantom.hh \
    libnml/buffer/physmem.hh \
    libnml/buffer/recvn.h \
    libnml/buffer/rem_msg.hh \
    libnml/buffer/sendn.h \
    libnml/buffer/shmem.hh \
    libnml/buffer/tcpmem.hh \
    libnml/cms/cms.hh \
    libnml/cms/cms_aup.hh \
    libnml/cms/cms_cfg.hh \
    libnml/cms/cms_dup.hh \
    libnml/cms/cms_srv.hh \
    libnml/cms/cms_up.hh \
    libnml/cms/cms_user.hh \
    libnml/cms/cms_xup.hh \
    libnml/cms/cmsdiag.hh \
    libnml/cms/tcp_opts.hh \
    libnml/cms/tcp_srv.hh \
    libnml/inifile/inifile.h \
    libnml/inifile/inifile.hh \
    libnml/linklist/linklist.hh \
    libnml/nml/cmd_msg.hh \
    libnml/nml/nml.hh \
    libnml/nml/nml_mod.hh \
    libnml/nml/nml_oi.hh \
    libnml/nml/nml_srv.hh \
    libnml/nml/nml_type.hh \
    libnml/nml/nmldiag.hh \
    libnml/nml/nmlmsg.hh \
    libnml/nml/stat_msg.hh \
    libnml/os_intf/_sem.h \
    libnml/os_intf/sem.hh \
    libnml/os_intf/_shm.h \
    libnml/os_intf/shm.hh \
    libnml/os_intf/_timer.h \
    libnml/os_intf/timer.hh \
    libnml/posemath/posemath.h \
    libnml/posemath/gotypes.h \
    libnml/posemath/gomath.h \
    libnml/posemath/sincos.h \
    libnml/rcs/rcs.hh \
    libnml/rcs/rcs_exit.hh \
    libnml/rcs/rcs_print.hh \
    libnml/rcs/rcsversion.h \
    rtapi/rtapi.h \
    rtapi/rtapi_app.h \
    rtapi/rtapi_bitops.h \
    rtapi/rtapi_byteorder.h \
    rtapi/rtapi_limits.h \
    rtapi/rtapi_math.h \
    rtapi/rtapi_math_i386.h \
    rtapi/rtapi_math64.h \
    rtapi/rtapi_common.h \
    rtapi/rtapi_ctype.h \
    rtapi/rtapi_errno.h \
    rtapi/rtapi_string.h \
    rtapi/rtapi_pci.h \
<<<<<<< HEAD
    rtapi/$(THREADS_SOURCE).h 
=======
    rtapi/$(THREADS_SOURCE).h
>>>>>>> 78104b31

# need to do ths separately because the subdirectory is required
# ../include/string.h would wreak havoc because it's the 
# userland shim replacement for linux/string.h, not /usr/include/string.h
USERPCI_HEADERS := \
    ../include/userpci/device.h \
    ../include/userpci/firmware.h \
    ../include/userpci/gfp.h \
    ../include/userpci/list.h \
    ../include/userpci/module.h \
    ../include/userpci/slab.h \
    ../include/userpci/string.h

# Make each include file a target
TARGETS += $(patsubst %,../include/%,$(foreach h,$(HEADERS),$(notdir $h)))

TARGETS += $(USERPCI_HEADERS)

# Add converting of %.po files
TARGETS += $(patsubst po/%.po, ../share/locale/%/LC_MESSAGES/linuxcnc.mo, $(wildcard po/*.po))
TARGETS += $(patsubst po/%.po, objects/%.msg, $(wildcard po/*.po))

# ngcgui as standalone app:
TARGETS += ../bin/ngcgui
../bin/ngcgui: ../tcl/ngcgui.tcl
	cp $< $@
	chmod +x $@

# And make userspace depend on $(TARGETS)
userspace: $(TARGETS)

ifeq ($(BUILD_PYTHON),yes)
pythonclean:
	rm -f $(PYTARGETS)
	find ../lib/python -name '*.so' -exec rm {} +
python: $(PYTARGETS)
userspace: python
clean: docclean pythonclean
endif

# This is the gateway into the crazy world of "kbuild", the linux 2.6 system
# for building kernel modules.	Other kernel module build styles need to be
# accomodated here.
ifeq ($(BUILD_SYS),kbuild)
KBUILD_EXTRA_SYMBOLS=$(moduledir)/Module.symvers
ifeq ($(THREADS),xenomai-kernel)
KBUILD_EXTRA_SYMBOLS += $(shell pwd)/rtapi/xeno_math/Module.symvers
endif
modules:
<<<<<<< HEAD
	$(MAKE) -C rtapi/xeno_math BASEPWD=$(BASEPWD) KERNELDIR=$(KERNELDIR) \
	    KERNEL_MATH_CFLAGS="$(KERNEL_MATH_CFLAGS)" \
	    V=$(BUILD_VERBOSE) modules
	$(PYTHON) modsilent.py $(MAKE) \
	    KBUILD_EXTRA_SYMBOLS="$(KBUILD_EXTRA_SYMBOLS)" -C $(KERNELDIR) \
	    SUBDIRS=`pwd` CC=$(CC) KBUILD_VERBOSE=$(BUILD_VERBOSE) modules
	-cp rtapi/xeno_math/xeno_math.ko ../rtlib
=======
ifeq ($(THREADS),xenomai-kernel)
	$(MAKE) -C rtapi/xeno_math BASEPWD=$(BASEPWD) KERNELDIR=$(KERNELDIR) \
	    KERNEL_MATH_CFLAGS="$(KERNEL_MATH_CFLAGS)" \
	    V=$(BUILD_VERBOSE) modules
	-cp rtapi/xeno_math/xeno_math.ko ../rtlib
endif
	$(PYTHON) modsilent.py $(MAKE) \
	    KBUILD_EXTRA_SYMBOLS="$(KBUILD_EXTRA_SYMBOLS)" -C $(KERNELDIR) \
	    SUBDIRS=`pwd` CC=$(CC) KBUILD_VERBOSE=$(BUILD_VERBOSE) modules
>>>>>>> 78104b31
	-cp Module.symvers *$(MODULE_EXT) ../rtlib/
endif

# These rules clean things up.	'modclean' cleans files generated by 'modules'
# (except that it doesn't remove the modules that were copied to rtlib)
# 'clean' cleans everything but dependency files, and 'depclean' cleans them
# too.
modclean:
	find -name '.*.cmd' -or -name '*.ko' -or -name '*.mod.c' -or -name '*.mod.o' | xargs rm -f
	-rm -rf .tmp_versions
	find . -name .tmp_versions |xargs rm -rf
	-rm -f ../rtlib/*.ko
	-rm -f ../rtlib/*.so

depclean:
	-rm -rf depends

clean: depclean modclean
	find . -name '*.o' |xargs rm -f
	-rm -rf objects
	-rm -f $(TARGETS)
	-rm -f $(COPY_CONFIGS)
	-rm -f ../rtlib/*.$(MODULE_EXT)
	-rm -f hal/components/conv_*.comp

# So that nothing is built as root, this rule does not depend on the touched
# files (Note that files in depends/ might be rebuilt, and there's little that
# can be done about it)
ifeq ($(BUILD_SYS),user-dso)
ifeq ($(BUILD_DRIVERS),yes)
setuid:
	chown root ../bin/rtapi_app
	chmod 4750 ../bin/rtapi_app
	chown root ../bin/pci_read
	chmod 4750 ../bin/pci_read
	chown root ../bin/pci_write
	chmod 4750 ../bin/pci_write
else	
setuid:
	@echo "'make setuid' is not needed if hardware drivers are not used"
endif
else
setuid:
	chown root ../bin/linuxcnc_module_helper
	chmod 4750 ../bin/linuxcnc_module_helper
	chown root ../bin/pci_write
	chmod 4750 ../bin/pci_write
	chown root ../bin/pci_read
	chmod 4750 ../bin/pci_read
endif

# These rules allows a header file from this directory to be installed into
# ../include.  A pair of rules like these will exist in the Submakefile
# of each file that contains headers.
../include/%.h: %.h
	$(Q)-cp $^ $@
../include/%.hh: %.hh
	$(Q)-cp $^ $@


DIR=install -d -m 0755 -o root
FILE=install -m 0644 -o root
TREE=cp -dR
CONFIGFILE=install -m 0644
EXE=install -m 0755 -o root
SETUID=install -m 4755 -o root
GLOB=$(wildcard $(1))

ifeq ($(RUN_IN_PLACE),yes)
define ERROR_MESSAGE
You configured run-in-place, but are trying to install.
For an installable version, run configure without --enable-run-in-place
and rebuild
endef
install:
	$(error $(ERROR_MESSAGE))

MENUS = ../share/menus/CNC.menu \
    ../share/desktop-directories/cnc.directory \
    ../share/applications/linuxcnc.desktop \
    ../share/applications/linuxcnc-latency.desktop

ifeq ($(HAVE_WORKING_BLT),yes)
MENUS += ../share/applications/linuxcnc-latencyplot.desktop
endif

install-menus install-menu: $(MENUS)
	mkdir -p $(HOME)/.config/menus/applications-merged
	cp $< $(HOME)/.config/menus/applications-merged
else

DOCS=NEWS README AUTHORS

DOCS_HELP=$(call GLOB,../docs/help/*)
NC_FILES=$(filter-out %/butterfly.ngc,$(call GLOB,../nc_files/*))
TCL=$(call GLOB,../tcl/*.tcl)
TCL_BIN=$(call GLOB,../tcl/bin/*.tcl) ../tcl/bin/popimage

install-test:
	@if type -path dpkg-query > /dev/null 2>&1 ; then  \
		if dpkg-query -S $(DESTDIR)/usr/bin/linuxcnc > /dev/null 2>&1 || dpkg-query -S $(DESTDIR)/usr/bin/emc > /dev/null 2>&1 ; then \
			echo "*** Error: Package version installed in $(DESTDIR)/usr"; \
			echo "Use './configure --enable-run-in-place' or uninstall the linuxcnc2 package"; \
			echo "before installing."; \
			exit 1; \
		fi \
	fi

install: install-test install-kernel-dep install-kernel-indep
	$(ECHO) "Installed in $(DESTDIR) with prefix $(prefix)"

install-dirs:
	$(DIR) $(DESTDIR)$(initd_dir) $(DESTDIR)$(EMC2_RTLIB_DIR) \
		$(DESTDIR)$(sysconfdir)/linuxcnc $(DESTDIR)$(bindir) \
		$(DESTDIR)$(libdir) $(DESTDIR)$(includedir)/linuxcnc \
		$(DESTDIR)$(docsdir) $(DESTDIR)$(ncfilesdir) \
		$(DESTDIR)/etc/X11/app-defaults $(DESTDIR)$(tcldir)/bin \
		$(DESTDIR)$(tcldir)/scripts \
		$(DESTDIR)$(mandir)/man1 \
		$(DESTDIR)$(mandir)/man3 \
		$(DESTDIR)$(mandir)/man9 \
		$(DESTDIR)$(tcldir)/msgs \
		$(DESTDIR)$(localedir)/de/LC_MESSAGES \
		$(DESTDIR)$(datadir)/axis/images \
		$(DESTDIR)$(datadir)/axis/tcl \
		$(DESTDIR)$(datadir)/gscreen/images \
		$(DESTDIR)$(datadir)/glade3/catalogs \
		$(DESTDIR)$(datadir)/glade3/pixmaps \
		$(DESTDIR)$(datadir)/gtksourceview-2.0/language-specs \
		$(DESTDIR)$(datadir)/linuxcnc/pncconf/pncconf-help

install-kernel-indep: install-dirs
	$(FILE) ../docs/man/man1/*.1 $(DESTDIR)$(mandir)/man1
	$(FILE) $(filter-out %/skeleton.3hal, $(wildcard ../docs/man/man3/*.3hal)) $(DESTDIR)$(mandir)/man3
	$(FILE) $(filter-out %/skeleton.3rtapi, $(wildcard ../docs/man/man3/*.3rtapi)) $(DESTDIR)$(mandir)/man3
	$(FILE) $(filter-out %/skeleton.9, $(wildcard ../docs/man/man9/*.9)) $(DESTDIR)$(mandir)/man9
	$(FILE) objects/*.msg $(DESTDIR)$(tcldir)/msgs
	$(EXE) ../scripts/realtime $(DESTDIR)$(initd_dir)
	$(EXE) ../scripts/halrun $(DESTDIR)$(bindir)
	$(EXE) ../scripts/haltcl $(DESTDIR)$(bindir)
	$(EXE) ../scripts/simulate_probe $(DESTDIR)$(bindir)
	$(EXE) ../scripts/sim_pin $(DESTDIR)$(bindir)
	$(FILE) ../docs/UPDATING $(DESTDIR)$(docsdir)/UPDATING
	$(FILE) ../*.png ../*.gif $(DESTDIR)$(datadir)/linuxcnc

	# install all the sample configs, including subdirs (tar is required on debian systems, and common on others)
	$(DIR) $(DESTDIR)$(sampleconfsdir)
	((cd ../configs && tar --exclude CVS --exclude .cvsignore --exclude .gitignore -cf - .) | (cd $(DESTDIR)$(sampleconfsdir) && tar -xf -))

	$(EXE) $(filter-out ../bin/linuxcnc_module_helper ../bin/pci_write ../bin/pci_read ../bin/test_rtapi_vsnprintf, $(filter ../bin/%,$(TARGETS))) $(DESTDIR)$(bindir)
	$(EXE) ../scripts/linuxcnc $(DESTDIR)$(bindir)
	$(EXE) ../scripts/latency-test $(DESTDIR)$(bindir)
ifeq ($(HAVE_WORKING_BLT),yes)
	$(EXE) ../scripts/latencyplot $(DESTDIR)$(bindir)
	$(EXE) ../scripts/latencyhistogram $(DESTDIR)$(bindir)
endif
	$(EXE) ../scripts/linuxcncmkdesktop $(DESTDIR)$(bindir)
	$(EXE) ../bin/tooledit $(DESTDIR)$(bindir)
	$(FILE) $(filter ../lib/%.a ../lib/%.so.0,$(TARGETS)) $(DESTDIR)$(libdir)
	cp --no-dereference $(filter ../lib/%.so, $(TARGETS)) $(DESTDIR)$(libdir)
	-ldconfig $(DESTDIR)$(libdir)
	$(FILE) $(filter %.h %.hh,$(TARGETS)) $(DESTDIR)$(includedir)/linuxcnc/
	$(FILE) $(addprefix ../docs/,$(DOCS)) $(DESTDIR)$(docsdir)
	$(FILE) $(DOCS_HELP) $(DESTDIR)$(docsdir)
	$(TREE) $(NC_FILES) $(DESTDIR)$(ncfilesdir)
	$(EXE) ../nc_files/M101 $(DESTDIR)$(ncfilesdir)
	$(FILE) ../tcl/TkLinuxCNC $(DESTDIR)/etc/X11/app-defaults
	$(FILE) ../app-defaults/XEmc $(DESTDIR)/etc/X11/app-defaults
	$(FILE) Makefile.modinc $(DESTDIR)$(datadir)/linuxcnc
	$(EXE) $(TCL) $(DESTDIR)$(tcldir)
	$(FILE) ../tcl/hal.so $(DESTDIR)$(tcldir)
	$(FILE) ../tcl/linuxcnc.so $(DESTDIR)$(tcldir)
	$(FILE) ../tcl/pkgIndex.tcl $(DESTDIR)$(tcldir)
	$(EXE) $(TCL_BIN) $(DESTDIR)$(tcldir)/bin
	$(FILE) ../tcl/scripts/balloon.tcl ../tcl/scripts/emchelp.tcl $(DESTDIR)$(tcldir)/scripts
	$(EXE) ../tcl/scripts/Set_Coordinates.tcl $(DESTDIR)$(tcldir)/scripts
	$(FILE) ../share/linuxcnc/stepconf.glade $(DESTDIR)$(prefix)/share/linuxcnc
	$(FILE) ../share/linuxcnc/touchy.glade $(DESTDIR)$(prefix)/share/linuxcnc
	$(FILE) ../share/linuxcnc/gscreen.glade $(DESTDIR)$(prefix)/share/linuxcnc
	$(FILE) ../share/linuxcnc/gscreen2.glade $(DESTDIR)$(prefix)/share/linuxcnc
	$(FILE) ../share/linuxcnc/pncconf.glade $(DESTDIR)$(prefix)/share/linuxcnc
	$(FILE) ../configs/common/linuxcnc.nml $(DESTDIR)$(prefix)/share/linuxcnc
	$(FILE) ../src/emc/usr_intf/pncconf/pncconf-help/*.txt $(DESTDIR)$(prefix)/share/linuxcnc/pncconf/pncconf-help
	$(FILE) ../src/emc/usr_intf/pncconf/pncconf-help/*.png $(DESTDIR)$(prefix)/share/linuxcnc/pncconf/pncconf-help

	$(FILE) ../lib/python/gladevcp/hal_python.xml $(DESTDIR)$(datadir)/glade3/catalogs/
	$(FILE) ../lib/python/gladevcp/widget*.png  $(DESTDIR)$(datadir)/glade3/pixmaps/

	$(FILE) ../share/gtksourceview-2.0/language-specs/*.lang  $(DESTDIR)$(datadir)/gtksourceview-2.0/language-specs/

ifeq ($(BUILD_PYTHON),yes)
install-kernel-indep: install-python
install-python: install-dirs
	$(DIR) $(DESTDIR)$(SITEPY) $(DESTDIR)$(SITEPY)/rs274
	$(DIR) $(DESTDIR)$(SITEPY)/touchy
	$(DIR) $(DESTDIR)$(SITEPY)/gscreen
	$(DIR) $(DESTDIR)$(SITEPY)/gladevcp
	$(FILE) ../lib/python/*.py ../lib/python/*.so $(DESTDIR)$(SITEPY)
	$(FILE) ../lib/python/rs274/*.py $(DESTDIR)$(SITEPY)/rs274
	$(FILE) ../lib/python/touchy/*.py $(DESTDIR)$(SITEPY)/touchy
	$(FILE) ../lib/python/gscreen/*.py $(DESTDIR)$(SITEPY)/gscreen
	$(FILE) ../lib/python/gladevcp/*.py $(DESTDIR)$(SITEPY)/gladevcp
	$(FILE) ../lib/python/gladevcp/*.glade $(DESTDIR)$(SITEPY)/gladevcp
	$(EXE) ../bin/stepconf ../bin/pncconf ../bin/hal_input ../bin/pyvcp ../bin/gladevcp ../bin/axis ../bin/axis-remote ../bin/debuglevel ../bin/linuxcnctop ../bin/mdi ../bin/hal_manualtoolchange ../bin/image-to-gcode ../bin/touchy ../bin/gscreen $(DESTDIR)$(bindir)
	$(EXE) $(patsubst %.py,../bin/%,$(VISMACH_PY)) $(DESTDIR)$(bindir)
	$(FILE) ../share/linuxcnc/linuxcnc-wizard.gif $(DESTDIR)$(prefix)/share/linuxcnc
	$(FILE) emc/usr_intf/axis/etc/axis_light_background $(DESTDIR)$(docsdir)
	$(FILE) emc/usr_intf/axis/README $(DESTDIR)$(docsdir)/README.axis
	$(FILE) ../share/axis/images/*.gif ../share/axis/images/*.xbm ../share/axis/images/*.ngc $(DESTDIR)$(datadir)/axis/images
	$(FILE) ../share/axis/tcl/*.tcl $(DESTDIR)$(datadir)/axis/tcl
	$(FILE) ../share/gscreen/images/*.gif $(DESTDIR)$(datadir)/gscreen/images
endif

install-kernel-dep:
	$(DIR)	$(DESTDIR)$(moduledir)/linuxcnc \
		$(DESTDIR)$(bindir) \
		$(DESTDIR)$(sysconfdir)/linuxcnc
	$(FILE) ../rtlib/*$(MODULE_EXT) $(DESTDIR)$(EMC2_RTLIB_DIR)
ifneq ($(BUILD_SYS),user-dso)
	$(FILE) Module.symvers $(DESTDIR)$(EMC2_RTLIB_DIR)
	$(SETUID) ../bin/linuxcnc_module_helper $(DESTDIR)$(bindir)
endif
ifeq ($(BUILD_DRIVERS),yes)
	$(SETUID) ../bin/pci_write $(DESTDIR)$(bindir)
	$(SETUID) ../bin/pci_read $(DESTDIR)$(bindir)
endif
	$(FILE) ../scripts/rtapi.conf $(DESTDIR)$(sysconfdir)/linuxcnc
endif # RUN_IN_PLACE

CONF=../configs
COMMON=$(CONF)/common
CONFILES=$(addsuffix /$(1), $(filter-out $(COMMON), $(wildcard $(CONF)/*)))
.PHONY: configs
COPY_CONFIGS := \
	$(patsubst %,../configs/%/core_stepper.hal, demo_step_cl stepper demo_sim_cl Sherline3Axis SherlineLathe cooltool) \
	$(patsubst %,../configs/%/core_servo.hal, motenc stg vti) \
	$(patsubst %,../configs/%/core_sim.hal, halui_pyvcp sim) \
	$(patsubst %,../configs/%/core_sim9.hal, sim) \
	$(patsubst %,../configs/%/axis_manualtoolchange.hal, sim lathe-pluto)

configs: $(COPY_CONFIGS)

$(call CONFILES,axis_manualtoolchange.hal): %/axis_manualtoolchange.hal: ../configs/common/axis_manualtoolchange.hal
	$(Q)-cp $< $@
$(call CONFILES,core_stepper.hal): %/core_stepper.hal: ../configs/common/core_stepper.hal
	$(Q)-cp $< $@
$(call CONFILES,core_servo.hal): %/core_servo.hal: ../configs/common/core_servo.hal
	$(Q)-cp $< $@
$(call CONFILES,core_sim.hal): %/core_sim.hal: ../configs/common/core_sim.hal
	$(Q)-cp $< $@
$(call CONFILES,core_sim9.hal): %/core_sim9.hal: ../configs/common/core_sim9.hal
	$(Q)-cp $< $@

endif # userspace

#KERNELRELEASE=2.6.38.8-xenomai+
#KERNELRELEASE=3.2.21-xenomai+

ifneq ($(KERNELRELEASE),)
include $(BASEPWD)/hal/components/Submakefile
endif

# KERNELRELEASE is nonempty, therefore we are building modules using the
# "kbuild" system.  $(BASEPWD) is used here, instead of relative paths, because
# that's what kbuild seems to require

<<<<<<< HEAD
EXTRA_CFLAGS = $(RTFLAGS) \
=======
EXTRA_CFLAGS = $(filter-out -ffast-math,$(RTFLAGS))  \
>>>>>>> 78104b31
	-D__MODULE__ \
	-I$(BASEPWD) \
	-I$(BASEPWD)/libnml/linklist \
	-I$(BASEPWD)/libnml/cms \
	-I$(BASEPWD)/libnml/rcs \
	-I$(BASEPWD)/libnml/inifile \
	-I$(BASEPWD)/libnml/os_intf \
	-I$(BASEPWD)/libnml/nml \
	-I$(BASEPWD)/libnml/buffer \
	-I$(BASEPWD)/libnml/posemath \
	-I$(BASEPWD)/rtapi \
	-I$(BASEPWD)/hal \
	-I$(BASEPWD)/emc/nml_intf \
	-I$(BASEPWD)/emc/kinematics \
	-I$(BASEPWD)/emc/motion \
	-DSEQUENTIAL_SUPPORT -DHAL_SUPPORT -DDYNAMIC_PLCSIZE -DRT_SUPPORT \
	-DOLD_TIMERS_MONOS_SUPPORT -DMODBUS_IO_MASTER \
	-fno-fast-math \
	-fno-unsafe-math-optimizations \
	$(call cc-option,-mieee-fp) \
	$(call cc-option,-Wframe-larger-than=2560) \
	$(KERNEL_MATH_CFLAGS)

ifeq "$(USE_STUBS)" "1"
MATHSTUB := rtapi/mathstubs.o
endif

#$(warning KERNELRELEASE=$(KERNELRELEASE) EXTRA_CFLAGS=$(EXTRA_CFLAGS))


# For each module, there's an addition to obj-m or obj-$(CONFIG_foo)
# plus a definition of foo-objs, which contains the full path to the
# object file(s) that the module contains.  Unfortunately, this setup pollutes
# the source directory with object files and other temporaries, but I can't
# find a way around it.

# These lists would be best moved to their respective subdirectories'
# Submakefiles to make this more modular and avoid maintaining
# multiple lists of the same things.  This won't work as-is right now
# because the Submakefiles are included in a conditional block that is
# not evaluated during kernel module build.

# Subdirectory:  rtapi

obj-$(CONFIG_RTAPI) += rtapi.o

# Sources for all thread systems
rtapi-objs := \
	rtapi/rtapi_common.o \
	rtapi/rtapi_task.o \
	rtapi/rtapi_shmem.o \
	rtapi/rtapi_time.o \
	rtapi/rtapi_msg.o \
	rtapi/rtapi_io.o \
	rtapi/$(THREADS_SOURCE).o
# Kernel threads need rtapi_module.c
ifeq ($(BUILD_SYS),kbuild)
rtapi-objs += rtapi/rtapi_module.o
<<<<<<< HEAD
endif
# User threads need rtapi_pci.c
ifeq ($(BUILD_SYS),user-dso)
rtapi-objs += rtapi/rtapi_pci.o
=======
>>>>>>> 78104b31
endif
# User threads need rtapi_pci.c
ifeq ($(BUILD_SYS),user-dso)
rtapi-objs += rtapi/rtapi_pci.o
endif



# Subdirectory: rtapi/examples (unneeded?)

# Subdirectory: hal/components
obj-$(CONFIG_BOSS_PLC) += boss_plc.o
boss_plc-objs := hal/components/boss_plc.o $(MATHSTUB)
obj-$(CONFIG_DEBOUNCE) += debounce.o
debounce-objs := hal/components/debounce.o $(MATHSTUB)
obj-$(CONFIG_ENCODER) += encoder.o
encoder-objs := hal/components/encoder.o $(MATHSTUB)
obj-$(CONFIG_COUNTER) += counter.o
counter-objs := hal/components/counter.o $(MATHSTUB)
obj-$(CONFIG_ENCODER_RATIO) += encoder_ratio.o
encoder_ratio-objs := hal/components/encoder_ratio.o $(MATHSTUB)
obj-$(CONFIG_STEPGEN) += stepgen.o
stepgen-objs := hal/components/stepgen.o $(MATHSTUB)
obj-$(CONFIG_LCD) += lcd.o
lcd-objs := hal/components/lcd.o $(MATHSTUB)
obj-$(CONFIG_MATRIX_KB) += matrix_kb.o
matrix_kb-objs := hal/components/matrix_kb.o $(MATHSTUB)
obj-$(CONFIG_FREQGEN) += freqgen.o
freqgen-objs := hal/components/freqgen.o $(MATHSTUB)
obj-$(CONFIG_PWMGEN) += pwmgen.o
pwmgen-objs := hal/components/pwmgen.o $(MATHSTUB)
obj-$(CONFIG_SIGGEN) += siggen.o
siggen-objs := hal/components/siggen.o $(MATHSTUB)
obj-$(CONFIG_PID) += pid.o
pid-objs := hal/components/pid.o $(MATHSTUB)
obj-$(CONFIG_AT_PID) += at_pid.o
at_pid-objs := hal/components/at_pid.o $(MATHSTUB)
obj-$(CONFIG_PID) += threads.o
threads-objs := hal/components/threads.o $(MATHSTUB)
obj-$(CONFIG_SUPPLY) += supply.o
supply-objs := hal/components/supply.o $(MATHSTUB)
obj-$(CONFIG_SIM_ENCODER) += sim_encoder.o
sim_encoder-objs := hal/components/sim_encoder.o $(MATHSTUB)
obj-$(CONFIG_WEIGHTED_SUM) += weighted_sum.o
weighted_sum-objs := hal/components/weighted_sum.o $(MATHSTUB)
obj-$(CONFIG_WATCHDOG) += watchdog.o
watchdog-objs := hal/components/watchdog.o $(MATHSTUB)
obj-$(CONFIG_MODMATH) += modmath.o
modmath-objs := hal/components/modmath.o $(MATHSTUB)
obj-$(CONFIG_STREAMER) += streamer.o
streamer-objs := hal/components/streamer.o $(MATHSTUB)
obj-$(CONFIG_SAMPLER) += sampler.o
sampler-objs := hal/components/sampler.o $(MATHSTUB)

# Subdirectory: hal/drivers
ifeq ($(BUILD_DRIVERS),yes)
#ifeq ($(BUILD_SYS),kbuild)
obj-$(CONFIG_HAL_PARPORT) += hal_parport.o
hal_parport-objs := hal/drivers/hal_parport.o $(MATHSTUB)
obj-$(CONFIG_PCI_8255) += pci_8255.o
pci_8255-objs := hal/drivers/pci_8255.o
obj-$(CONFIG_HAL_TIRO) += hal_tiro.o
hal_tiro-objs := hal/drivers/hal_tiro.o $(MATHSTUB)
obj-$(CONFIG_HAL_STG) += hal_stg.o
hal_stg-objs := hal/drivers/hal_stg.o $(MATHSTUB)
obj-$(CONFIG_HAL_VTI) += hal_vti.o
hal_vti-objs := hal/drivers/hal_vti.o $(MATHSTUB)
#obj-$(CONFIG_HAL_EVOREG) += hal_evoreg.o
#hal_evoreg-objs := hal/drivers/hal_evoreg.o $(MATHSTUB)
obj-$(CONFIG_HAL_MOTENC) += hal_motenc.o
hal_motenc-objs := hal/drivers/hal_motenc.o $(MATHSTUB)
obj-$(CONFIG_HAL_AX521H) += hal_ax5214h.o
hal_ax5214h-objs := hal/drivers/hal_ax5214h.o $(MATHSTUB)
obj-$(CONFIG_HAL_SPEAKER) += hal_speaker.o
hal_speaker-objs := hal/drivers/hal_speaker.o $(MATHSTUB)
obj-$(CONFIG_HAL_SKELETON) += hal_skeleton.o
hal_skeleton-objs := hal/drivers/hal_skeleton.o $(MATHSTUB)

ifeq ($(TARGET_PLATFORM), raspberry)
obj-$(CONFIG_HAL_GPIO) += hal_gpio.o
hal_gpio-objs := hal/drivers/hal_gpio.o 
endif

#ifeq ($(TARGET_PLATFORM), beaglebone)
#obj-$(CONFIG_HAL_GPIO) += hal_bbgpio.o
#hal_gpio-objs := hal/drivers/hal_bbgpio.o 
#endif

# these won't compile as-is with userland threading

ifneq ($(BUILD_SYS),user-dso)
obj-$(CONFIG_HAL_M5I20) += hal_m5i20.o
hal_m5i20-objs := hal/drivers/hal_m5i20.o $(MATHSTUB)
obj-$(CONFIG_HAL_PPMC) += hal_ppmc.o
hal_ppmc-objs := hal/drivers/hal_ppmc.o $(MATHSTUB)
obj-$(CONFIG_OPTO_AC5) += opto_ac5.o
opto_ac5-objs := hal/drivers/opto_ac5.o $(MATHSTUB)
<<<<<<< HEAD
obj-$(CONFIG_HAL_GM) += hal_gm.o
hal_gm-objs := hal/drivers/hal_gm.o $(MATHSTUB)
=======
>>>>>>> 78104b31
endif

# Gnu make 'expression' syntax is pathetic. What were these guys smoking?
# turn on by default
BUILD_HOSTMOT2=yes
ifeq ($(USERMODE_PCI),yes)
# reconfirm our intent..
BUILD_HOSTMOT2=yes
else
#except if userland and USERMODE_PCI isnt sez
ifeq ($(BUILD_SYS),user-dso)
BUILD_HOSTMOT2=no
endif
endif

ifeq ($(BUILD_HOSTMOT2),yes)
<<<<<<< HEAD
#CS#obj-$(CONFIG_HOSTMOT2) += hostmot2.o hm2_7i43.o hm2_pci.o hm2_test.o
obj-$(CONFIG_HOSTMOT2) += hostmot2.o hm2_pci.o hm2_7i43.o
=======
obj-$(CONFIG_HOSTMOT2) += hostmot2.o hm2_7i43.o hm2_pci.o hm2_test.o
#obj-$(CONFIG_HOSTMOT2) += hostmot2.o hm2_pci.o hm2_7i43.o
>>>>>>> 78104b31
hostmot2-objs :=			  \
    hal/drivers/mesa-hostmot2/hostmot2.o  \
    hal/drivers/mesa-hostmot2/backported-strings.o  \
    hal/drivers/mesa-hostmot2/ioport.o	  \
    hal/drivers/mesa-hostmot2/encoder.o   \
	hal/drivers/mesa-hostmot2/resolver.o  \
    hal/drivers/mesa-hostmot2/pwmgen.o	  \
    hal/drivers/mesa-hostmot2/tp_pwmgen.o \
	hal/drivers/mesa-hostmot2/sserial.o   \
    hal/drivers/mesa-hostmot2/stepgen.o   \
	hal/drivers/mesa-hostmot2/bspi.o	  \
	hal/drivers/mesa-hostmot2/uart.o	  \
    hal/drivers/mesa-hostmot2/watchdog.o  \
    hal/drivers/mesa-hostmot2/pins.o	  \
    hal/drivers/mesa-hostmot2/led.o	  \
    hal/drivers/mesa-hostmot2/tram.o	  \
    hal/drivers/mesa-hostmot2/raw.o	  \
    hal/drivers/mesa-hostmot2/bitfile.o   \
    $(MATHSTUB)
hm2_7i43-objs :=			  \
    hal/drivers/mesa-hostmot2/hm2_7i43.o  \
    hal/drivers/mesa-hostmot2/bitfile.o   \
    $(MATHSTUB)
hm2_pci-objs  :=			  \
    hal/drivers/mesa-hostmot2/hm2_pci.o   \
    hal/drivers/mesa-hostmot2/bitfile.o   \
    $(MATHSTUB)
hm2_test-objs :=			  \
    hal/drivers/mesa-hostmot2/hm2_test.o  \
    hal/drivers/mesa-hostmot2/bitfile.o   \
    $(MATHSTUB)
<<<<<<< HEAD
setsserial-objs :=			  \
    hal/drivers/mesa-hostmot2/setsserial.o  \
    $(MATHSTUB)
=======
>>>>>>> 78104b31
endif

ifeq ($(USERMODE_PCI),yes)
hostmot2-objs +=			  \
    rtapi/userpci/device.o		  \
    rtapi/userpci/firmware.o		  \
    rtapi/userpci/string.o		  
endif

ifeq ($(BUILD_HOSTMOT2),yes)
obj-$(CONFIG_HOSTMOT2) += hm2_pci.o
hm2_pci-objs  :=			  \
    hal/drivers/mesa-hostmot2/hm2_pci.o   \
    hal/drivers/mesa-hostmot2/bitfile.o   \
    $(MATHSTUB)
endif

obj-$(CONFIG_PROBE_PARPORT) += probe_parport.o
probe_parport-objs := hal/drivers/probe_parport.o $(MATHSTUB)
endif

obj-$(CONFIG_CLASSICLADDER_RT) += classicladder_rt.o
classicladder_rt-objs := hal/classicladder/module_hal.o $(MATHSTUB)
classicladder_rt-objs += hal/classicladder/arithm_eval.o
classicladder_rt-objs += hal/classicladder/arrays.o
classicladder_rt-objs += hal/classicladder/calc.o
classicladder_rt-objs += hal/classicladder/calc_sequential.o
classicladder_rt-objs += hal/classicladder/manager.o
classicladder_rt-objs += hal/classicladder/symbols.o
classicladder_rt-objs += hal/classicladder/vars_access.o

ifdef SEQUENTIAL_SUPPORT
classicladder_rt-objs += hal/classicladder/calc_sequential_rt.o
endif

obj-m += scope_rt.o
scope_rt-objs := hal/utils/scope_rt.o $(MATHSTUB)

obj-m += hal_lib.o
hal_lib-objs := hal/hal_lib.o $(MATHSTUB)

obj-m += trivkins.o
trivkins-objs := emc/kinematics/trivkins.o

obj-m += maxkins.o
maxkins-objs := emc/kinematics/maxkins.o

obj-m += gantrykins.o
gantrykins-objs := emc/kinematics/gantrykins.o

obj-m += rotatekins.o
rotatekins-objs := emc/kinematics/rotatekins.o

obj-m += tripodkins.o
tripodkins-objs := emc/kinematics/tripodkins.o

obj-m += genhexkins.o
genhexkins-objs := emc/kinematics/genhexkins.o
genhexkins-objs += libnml/posemath/_posemath.o
genhexkins-objs += libnml/posemath/sincos.o $(MATHSTUB)

obj-m += genserkins.o
genserkins-objs := emc/kinematics/genserkins.o
genserkins-objs += libnml/posemath/gomath.o
genserkins-objs += libnml/posemath/sincos.o $(MATHSTUB)

obj-m += pumakins.o
pumakins-objs := emc/kinematics/pumakins.o
pumakins-objs += libnml/posemath/_posemath.o
pumakins-objs += libnml/posemath/sincos.o $(MATHSTUB)

obj-m += scarakins.o
scarakins-objs := emc/kinematics/scarakins.o
scarakins-objs += libnml/posemath/_posemath.o
scarakins-objs += libnml/posemath/sincos.o $(MATHSTUB)

obj-$(CONFIG_MOTMOD) += motmod.o
motmod-objs := emc/kinematics/cubic.o
motmod-objs += emc/kinematics/tc.o
motmod-objs += emc/kinematics/tp.o
motmod-objs += emc/motion/motion.o
motmod-objs += emc/motion/command.o
motmod-objs += emc/motion/control.o
motmod-objs += emc/motion/homing.o
motmod-objs += emc/motion/emcmotglb.o
motmod-objs += emc/motion/emcmotutil.o
motmod-objs += emc/motion/stashf.o
motmod-objs += emc/motion/dbuf.o
motmod-objs += libnml/posemath/_posemath.o
motmod-objs += libnml/posemath/sincos.o $(MATHSTUB)

TORTOBJS = $(foreach file,$($(patsubst %.o,%,$(1))-objs), objects/rt$(file))

ifeq ($(BUILD_SYS),user-dso)
EXTRA_CFLAGS += -fPIC -Os
RTOBJS := $(sort $(foreach mod,$(obj-m),$(call TORTOBJS,$(mod))))

RTDEPS := $(sort $(patsubst objects/%.o,depends/%.d, $(RTOBJS)))

IS_POWERPC = test `uname -m` = ppc -o `uname -m` = ppc64
modules: $(patsubst %.o,../rtlib/%.so,$(obj-m))
../rtlib/%.so:
	$(ECHO) Linking $@
	$(Q)ld -r -o objects/$*.tmp $^
	@if ! $(IS_POWERPC); then objcopy -j .rtapi_export -O binary objects/$*.tmp objects/$*.exp; fi
	@if ! $(IS_POWERPC); then objcopy -G __i686.get_pc_thunk.bx `xargs -r0n1 echo -G < objects/$*.exp | grep -ve '^-G $$' | sort -u` objects/$*.tmp; fi
	$(Q)$(CC) -shared -Bsymbolic $(LDFLAGS) -o $@ objects/$*.tmp -lm

<<<<<<< HEAD
# Rules to make .o (object) files
$(sort $(RTOBJS)) : objects/rt%.o : %.c
	$(ECHO) Compiling realtime $<
	@rm -f $@
	@mkdir -p $(dir $@)
	$(Q)$(CC) -c $(OPT) $(DEBUG) $(RT_CFLAGS) $(EXTRA_CFLAGS) \
		-MP -MD -MF "${@:.o=.d}" -MT "$@" \
		$< -o $@
=======
$(sort $(RTDEPS)): depends/rt%.d: %.c
	@mkdir -p $(dir $@)
	$(ECHO) Depending $<
	$(Q)$(call DEP,$(CC),$@ $(patsubst depends/%.d,objects/%.o,$@),$@,$(OPT) $(DEBUG) -DSIM -DRTAPI $(EXTRA_CFLAGS) $<)

# Rules to make .o (object) files
$(sort $(RTOBJS)) : objects/rt%.o : %.c
	$(ECHO) Compiling realtime $<
	@mkdir -p $(dir $@)
	$(Q)$(CC) -c $(OPT) $(DEBUG) $(EXTRA_CFLAGS) $(RT_CFLAGS)  $< -o $@
>>>>>>> 78104b31

endif # end BUILD_SYS=user-dso

# # ------ not used anymore -------------
# ifeq ($(BUILD_SYS),normal)
# modules: $(patsubst %,../rtlib/%,$(obj-m))
# RTOBJS := $(sort $(foreach mod,$(obj-m),$(call TORTOBJS,$(mod))))
# RTDEPS := $(sort $(patsubst objects/%.o,depends/%.d, $(RTOBJS)))

# $(sort $(RTDEPS)): depends/rt%.d: %.c
# 	@mkdir -p $(dir $@)
# 	$(ECHO) Depending $<
# 	$(Q)$(call DEP,$(CC),$@ $(patsubst depends/%.d,objects/%.o,$@),$@,$(EXTRA_CFLAGS) $<)


# # Rules to make .o (object) files
# $(sort $(RTOBJS)) : objects/rt%.o : %.c
# 	$(ECHO) Compiling realtime $<
# 	@mkdir -p $(dir $@)
# 	$(Q)$(CC) -c -DRTAPI -nostdinc -isystem $(shell $(CC) -print-file-name=include) -I$(KERNELDIR)/include $(EXTRA_CFLAGS) $< -o $@

# ../rtlib/%.o:
# 	$(ECHO) Linking $@
# 	$(Q)ld -r -static -S -Os $(LDFLAGS) -o $@ $^ $(EXTRALINK) $(MATHLIB)
# endif # end 'normal'

# build kernel RTAPI modules
ifneq "$(filter normal user-dso,$(BUILD_SYS))" ""
#ifneq "$(BUILD_SYS)" "user-dso"
../rtlib/rtapi$(MODULE_EXT): $(addprefix objects/rt,$(rtapi-objs))
#endif
../rtlib/classicladder_rt$(MODULE_EXT): $(addprefix objects/rt,$(classicladder_rt-objs))
../rtlib/boss_plc$(MODULE_EXT): $(addprefix objects/rt,$(boss_plc-objs))
../rtlib/debounce$(MODULE_EXT): $(addprefix objects/rt,$(debounce-objs))
../rtlib/encoder$(MODULE_EXT): $(addprefix objects/rt,$(encoder-objs))
../rtlib/counter$(MODULE_EXT): $(addprefix objects/rt,$(counter-objs))
../rtlib/encoder_ratio$(MODULE_EXT): $(addprefix objects/rt,$(encoder_ratio-objs))
../rtlib/stepgen$(MODULE_EXT): $(addprefix objects/rt,$(stepgen-objs))
../rtlib/lcd$(MODULE_EXT): $(addprefix objects/rt,$(lcd-objs))
../rtlib/matrix_kb$(MODULE_EXT): $(addprefix objects/rt,$(matrix_kb-objs))
../rtlib/freqgen$(MODULE_EXT): $(addprefix objects/rt,$(freqgen-objs))
../rtlib/pwmgen$(MODULE_EXT): $(addprefix objects/rt,$(pwmgen-objs))
../rtlib/siggen$(MODULE_EXT): $(addprefix objects/rt,$(siggen-objs))
../rtlib/at_pid$(MODULE_EXT): $(addprefix objects/rt,$(at_pid-objs))
../rtlib/pid$(MODULE_EXT): $(addprefix objects/rt,$(pid-objs))
../rtlib/threads$(MODULE_EXT): $(addprefix objects/rt,$(threads-objs))
../rtlib/supply$(MODULE_EXT): $(addprefix objects/rt,$(supply-objs))
../rtlib/sim_encoder$(MODULE_EXT): $(addprefix objects/rt,$(sim_encoder-objs))
../rtlib/weighted_sum$(MODULE_EXT): $(addprefix objects/rt,$(weighted_sum-objs))
../rtlib/watchdog$(MODULE_EXT): $(addprefix objects/rt,$(watchdog-objs))
../rtlib/modmath$(MODULE_EXT): $(addprefix objects/rt,$(modmath-objs))
../rtlib/streamer$(MODULE_EXT): $(addprefix objects/rt,$(streamer-objs))
../rtlib/sampler$(MODULE_EXT): $(addprefix objects/rt,$(sampler-objs))
../rtlib/hal_parport$(MODULE_EXT): $(addprefix objects/rt,$(hal_parport-objs))
ifeq ($(BUILD_SYS),user-dso)
../rtlib/probe_parport$(MODULE_EXT): $(addprefix objects/rt,$(probe_parport-objs))
endif
ifeq ($(USERMODE_PCI),yes)
../rtlib/hostmot2$(MODULE_EXT): $(addprefix objects/rt,$(hostmot2-objs))
../rtlib/hm2_7i43$(MODULE_EXT): $(addprefix objects/rt,$(hm2_7i43-objs))
../rtlib/hm2_pci$(MODULE_EXT): $(addprefix objects/rt,$(hm2_pci-objs))
<<<<<<< HEAD
#CS#../rtlib/hm2_test$(MODULE_EXT): $(addprefix objects/rt,$(hm2_test-objs))
=======
../rtlib/hm2_test$(MODULE_EXT): $(addprefix objects/rt,$(hm2_test-objs)) 
>>>>>>> 78104b31
endif
ifeq ($(TARGET_PLATFORM),raspberry)
../rtlib/hal_gpio$(MODULE_EXT): $(addprefix objects/rt,$(hal_gpio-objs))
endif
<<<<<<< HEAD
=======

>>>>>>> 78104b31
../rtlib/pci_8255$(MODULE_EXT): $(addprefix objects/rt,$(pci_8255-objs))
../rtlib/hal_tiro$(MODULE_EXT): $(addprefix objects/rt,$(hal_tiro-objs))
../rtlib/hal_stg$(MODULE_EXT): $(addprefix objects/rt,$(hal_stg-objs))
../rtlib/hal_vti$(MODULE_EXT): $(addprefix objects/rt,$(hal_vti-objs))
#../rtlib/hal_evoreg$(MODULE_EXT): $(addprefix objects/rt,$(hal_evoreg-objs))
../rtlib/hal_motenc$(MODULE_EXT): $(addprefix objects/rt,$(hal_motenc-objs))
../rtlib/hal_ax5214h$(MODULE_EXT): $(addprefix objects/rt,$(hal_ax5214h-objs))
../rtlib/hal_ppmc$(MODULE_EXT): $(addprefix objects/rt,$(hal_ppmc-objs))
../rtlib/hal_skeleton$(MODULE_EXT): $(addprefix objects/rt,$(hal_skeleton-objs))
../rtlib/hal_speaker$(MODULE_EXT): $(addprefix objects/rt,$(hal_speaker-objs))
../rtlib/opto_ac5$(MODULE_EXT): $(addprefix objects/rt,$(opto_ac5-objs))
../rtlib/scope_rt$(MODULE_EXT): $(addprefix objects/rt,$(scope_rt-objs))
../rtlib/hal_lib$(MODULE_EXT): $(addprefix objects/rt,$(hal_lib-objs))
../rtlib/motmod$(MODULE_EXT): $(addprefix objects/rt,$(motmod-objs))
../rtlib/trivkins$(MODULE_EXT): $(addprefix objects/rt,$(trivkins-objs))
../rtlib/5axiskins$(MODULE_EXT): $(addprefix objects/rt,$(5axiskins-objs))
../rtlib/maxkins$(MODULE_EXT): $(addprefix objects/rt,$(maxkins-objs))
../rtlib/gantrykins$(MODULE_EXT): $(addprefix objects/rt,$(gantrykins-objs))
../rtlib/rotatekins$(MODULE_EXT): $(addprefix objects/rt,$(rotatekins-objs))
../rtlib/tripodkins$(MODULE_EXT): $(addprefix objects/rt,$(tripodkins-objs))
../rtlib/genhexkins$(MODULE_EXT): $(addprefix objects/rt,$(genhexkins-objs))
../rtlib/genserkins$(MODULE_EXT): $(addprefix objects/rt,$(genserkins-objs))
../rtlib/pumakins$(MODULE_EXT): $(addprefix objects/rt,$(pumakins-objs))
../rtlib/scarakins$(MODULE_EXT): $(addprefix objects/rt,$(scarakins-objs))
../rtlib/hal_gm$(MODULE_EXT): $(addprefix objects/rt,$(hal_gm-objs))

ifeq ($(TRIVIAL_BUILD),no)
<<<<<<< HEAD
READ_RTDEPS = $(wildcard $(RTDEPS))
$(shell echo 1>&2 Reading $(words $(READ_RTDEPS))/$(words $(RTDEPS)) realtime dependency files)
-include $(READ_RTDEPS)
$(shell echo 1>&2 Done reading realtime dependencies)
=======
RTDEPS := $(sort $(patsubst objects/%.o,depends/%.d,$(RTOBJS)))
-include $(RTDEPS)
Makefile: $(RTDEPS)
>>>>>>> 78104b31
endif
endif  # build kernel RTAPI modules

# Phony so that it is always rebuilt when requested, not because it
# shouldn't exist as a file
.PHONY: tags
tags:
	ctags-exuberant \
		--extra=+fq \
		--exclude=depends --exclude=objects --exclude=.mod.c \
		'--langmap=make:+(Submakefile),make:+(Makefile.inc),c:+.comp' \
		-I EXPORT_SYMBOL+,RTAPI_MP_INT+,RTAPI_MP_LONG+,RTAPI_MP_STRING+ \
		-I RTAPI_MP_ARRAY_INT+,RTAPI_MP_ARRAY_LONG+,RTAPI_MP_ARRAY_STRING+ \
		-I MODULE_AUTHOR+,MODULE_DESCRIPTION+,MODULE_LICENSE+ \
		-R . ../tcl ../scripts ../share/axis/tcl
	rm -f TAGS
	find . -type f -name '*.[ch]' |xargs etags -l c --append
	find . -type f -name '*.cc' |xargs etags -l c++ --append
	find . -type f -name '*.hh' |xargs etags -l c++ --append

etags:
	etags	--extra=+fq \
		--exclude=depends --exclude=objects --exclude=.mod.c \
		'--langmap=make:+(Submakefile),make:+(Makefile.inc),c:+.comp' \
		-I EXPORT_SYMBOL+,RTAPI_MP_INT+,RTAPI_MP_LONG+,RTAPI_MP_STRING+ \
		-I RTAPI_MP_ARRAY_INT+,RTAPI_MP_ARRAY_LONG+,RTAPI_MP_ARRAY_STRING+ \
		-I MODULE_AUTHOR+,MODULE_DESCRIPTION+,MODULE_LICENSE+ \
		-R . ../tcl ../scripts ../share/axis/tcl
	find . -type f -name '*.[ch]' |xargs etags --language-force=C --append
	find . -type f -name '*.cc' |xargs etags --language-force=C++ --append
	find . -type f -name '*.hh' |xargs etags --language-force=C++ --append

.PHONY: swish
swish:
	swish-e -c .swish_config -v 0 -i $(BASEPWD) \
		$(dir $(BASEPWD))tcl \
		$(dir $(BASEPWD))share/axis/tcl \
		$(dir $(BASEPWD))lib/python \
		$(dir $(BASEPWD))scripts \
		$(dir $(BASEPWD))configs \
		$(dir $(BASEPWD))docs/src \
		$(dir $(BASEPWD))docs/man/man1

# When you depend on objects/var-ZZZ you are depending on the contents of the
# variable ZZZ, which is assumed to depend on a Makefile, a Submakefile, or
# Makefile.inc
objects/var-%: Makefile $(wildcard $(SUBMAKEFILES)) Makefile.inc
	@mkdir -p $(dir $@)
	@echo $($*) > $@.tmp
	@sh move-if-change $@.tmp $@

../lib/%.so: ../lib/%.so.0
	ln -sf $(notdir $<) $@

# vim:ts=8:sts=8:sw=8:noet:<|MERGE_RESOLUTION|>--- conflicted
+++ resolved
@@ -360,11 +360,7 @@
     rtapi/rtapi_errno.h \
     rtapi/rtapi_string.h \
     rtapi/rtapi_pci.h \
-<<<<<<< HEAD
     rtapi/$(THREADS_SOURCE).h 
-=======
-    rtapi/$(THREADS_SOURCE).h
->>>>>>> 78104b31
 
 # need to do ths separately because the subdirectory is required
 # ../include/string.h would wreak havoc because it's the 
@@ -414,15 +410,6 @@
 KBUILD_EXTRA_SYMBOLS += $(shell pwd)/rtapi/xeno_math/Module.symvers
 endif
 modules:
-<<<<<<< HEAD
-	$(MAKE) -C rtapi/xeno_math BASEPWD=$(BASEPWD) KERNELDIR=$(KERNELDIR) \
-	    KERNEL_MATH_CFLAGS="$(KERNEL_MATH_CFLAGS)" \
-	    V=$(BUILD_VERBOSE) modules
-	$(PYTHON) modsilent.py $(MAKE) \
-	    KBUILD_EXTRA_SYMBOLS="$(KBUILD_EXTRA_SYMBOLS)" -C $(KERNELDIR) \
-	    SUBDIRS=`pwd` CC=$(CC) KBUILD_VERBOSE=$(BUILD_VERBOSE) modules
-	-cp rtapi/xeno_math/xeno_math.ko ../rtlib
-=======
 ifeq ($(THREADS),xenomai-kernel)
 	$(MAKE) -C rtapi/xeno_math BASEPWD=$(BASEPWD) KERNELDIR=$(KERNELDIR) \
 	    KERNEL_MATH_CFLAGS="$(KERNEL_MATH_CFLAGS)" \
@@ -432,7 +419,6 @@
 	$(PYTHON) modsilent.py $(MAKE) \
 	    KBUILD_EXTRA_SYMBOLS="$(KBUILD_EXTRA_SYMBOLS)" -C $(KERNELDIR) \
 	    SUBDIRS=`pwd` CC=$(CC) KBUILD_VERBOSE=$(BUILD_VERBOSE) modules
->>>>>>> 78104b31
 	-cp Module.symvers *$(MODULE_EXT) ../rtlib/
 endif
 
@@ -699,11 +685,7 @@
 # "kbuild" system.  $(BASEPWD) is used here, instead of relative paths, because
 # that's what kbuild seems to require
 
-<<<<<<< HEAD
-EXTRA_CFLAGS = $(RTFLAGS) \
-=======
 EXTRA_CFLAGS = $(filter-out -ffast-math,$(RTFLAGS))  \
->>>>>>> 78104b31
 	-D__MODULE__ \
 	-I$(BASEPWD) \
 	-I$(BASEPWD)/libnml/linklist \
@@ -762,19 +744,11 @@
 # Kernel threads need rtapi_module.c
 ifeq ($(BUILD_SYS),kbuild)
 rtapi-objs += rtapi/rtapi_module.o
-<<<<<<< HEAD
 endif
 # User threads need rtapi_pci.c
 ifeq ($(BUILD_SYS),user-dso)
 rtapi-objs += rtapi/rtapi_pci.o
-=======
->>>>>>> 78104b31
-endif
-# User threads need rtapi_pci.c
-ifeq ($(BUILD_SYS),user-dso)
-rtapi-objs += rtapi/rtapi_pci.o
-endif
-
+endif
 
 
 # Subdirectory: rtapi/examples (unneeded?)
@@ -866,11 +840,8 @@
 hal_ppmc-objs := hal/drivers/hal_ppmc.o $(MATHSTUB)
 obj-$(CONFIG_OPTO_AC5) += opto_ac5.o
 opto_ac5-objs := hal/drivers/opto_ac5.o $(MATHSTUB)
-<<<<<<< HEAD
 obj-$(CONFIG_HAL_GM) += hal_gm.o
 hal_gm-objs := hal/drivers/hal_gm.o $(MATHSTUB)
-=======
->>>>>>> 78104b31
 endif
 
 # Gnu make 'expression' syntax is pathetic. What were these guys smoking?
@@ -887,13 +858,8 @@
 endif
 
 ifeq ($(BUILD_HOSTMOT2),yes)
-<<<<<<< HEAD
-#CS#obj-$(CONFIG_HOSTMOT2) += hostmot2.o hm2_7i43.o hm2_pci.o hm2_test.o
-obj-$(CONFIG_HOSTMOT2) += hostmot2.o hm2_pci.o hm2_7i43.o
-=======
 obj-$(CONFIG_HOSTMOT2) += hostmot2.o hm2_7i43.o hm2_pci.o hm2_test.o
 #obj-$(CONFIG_HOSTMOT2) += hostmot2.o hm2_pci.o hm2_7i43.o
->>>>>>> 78104b31
 hostmot2-objs :=			  \
     hal/drivers/mesa-hostmot2/hostmot2.o  \
     hal/drivers/mesa-hostmot2/backported-strings.o  \
@@ -925,12 +891,9 @@
     hal/drivers/mesa-hostmot2/hm2_test.o  \
     hal/drivers/mesa-hostmot2/bitfile.o   \
     $(MATHSTUB)
-<<<<<<< HEAD
 setsserial-objs :=			  \
     hal/drivers/mesa-hostmot2/setsserial.o  \
     $(MATHSTUB)
-=======
->>>>>>> 78104b31
 endif
 
 ifeq ($(USERMODE_PCI),yes)
@@ -1029,7 +992,6 @@
 RTOBJS := $(sort $(foreach mod,$(obj-m),$(call TORTOBJS,$(mod))))
 
 RTDEPS := $(sort $(patsubst objects/%.o,depends/%.d, $(RTOBJS)))
-
 IS_POWERPC = test `uname -m` = ppc -o `uname -m` = ppc64
 modules: $(patsubst %.o,../rtlib/%.so,$(obj-m))
 ../rtlib/%.so:
@@ -1039,7 +1001,6 @@
 	@if ! $(IS_POWERPC); then objcopy -G __i686.get_pc_thunk.bx `xargs -r0n1 echo -G < objects/$*.exp | grep -ve '^-G $$' | sort -u` objects/$*.tmp; fi
 	$(Q)$(CC) -shared -Bsymbolic $(LDFLAGS) -o $@ objects/$*.tmp -lm
 
-<<<<<<< HEAD
 # Rules to make .o (object) files
 $(sort $(RTOBJS)) : objects/rt%.o : %.c
 	$(ECHO) Compiling realtime $<
@@ -1048,18 +1009,6 @@
 	$(Q)$(CC) -c $(OPT) $(DEBUG) $(RT_CFLAGS) $(EXTRA_CFLAGS) \
 		-MP -MD -MF "${@:.o=.d}" -MT "$@" \
 		$< -o $@
-=======
-$(sort $(RTDEPS)): depends/rt%.d: %.c
-	@mkdir -p $(dir $@)
-	$(ECHO) Depending $<
-	$(Q)$(call DEP,$(CC),$@ $(patsubst depends/%.d,objects/%.o,$@),$@,$(OPT) $(DEBUG) -DSIM -DRTAPI $(EXTRA_CFLAGS) $<)
-
-# Rules to make .o (object) files
-$(sort $(RTOBJS)) : objects/rt%.o : %.c
-	$(ECHO) Compiling realtime $<
-	@mkdir -p $(dir $@)
-	$(Q)$(CC) -c $(OPT) $(DEBUG) $(EXTRA_CFLAGS) $(RT_CFLAGS)  $< -o $@
->>>>>>> 78104b31
 
 endif # end BUILD_SYS=user-dso
 
@@ -1121,19 +1070,11 @@
 ../rtlib/hostmot2$(MODULE_EXT): $(addprefix objects/rt,$(hostmot2-objs))
 ../rtlib/hm2_7i43$(MODULE_EXT): $(addprefix objects/rt,$(hm2_7i43-objs))
 ../rtlib/hm2_pci$(MODULE_EXT): $(addprefix objects/rt,$(hm2_pci-objs))
-<<<<<<< HEAD
-#CS#../rtlib/hm2_test$(MODULE_EXT): $(addprefix objects/rt,$(hm2_test-objs))
-=======
 ../rtlib/hm2_test$(MODULE_EXT): $(addprefix objects/rt,$(hm2_test-objs)) 
->>>>>>> 78104b31
 endif
 ifeq ($(TARGET_PLATFORM),raspberry)
 ../rtlib/hal_gpio$(MODULE_EXT): $(addprefix objects/rt,$(hal_gpio-objs))
 endif
-<<<<<<< HEAD
-=======
-
->>>>>>> 78104b31
 ../rtlib/pci_8255$(MODULE_EXT): $(addprefix objects/rt,$(pci_8255-objs))
 ../rtlib/hal_tiro$(MODULE_EXT): $(addprefix objects/rt,$(hal_tiro-objs))
 ../rtlib/hal_stg$(MODULE_EXT): $(addprefix objects/rt,$(hal_stg-objs))
@@ -1161,16 +1102,10 @@
 ../rtlib/hal_gm$(MODULE_EXT): $(addprefix objects/rt,$(hal_gm-objs))
 
 ifeq ($(TRIVIAL_BUILD),no)
-<<<<<<< HEAD
 READ_RTDEPS = $(wildcard $(RTDEPS))
 $(shell echo 1>&2 Reading $(words $(READ_RTDEPS))/$(words $(RTDEPS)) realtime dependency files)
 -include $(READ_RTDEPS)
 $(shell echo 1>&2 Done reading realtime dependencies)
-=======
-RTDEPS := $(sort $(patsubst objects/%.o,depends/%.d,$(RTOBJS)))
--include $(RTDEPS)
-Makefile: $(RTDEPS)
->>>>>>> 78104b31
 endif
 endif  # build kernel RTAPI modules
 
