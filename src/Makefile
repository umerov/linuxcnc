# see http://www.cmcrossroads.com/ask-mr-make/6535-tracing-rule-execution-in-gnu-make
#OLD_SHELL := $(SHELL)
#SHELL = $(warning Building $@$(if $<, (from $<))$(if $?, ($? newer)))$(OLD_SHELL)

# Delete the default suffix rules
.SUFFIXES:
.PHONY: default userspace modules clean modclean depclean install python pythonclean

# A "trivial build" is one which should not include dependency information
# either because it should be usable before dependency information can be
# generated or when it is invalid (clean, docclean) or when running as root
# when the user must guarantee in advance that everything is built
# (setuid, install)
ifeq ($(MAKECMDGOALS),)
TRIVIAL_BUILD=no
else
ifeq ($(filter-out docclean clean setuid install tags swish,$(MAKECMDGOALS)),)
TRIVIAL_BUILD=yes
else
TRIVIAL_BUILD=no
endif
endif

# Beautify output
# ---------------------------------------------------------------------------
#
# A simple variant is to prefix commands with $(Q) - that's useful
# for commands that shall be hidden in non-verbose mode.
#
#	$(Q)ln $@ :<
#
# If BUILD_VERBOSE equals 0 then the above command will be hidden.
# If BUILD_VERBOSE equals 1 then the above command is displayed.

ifeq ("$(origin V)", "command line")
  BUILD_VERBOSE = $(V)
endif
ifndef BUILD_VERBOSE
  BUILD_VERBOSE = 0
endif

ifeq ($(BUILD_VERBOSE),1)
  Q =
else
  Q = @
endif

ifeq "$(findstring s,$(MAKEFLAGS))" ""
ECHO=@echo
VECHO=echo
else
ECHO=@true
VECHO=true
endif

ifeq ($(BASEPWD),)
BASEPWD := $(shell pwd)
export BASEPWD
include Makefile.inc
ifeq ($(origin PYTHONPATH),undefined)
PYTHONPATH:=$(EMC2_HOME)/lib/python
else
PYTHONPATH:=$(EMC2_HOME)/lib/python:$(PYTHONPATH)
endif
export PYTHONPATH
else
include $(BASEPWD)/Makefile.inc
endif
ifeq ($(RTPREFIX),)
$(error Makefile.inc must specify RTPREFIX and other variables)
endif

DEP = $(1) -MM -MG -MT "$(2)" $(4) -o $(3).tmp && mv -f "$(3)".tmp "$(3)"

cc-option = $(shell if $(CC) $(CFLAGS) $(1) -S -o /dev/null -xc /dev/null \
	     > /dev/null 2>&1; then echo "$(1)"; else echo "$(2)"; fi ;)

ifeq ($(KERNELRELEASE),)
# When KERNELRELEASE is not defined, this is the userspace build.
# The "modules" target is the gateway to the kernel module build.
default: configs userspace modules
ifeq ($(RUN_IN_PLACE),yes)
ifeq ($(BUILD_DRIVERS),yes)
	@if [ -f ../bin/linuxcnc_module_helper ]; then if ! [ `stat -c %u ../bin/linuxcnc_module_helper` -eq 0 -a -u ../bin/linuxcnc_module_helper ]; then $(VECHO) "You now need to run 'sudo make setuid' in order to run in place."; fi; fi
	@if [ -f ../bin/rtapi_app ]; then if ! [ `stat -c %u ../bin/rtapi_app` -eq 0 -a -u ../bin/rtapi_app ]; then $(VECHO) "You now need to run 'sudo make setuid' in order to run in place."; fi; fi
endif
endif


# list of supported hostmot2 boards
HM2_BOARDS = 3x20 4i65 4i68 5i20 5i22 5i23 7i43

# Print 'entering' all the time
MAKEFLAGS += w

# Create the variables with := so that subsequent += alterations keep it
# as a "substitute at assignment time" variable
TARGETS :=
PYTARGETS :=

# Submakefiles from each of these directories will be included if they exist
SUBDIRS := \
    libnml/linklist libnml/cms libnml/rcs libnml/inifile libnml/os_intf \
    libnml/nml libnml/buffer libnml/posemath libnml \
    \
    rtapi/examples/timer rtapi/examples/semaphore rtapi/examples/shmem \
    rtapi/examples/extint rtapi/examples/fifo rtapi/examples rtapi \
    \
    hal/components hal/drivers hal/user_comps/devices hal/user_comps/mb2hal \
    hal/user_comps hal/user_comps/vismach hal/user_comps/vfs11_vfd hal/classicladder hal/utils hal \
    \
    emc/usr_intf/axis emc/usr_intf/touchy emc/usr_intf/stepconf emc/usr_intf/pncconf \
    emc/usr_intf/gremlin \ emc/usr_intf/gscreen \
    emc/usr_intf emc/nml_intf emc/task emc/iotask emc/kinematics emc/canterp \
    emc/motion emc/ini emc/rs274ngc emc/sai emc emc/pythonplugin \
    \
    module_helper \
    \
    po \
    \
    ../docs/src \
	redis \
    redis/examples/c \
    hal/simdrivers

# moved to src/rtapi/Submakefile
# ULAPISRCS := rtapi/$(RTPREFIX)_ulapi.c

# Each item in INCLUDES is transformed into a -I directive later on
# The top directory is always included
INCLUDES := .

USERSRCS :=
PROGRAMS :=

# When used like $(call TOxxx, ...) these turn a list of source files
# into the corresponding list of object files, dependency files,
# or both.  When a source file has to be compiled with special flags,
# TOOBJSDEPS is used.  See Submakefile.skel for an example.
TOOBJS = $(patsubst %.cc,objects/%.o,$(patsubst %.c,objects/%.o,$(1)))
TODEPS = $(patsubst %.cc,depends/%.d,$(patsubst %.c,depends/%.d,$(1)))
TOOBJSDEPS = $(call TOOBJS,$(1)) $(call TODEPS,$(1) $(patsubst %.cc,%.i,$(patsubst %.c,%.i,$(1))))

SUBMAKEFILES := $(patsubst %,%/Submakefile,$(SUBDIRS))
-include $(wildcard $(SUBMAKEFILES))

# This checks that all the things listed in USERSRCS are either C files
# or C++ files
ASSERT_EMPTY = $(if $(1), $(error "Should be empty but is not: $(1)"))
$(call ASSERT_EMPTY,$(filter-out %.c %.cc, $(USERSRCS)))
$(call ASSERT_EMPTY,$(filter-out %.c, $(RTSRCS)))

ifeq ($(BUILD_PYTHON),yes)
$(call TOOBJSDEPS,$(PYSRCS)) : EXTRAFLAGS += -fPIC $(call cc-option,-fno-strict-aliasing)
USERSRCS += $(PYSRCS)
endif

# Find the list of object files for each type of source file
CUSERSRCS := $(filter %.c,$(USERSRCS))
CXXUSERSRCS := $(filter %.cc,$(USERSRCS))
CUSEROBJS := $(call TOOBJS,$(CUSERSRCS))
CXXUSEROBJS += $(call TOOBJS,$(CXXUSERSRCS))

ifeq ($(TRIVIAL_BUILD),no)
# Find the dependency filenames, then include them all
DEPS := $(sort $(patsubst objects/%.o,depends/%.d,$(CUSEROBJS) $(CXXUSEROBJS)))
-include $(DEPS)
Makefile: $(DEPS)
endif

# Each directory in $(INCLUDES) is passed as a -I directory when compiling.
INCLUDE := $(patsubst %,-I%, $(INCLUDES)) -I$(RTDIR)/include

# this is kind-of carpet-bombing with -Idirs :-/
ifneq ($(KERNELDIR),)
ifneq ($(BUILD_SYS),user-dso)
#INCLUDE += -I$(KERNELDIR)/include
endif
endif

ifeq ($(BUILD_PYTHON),yes)
INCLUDE += -I$(INCLUDEPY)
endif

# Compilation options.	Perhaps some of these should come from Makefile.inc?
OPT := -Os
DEBUG := -g -Wall
CFLAGS := $(INCLUDE) $(OPT) $(DEBUG) -DULAPI $(call cc-option, -Wdeclaration-after-statement) $(BITOPS_DEFINE)
CXXFLAGS := $(INCLUDE) $(OPT) $(DEBUG) -DULAPI $(BITOPS_DEFINE)

ifeq ($(RUN_IN_PLACE),yes)
LDFLAGS := -L$(LIB_DIR) -Wl,-rpath,$(LIB_DIR)
else
LDFLAGS := -Wl,-rpath-link,../lib
endif

# Rules to make .d (dependency) files.
$(sort $(call TODEPS, $(filter %.cc,$(USERSRCS)))): depends/%.d: %.cc
	@mkdir -p $(dir $@)
	$(ECHO) Depending $<
	$(Q)$(call DEP,$(CXX),$@ $(patsubst depends/%.d,objects/%.o,$@),$@,$(CXXFLAGS) $(EXTRAFLAGS) $<)

$(sort $(call TODEPS, $(filter %.c,$(USERSRCS)))): depends/%.d: %.c
	@mkdir -p $(dir $@)
	$(ECHO) Depending $<
	$(Q)$(call DEP,$(CC),$@ $(patsubst depends/%.d,objects/%.o,$@),$@,$(CFLAGS) $(EXTRAFLAGS) $<)

# Rules to make .o (object) files
$(sort $(CUSEROBJS)) : objects/%.o: %.c
	$(ECHO) Compiling $<
	@mkdir -p $(dir $@)
	$(Q)$(CC) -c $(CFLAGS) $(EXTRAFLAGS) $< -o $@

$(sort $(CXXUSEROBJS)) : objects/%.o: %.cc
	$(ECHO) Compiling $<
	@mkdir -p $(dir $@)
	$(Q)$(CXX) -c $(CXXFLAGS) $(EXTRAFLAGS) $< -o $@

# Rules to make .i (preprocessed) files
$(sort $(patsubst %.c,%.i,$(CUSERSRCS))): %.i: %.c
	$(ECHO) Preprocessing $< to $@
	$(Q)$(CC) -dD $(CFLAGS) $(EXTRAFLAGS) -E $< -o $@

$(sort $(patsubst %.cc,%.ii,$(CXXUSERSRCS))): %.ii: %.cc
	$(ECHO) Preprocessing $< to $@
	$(Q)$(CXX) -dD $(CXXFLAGS) $(EXTRAFLAGS) -E $< -o $@

ifeq ($(TRIVIAL_BUILD),no)
configure: configure.in
	AUTOGEN_TARGET=configure ./autogen.sh

config.h.in: configure.in
	AUTOGEN_TARGET=config.h.in ./autogen.sh

config.status: configure
	if [ -f config.status ]; then ./config.status --recheck; else \
	    echo 1>&2 "*** linuxcnc is not configured.	Run './configure' with appropriate flags."; \
	    exit 1; \
	fi
endif

config.h: config.h.in config.status
	@./config.status -q --header=$@

INFILES = \
	../docs/man/man1/linuxcnc.1 ../scripts/linuxcnc ../scripts/realtime \
	../scripts/haltcl ../scripts/rtapi.conf Makefile.inc Makefile.modinc \
	../tcl/linuxcnc.tcl ../scripts/halrun ../scripts/rip-environment \
	../scripts/linuxcncmkdesktop \
	 ../lib/python/nf.py \
	../share/desktop-directories/cnc.directory ../share/menus/CNC.menu \
	../share/applications/linuxcnc.desktop \
	../share/applications/linuxcnc-latency.desktop \

ifeq ($(HAVE_WORKING_BLT),yes)
INFILES += ../scripts/latencyplot ../share/applications/linuxcnc-latencyplot.desktop
INFILES += ../scripts/latencyhistogram
endif

$(INFILES): %: %.in config.status
	@./config.status --file=$@

default: $(INFILES)

# For each file to be copied to ../include, its location in the source tree
# is listed here.  Note that due to $(INCLUDE), defined above, the include
# files in the source tree are the ones used when building linuxcnc.  The copy
# in ../include is used when building external components of linuxcnc.
HEADERS := \
    config.h \
    emc/ini/emcIniFile.hh \
    emc/ini/iniaxis.hh \
    emc/ini/initool.hh \
    emc/ini/initraj.hh \
    emc/kinematics/cubic.h \
    emc/kinematics/kinematics.h \
    emc/kinematics/genhexkins.h \
    emc/kinematics/genserkins.h \
    emc/kinematics/pumakins.h \
    emc/kinematics/tc.h \
    emc/kinematics/tp.h \
    emc/motion/emcmotcfg.h \
    emc/motion/emcmotglb.h \
    emc/motion/motion.h \
    emc/motion/usrmotintf.h \
    emc/nml_intf/canon.hh \
    emc/nml_intf/emctool.h \
    emc/nml_intf/emc.hh \
    emc/nml_intf/emc_nml.hh \
    emc/nml_intf/emccfg.h \
    emc/nml_intf/emcglb.h \
    emc/nml_intf/emcpos.h \
    emc/nml_intf/interp.hh \
    emc/nml_intf/interp_return.hh \
    emc/nml_intf/interpl.hh \
    emc/nml_intf/motion_types.h \
    emc/nml_intf/debugflags.h \
    emc/rs274ngc/interp_internal.hh \
    emc/rs274ngc/rs274ngc.hh \
    hal/hal.h \
    hal/hal_parport.h \
    hal/config_module.h \
    libnml/buffer/locmem.hh \
    libnml/buffer/memsem.hh \
    libnml/buffer/phantom.hh \
    libnml/buffer/physmem.hh \
    libnml/buffer/recvn.h \
    libnml/buffer/rem_msg.hh \
    libnml/buffer/sendn.h \
    libnml/buffer/shmem.hh \
    libnml/buffer/tcpmem.hh \
    libnml/cms/cms.hh \
    libnml/cms/cms_aup.hh \
    libnml/cms/cms_cfg.hh \
    libnml/cms/cms_dup.hh \
    libnml/cms/cms_srv.hh \
    libnml/cms/cms_up.hh \
    libnml/cms/cms_user.hh \
    libnml/cms/cms_xup.hh \
    libnml/cms/cmsdiag.hh \
    libnml/cms/tcp_opts.hh \
    libnml/cms/tcp_srv.hh \
    libnml/inifile/inifile.h \
    libnml/inifile/inifile.hh \
    libnml/linklist/linklist.hh \
    libnml/nml/cmd_msg.hh \
    libnml/nml/nml.hh \
    libnml/nml/nml_mod.hh \
    libnml/nml/nml_oi.hh \
    libnml/nml/nml_srv.hh \
    libnml/nml/nml_type.hh \
    libnml/nml/nmldiag.hh \
    libnml/nml/nmlmsg.hh \
    libnml/nml/stat_msg.hh \
    libnml/os_intf/_sem.h \
    libnml/os_intf/sem.hh \
    libnml/os_intf/_shm.h \
    libnml/os_intf/shm.hh \
    libnml/os_intf/_timer.h \
    libnml/os_intf/timer.hh \
    libnml/posemath/posemath.h \
    libnml/posemath/gotypes.h \
    libnml/posemath/gomath.h \
    libnml/posemath/sincos.h \
    libnml/rcs/rcs.hh \
    libnml/rcs/rcs_exit.hh \
    libnml/rcs/rcs_print.hh \
    libnml/rcs/rcsversion.h \
    rtapi/rtapi.h \
    rtapi/rtapi_app.h \
    rtapi/rtapi_bitops.h \
    rtapi/rtapi_byteorder.h \
    rtapi/rtapi_limits.h \
    rtapi/rtapi_math.h \
    rtapi/rtapi_math_i386.h \
    rtapi/rtapi_math64.h \
    rtapi/rtapi_common.h \
    rtapi/rtapi_ctype.h \
    rtapi/rtapi_errno.h \
    rtapi/rtapi_string.h \
<<<<<<< HEAD
    rtapi/rtapi_pci.h \
    rtapi/$(THREADS_SOURCE).h \
    redis/redis/deps/hiredis/hiredis.h

# need to do ths separately because the subdirectory is required
# ../include/string.h would wreak havoc because it's the 
# userland shim replacement for linux/string.h, not /usr/include/string.h
USERPCI_HEADERS := \
    ../include/userpci/device.h \
    ../include/userpci/firmware.h \
    ../include/userpci/gfp.h \
    ../include/userpci/list.h \
    ../include/userpci/module.h \
    ../include/userpci/slab.h \
    ../include/userpci/string.h
=======
    redis/redis/deps/hiredis/hiredis.h
>>>>>>> 7c47f58f

# Make each include file a target
TARGETS += $(patsubst %,../include/%,$(foreach h,$(HEADERS),$(notdir $h)))

TARGETS += $(USERPCI_HEADERS)

# Add converting of %.po files
TARGETS += $(patsubst po/%.po, ../share/locale/%/LC_MESSAGES/linuxcnc.mo, $(wildcard po/*.po))
TARGETS += $(patsubst po/%.po, objects/%.msg, $(wildcard po/*.po))

# ngcgui as standalone app:
TARGETS += ../bin/ngcgui
../bin/ngcgui: ../tcl/ngcgui.tcl
	cp $< $@
	chmod +x $@

# And make userspace depend on $(TARGETS)
userspace: $(TARGETS)

ifeq ($(BUILD_PYTHON),yes)
pythonclean:
	rm -f $(PYTARGETS)
	find ../lib/python -name '*.so' -exec rm {} +
python: $(PYTARGETS)
userspace: python
clean: docclean pythonclean
endif

# This is the gateway into the crazy world of "kbuild", the linux 2.6 system
# for building kernel modules.	Other kernel module build styles need to be
# accomodated here.
ifeq ($(BUILD_SYS),kbuild)
KBUILD_EXTRA_SYMBOLS=$(moduledir)/Module.symvers
ifeq ($(THREADS),xenomai-kernel)
KBUILD_EXTRA_SYMBOLS += $(shell pwd)/rtapi/xeno_math/Module.symvers
endif
modules:
	$(MAKE) -C rtapi/xeno_math BASEPWD=$(BASEPWD) KERNELDIR=$(KERNELDIR) \
	    KERNEL_MATH_CFLAGS="$(KERNEL_MATH_CFLAGS)" \
	    V=$(BUILD_VERBOSE) modules
	$(PYTHON) modsilent.py $(MAKE) \
	    KBUILD_EXTRA_SYMBOLS="$(KBUILD_EXTRA_SYMBOLS)" -C $(KERNELDIR) \
	    SUBDIRS=`pwd` CC=$(CC) KBUILD_VERBOSE=$(BUILD_VERBOSE) modules
	-cp rtapi/xeno_math/xeno_math.ko ../rtlib
	-cp Module.symvers *$(MODULE_EXT) ../rtlib/
endif

# These rules clean things up.	'modclean' cleans files generated by 'modules'
# (except that it doesn't remove the modules that were copied to rtlib)
# 'clean' cleans everything but dependency files, and 'depclean' cleans them
# too.
modclean:
	find -name '.*.cmd' -or -name '*.ko' -or -name '*.mod.c' -or -name '*.mod.o' | xargs rm -f
	-rm -rf .tmp_versions
	find . -name .tmp_versions |xargs rm -rf
	-rm -f ../rtlib/*.ko
	-rm -f ../rtlib/*.so

depclean:
	-rm -rf depends

clean: depclean modclean
	find . -name '*.o' |xargs rm -f
	-rm -rf objects
	-rm -f $(TARGETS)
	-rm -f $(COPY_CONFIGS)
	-rm -f ../rtlib/*.$(MODULE_EXT)
	-rm -f hal/components/conv_*.comp

# So that nothing is built as root, this rule does not depend on the touched
# files (Note that files in depends/ might be rebuilt, and there's little that
# can be done about it)
ifeq ($(BUILD_SYS),user-dso)
ifeq ($(BUILD_DRIVERS),yes)
setuid:
	chown root ../bin/rtapi_app
	chmod 4750 ../bin/rtapi_app
	chown root ../bin/pci_read
	chmod 4750 ../bin/pci_read
	chown root ../bin/pci_write
	chmod 4750 ../bin/pci_write
else	
setuid:
	@echo "'make setuid' is not needed if hardware drivers are not used"
endif
else
setuid:
	chown root ../bin/linuxcnc_module_helper
	chmod 4750 ../bin/linuxcnc_module_helper
	chown root ../bin/pci_write
	chmod 4750 ../bin/pci_write
	chown root ../bin/pci_read
	chmod 4750 ../bin/pci_read
endif

# These rules allows a header file from this directory to be installed into
# ../include.  A pair of rules like these will exist in the Submakefile
# of each file that contains headers.
../include/%.h: %.h
	$(Q)-cp $^ $@
../include/%.hh: %.hh
	$(Q)-cp $^ $@


DIR=install -d -m 0755 -o root
FILE=install -m 0644 -o root
TREE=cp -dR
CONFIGFILE=install -m 0644
EXE=install -m 0755 -o root
SETUID=install -m 4755 -o root
GLOB=$(wildcard $(1))

ifeq ($(RUN_IN_PLACE),yes)
define ERROR_MESSAGE
You configured run-in-place, but are trying to install.
For an installable version, run configure without --enable-run-in-place
and rebuild
endef
install:
	$(error $(ERROR_MESSAGE))

MENUS = ../share/menus/CNC.menu \
    ../share/desktop-directories/cnc.directory \
    ../share/applications/linuxcnc.desktop \
    ../share/applications/linuxcnc-latency.desktop

ifeq ($(HAVE_WORKING_BLT),yes)
MENUS += ../share/applications/linuxcnc-latencyplot.desktop
endif

install-menus install-menu: $(MENUS)
	mkdir -p $(HOME)/.config/menus/applications-merged
	cp $< $(HOME)/.config/menus/applications-merged
else

DOCS=NEWS README AUTHORS

DOCS_HELP=$(call GLOB,../docs/help/*)
NC_FILES=$(filter-out %/butterfly.ngc,$(call GLOB,../nc_files/*))
TCL=$(call GLOB,../tcl/*.tcl)
TCL_BIN=$(call GLOB,../tcl/bin/*.tcl) ../tcl/bin/popimage

install-test:
	@if type -path dpkg-query > /dev/null 2>&1 ; then  \
		if dpkg-query -S $(DESTDIR)/usr/bin/linuxcnc > /dev/null 2>&1 || dpkg-query -S $(DESTDIR)/usr/bin/emc > /dev/null 2>&1 ; then \
			echo "*** Error: Package version installed in $(DESTDIR)/usr"; \
			echo "Use './configure --enable-run-in-place' or uninstall the linuxcnc2 package"; \
			echo "before installing."; \
			exit 1; \
		fi \
	fi

install: install-test install-kernel-dep install-kernel-indep
	$(ECHO) "Installed in $(DESTDIR) with prefix $(prefix)"

install-dirs:
	$(DIR) $(DESTDIR)$(initd_dir) $(DESTDIR)$(EMC2_RTLIB_DIR) \
		$(DESTDIR)$(sysconfdir)/linuxcnc $(DESTDIR)$(bindir) \
		$(DESTDIR)$(libdir) $(DESTDIR)$(includedir)/linuxcnc \
		$(DESTDIR)$(docsdir) $(DESTDIR)$(ncfilesdir) \
		$(DESTDIR)/etc/X11/app-defaults $(DESTDIR)$(tcldir)/bin \
		$(DESTDIR)$(tcldir)/scripts \
		$(DESTDIR)$(mandir)/man1 \
		$(DESTDIR)$(mandir)/man3 \
		$(DESTDIR)$(mandir)/man9 \
		$(DESTDIR)$(tcldir)/msgs \
		$(DESTDIR)$(localedir)/de/LC_MESSAGES \
		$(DESTDIR)$(datadir)/axis/images \
		$(DESTDIR)$(datadir)/axis/tcl \
		$(DESTDIR)$(datadir)/gscreen/images \
		$(DESTDIR)$(datadir)/glade3/catalogs \
		$(DESTDIR)$(datadir)/glade3/pixmaps \
		$(DESTDIR)$(datadir)/gtksourceview-2.0/language-specs \
		$(DESTDIR)$(datadir)/linuxcnc/pncconf/pncconf-help

install-kernel-indep: install-dirs
	$(FILE) ../docs/man/man1/*.1 $(DESTDIR)$(mandir)/man1
	$(FILE) $(filter-out %/skeleton.3hal, $(wildcard ../docs/man/man3/*.3hal)) $(DESTDIR)$(mandir)/man3
	$(FILE) $(filter-out %/skeleton.3rtapi, $(wildcard ../docs/man/man3/*.3rtapi)) $(DESTDIR)$(mandir)/man3
	$(FILE) $(filter-out %/skeleton.9, $(wildcard ../docs/man/man9/*.9)) $(DESTDIR)$(mandir)/man9
	$(FILE) objects/*.msg $(DESTDIR)$(tcldir)/msgs
	$(EXE) ../scripts/realtime $(DESTDIR)$(initd_dir)
	$(EXE) ../scripts/halrun $(DESTDIR)$(bindir)
	$(EXE) ../scripts/haltcl $(DESTDIR)$(bindir)
	$(EXE) ../scripts/simulate_probe $(DESTDIR)$(bindir)
	$(EXE) ../scripts/sim_pin $(DESTDIR)$(bindir)
	$(FILE) ../docs/UPDATING $(DESTDIR)$(docsdir)/UPDATING
	$(FILE) ../*.png ../*.gif $(DESTDIR)$(datadir)/linuxcnc

	# install all the sample configs, including subdirs (tar is required on debian systems, and common on others)
	$(DIR) $(DESTDIR)$(sampleconfsdir)
	((cd ../configs && tar --exclude CVS --exclude .cvsignore --exclude .gitignore -cf - .) | (cd $(DESTDIR)$(sampleconfsdir) && tar -xf -))

	$(EXE) $(filter-out ../bin/linuxcnc_module_helper ../bin/pci_write ../bin/pci_read ../bin/test_rtapi_vsnprintf, $(filter ../bin/%,$(TARGETS))) $(DESTDIR)$(bindir)
	$(EXE) ../scripts/linuxcnc $(DESTDIR)$(bindir)
	$(EXE) ../scripts/latency-test $(DESTDIR)$(bindir)
ifeq ($(HAVE_WORKING_BLT),yes)
	$(EXE) ../scripts/latencyplot $(DESTDIR)$(bindir)
	$(EXE) ../scripts/latencyhistogram $(DESTDIR)$(bindir)
endif
	$(EXE) ../scripts/linuxcncmkdesktop $(DESTDIR)$(bindir)
	$(EXE) ../bin/tooledit $(DESTDIR)$(bindir)
	$(FILE) $(filter ../lib/%.a ../lib/%.so.0,$(TARGETS)) $(DESTDIR)$(libdir)
	cp --no-dereference $(filter ../lib/%.so, $(TARGETS)) $(DESTDIR)$(libdir)
	-ldconfig $(DESTDIR)$(libdir)
	$(FILE) $(filter %.h %.hh,$(TARGETS)) $(DESTDIR)$(includedir)/linuxcnc/
	$(FILE) $(addprefix ../docs/,$(DOCS)) $(DESTDIR)$(docsdir)
	$(FILE) $(DOCS_HELP) $(DESTDIR)$(docsdir)
	$(TREE) $(NC_FILES) $(DESTDIR)$(ncfilesdir)
	$(EXE) ../nc_files/M101 $(DESTDIR)$(ncfilesdir)
	$(FILE) ../tcl/TkLinuxCNC $(DESTDIR)/etc/X11/app-defaults
	$(FILE) ../app-defaults/XEmc $(DESTDIR)/etc/X11/app-defaults
	$(FILE) Makefile.modinc $(DESTDIR)$(datadir)/linuxcnc
	$(EXE) $(TCL) $(DESTDIR)$(tcldir)
	$(FILE) ../tcl/hal.so $(DESTDIR)$(tcldir)
	$(FILE) ../tcl/linuxcnc.so $(DESTDIR)$(tcldir)
	$(FILE) ../tcl/pkgIndex.tcl $(DESTDIR)$(tcldir)
	$(EXE) $(TCL_BIN) $(DESTDIR)$(tcldir)/bin
	$(FILE) ../tcl/scripts/balloon.tcl ../tcl/scripts/emchelp.tcl $(DESTDIR)$(tcldir)/scripts
	$(EXE) ../tcl/scripts/Set_Coordinates.tcl $(DESTDIR)$(tcldir)/scripts
	$(FILE) ../share/linuxcnc/stepconf.glade $(DESTDIR)$(prefix)/share/linuxcnc
	$(FILE) ../share/linuxcnc/touchy.glade $(DESTDIR)$(prefix)/share/linuxcnc
	$(FILE) ../share/linuxcnc/gscreen.glade $(DESTDIR)$(prefix)/share/linuxcnc
	$(FILE) ../share/linuxcnc/gscreen2.glade $(DESTDIR)$(prefix)/share/linuxcnc
	$(FILE) ../share/linuxcnc/pncconf.glade $(DESTDIR)$(prefix)/share/linuxcnc
	$(FILE) ../configs/common/linuxcnc.nml $(DESTDIR)$(prefix)/share/linuxcnc
	$(FILE) ../src/emc/usr_intf/pncconf/pncconf-help/*.txt $(DESTDIR)$(prefix)/share/linuxcnc/pncconf/pncconf-help
	$(FILE) ../src/emc/usr_intf/pncconf/pncconf-help/*.png $(DESTDIR)$(prefix)/share/linuxcnc/pncconf/pncconf-help

	$(FILE) ../lib/python/gladevcp/hal_python.xml $(DESTDIR)$(datadir)/glade3/catalogs/
	$(FILE) ../lib/python/gladevcp/widget*.png  $(DESTDIR)$(datadir)/glade3/pixmaps/

	$(FILE) ../share/gtksourceview-2.0/language-specs/*.lang  $(DESTDIR)$(datadir)/gtksourceview-2.0/language-specs/

ifeq ($(BUILD_PYTHON),yes)
install-kernel-indep: install-python
install-python: install-dirs
	$(DIR) $(DESTDIR)$(SITEPY) $(DESTDIR)$(SITEPY)/rs274
	$(DIR) $(DESTDIR)$(SITEPY)/touchy
	$(DIR) $(DESTDIR)$(SITEPY)/gscreen
	$(DIR) $(DESTDIR)$(SITEPY)/gladevcp
	$(FILE) ../lib/python/*.py ../lib/python/*.so $(DESTDIR)$(SITEPY)
	$(FILE) ../lib/python/rs274/*.py $(DESTDIR)$(SITEPY)/rs274
	$(FILE) ../lib/python/touchy/*.py $(DESTDIR)$(SITEPY)/touchy
	$(FILE) ../lib/python/gscreen/*.py $(DESTDIR)$(SITEPY)/gscreen
	$(FILE) ../lib/python/gladevcp/*.py $(DESTDIR)$(SITEPY)/gladevcp
	$(FILE) ../lib/python/gladevcp/*.glade $(DESTDIR)$(SITEPY)/gladevcp
	$(EXE) ../bin/stepconf ../bin/pncconf ../bin/hal_input ../bin/pyvcp ../bin/gladevcp ../bin/axis ../bin/axis-remote ../bin/debuglevel ../bin/linuxcnctop ../bin/mdi ../bin/hal_manualtoolchange ../bin/image-to-gcode ../bin/touchy ../bin/gscreen $(DESTDIR)$(bindir)
	$(EXE) $(patsubst %.py,../bin/%,$(VISMACH_PY)) $(DESTDIR)$(bindir)
	$(FILE) ../share/linuxcnc/linuxcnc-wizard.gif $(DESTDIR)$(prefix)/share/linuxcnc
	$(FILE) emc/usr_intf/axis/etc/axis_light_background $(DESTDIR)$(docsdir)
	$(FILE) emc/usr_intf/axis/README $(DESTDIR)$(docsdir)/README.axis
	$(FILE) ../share/axis/images/*.gif ../share/axis/images/*.xbm ../share/axis/images/*.ngc $(DESTDIR)$(datadir)/axis/images
	$(FILE) ../share/axis/tcl/*.tcl $(DESTDIR)$(datadir)/axis/tcl
	$(FILE) ../share/gscreen/images/*.gif $(DESTDIR)$(datadir)/gscreen/images
endif

install-kernel-dep:
	$(DIR)	$(DESTDIR)$(moduledir)/linuxcnc \
		$(DESTDIR)$(bindir) \
		$(DESTDIR)$(sysconfdir)/linuxcnc
	$(FILE) ../rtlib/*$(MODULE_EXT) $(DESTDIR)$(EMC2_RTLIB_DIR)
ifneq ($(BUILD_SYS),user-dso)
	$(FILE) Module.symvers $(DESTDIR)$(EMC2_RTLIB_DIR)
	$(SETUID) ../bin/linuxcnc_module_helper $(DESTDIR)$(bindir)
endif
ifeq ($(BUILD_DRIVERS),yes)
	$(SETUID) ../bin/pci_write $(DESTDIR)$(bindir)
	$(SETUID) ../bin/pci_read $(DESTDIR)$(bindir)
endif
	$(FILE) ../scripts/rtapi.conf $(DESTDIR)$(sysconfdir)/linuxcnc
endif # RUN_IN_PLACE

CONF=../configs
COMMON=$(CONF)/common
CONFILES=$(addsuffix /$(1), $(filter-out $(COMMON), $(wildcard $(CONF)/*)))
.PHONY: configs
COPY_CONFIGS := \
	$(patsubst %,../configs/%/core_stepper.hal, demo_step_cl stepper demo_sim_cl Sherline3Axis SherlineLathe cooltool) \
	$(patsubst %,../configs/%/core_servo.hal, motenc stg vti) \
	$(patsubst %,../configs/%/core_sim.hal, halui_pyvcp sim) \
	$(patsubst %,../configs/%/core_sim9.hal, sim) \
	$(patsubst %,../configs/%/axis_manualtoolchange.hal, sim lathe-pluto)

configs: $(COPY_CONFIGS)

$(call CONFILES,axis_manualtoolchange.hal): %/axis_manualtoolchange.hal: ../configs/common/axis_manualtoolchange.hal
	$(Q)-cp $< $@
$(call CONFILES,core_stepper.hal): %/core_stepper.hal: ../configs/common/core_stepper.hal
	$(Q)-cp $< $@
$(call CONFILES,core_servo.hal): %/core_servo.hal: ../configs/common/core_servo.hal
	$(Q)-cp $< $@
$(call CONFILES,core_sim.hal): %/core_sim.hal: ../configs/common/core_sim.hal
	$(Q)-cp $< $@
$(call CONFILES,core_sim9.hal): %/core_sim9.hal: ../configs/common/core_sim9.hal
	$(Q)-cp $< $@

endif # userspace

#KERNELRELEASE=2.6.38.8-xenomai+
#KERNELRELEASE=3.2.21-xenomai+

ifneq ($(KERNELRELEASE),)
include $(BASEPWD)/hal/components/Submakefile
endif

# KERNELRELEASE is nonempty, therefore we are building modules using the
# "kbuild" system.  $(BASEPWD) is used here, instead of relative paths, because
# that's what kbuild seems to require

EXTRA_CFLAGS = $(RTFLAGS) \
	-D__MODULE__ \
	-I$(BASEPWD) \
	-I$(BASEPWD)/libnml/linklist \
	-I$(BASEPWD)/libnml/cms \
	-I$(BASEPWD)/libnml/rcs \
	-I$(BASEPWD)/libnml/inifile \
	-I$(BASEPWD)/libnml/os_intf \
	-I$(BASEPWD)/libnml/nml \
	-I$(BASEPWD)/libnml/buffer \
	-I$(BASEPWD)/libnml/posemath \
	-I$(BASEPWD)/rtapi \
	-I$(BASEPWD)/hal \
	-I$(BASEPWD)/emc/nml_intf \
	-I$(BASEPWD)/emc/kinematics \
	-I$(BASEPWD)/emc/motion \
	-DSEQUENTIAL_SUPPORT -DHAL_SUPPORT -DDYNAMIC_PLCSIZE -DRT_SUPPORT \
	-DOLD_TIMERS_MONOS_SUPPORT -DMODBUS_IO_MASTER \
	-fno-fast-math \
	-fno-unsafe-math-optimizations \
	$(call cc-option,-mieee-fp) \
	$(call cc-option,-Wframe-larger-than=2560) \
	$(KERNEL_MATH_CFLAGS)

ifeq "$(USE_STUBS)" "1"
MATHSTUB := rtapi/mathstubs.o
endif

#$(warning KERNELRELEASE=$(KERNELRELEASE) EXTRA_CFLAGS=$(EXTRA_CFLAGS))


# For each module, there's an addition to obj-m or obj-$(CONFIG_foo)
# plus a definition of foo-objs, which contains the full path to the
# object file(s) that the module contains.  Unfortunately, this setup pollutes
# the source directory with object files and other temporaries, but I can't
# find a way around it.

# These lists would be best moved to their respective subdirectories'
# Submakefiles to make this more modular and avoid maintaining
# multiple lists of the same things.  This won't work as-is right now
# because the Submakefiles are included in a conditional block that is
# not evaluated during kernel module build.

# Subdirectory:  rtapi

obj-$(CONFIG_RTAPI) += rtapi.o

# Sources for all thread systems
rtapi-objs := \
	rtapi/rtapi_common.o \
	rtapi/rtapi_task.o \
	rtapi/rtapi_shmem.o \
	rtapi/rtapi_time.o \
	rtapi/rtapi_msg.o \
	rtapi/rtapi_io.o \
	rtapi/$(THREADS_SOURCE).o
# Kernel threads need rtapi_module.c
ifeq ($(BUILD_SYS),kbuild)
rtapi-objs += rtapi/rtapi_module.o
endif
# User threads need rtapi_pci.c
ifeq ($(BUILD_SYS),user-dso)
rtapi-objs += rtapi/rtapi_pci.o
endif


# Subdirectory: rtapi/examples (unneeded?)

# Subdirectory: hal/components
obj-$(CONFIG_BOSS_PLC) += boss_plc.o
boss_plc-objs := hal/components/boss_plc.o $(MATHSTUB)
obj-$(CONFIG_DEBOUNCE) += debounce.o
debounce-objs := hal/components/debounce.o $(MATHSTUB)
obj-$(CONFIG_ENCODER) += encoder.o
encoder-objs := hal/components/encoder.o $(MATHSTUB)
obj-$(CONFIG_COUNTER) += counter.o
counter-objs := hal/components/counter.o $(MATHSTUB)
obj-$(CONFIG_ENCODER_RATIO) += encoder_ratio.o
encoder_ratio-objs := hal/components/encoder_ratio.o $(MATHSTUB)
obj-$(CONFIG_STEPGEN) += stepgen.o
stepgen-objs := hal/components/stepgen.o $(MATHSTUB)
obj-$(CONFIG_LCD) += lcd.o
lcd-objs := hal/components/lcd.o $(MATHSTUB)
obj-$(CONFIG_FREQGEN) += freqgen.o
freqgen-objs := hal/components/freqgen.o $(MATHSTUB)
obj-$(CONFIG_PWMGEN) += pwmgen.o
pwmgen-objs := hal/components/pwmgen.o $(MATHSTUB)
obj-$(CONFIG_SIGGEN) += siggen.o
siggen-objs := hal/components/siggen.o $(MATHSTUB)
obj-$(CONFIG_PID) += pid.o
pid-objs := hal/components/pid.o $(MATHSTUB)
obj-$(CONFIG_AT_PID) += at_pid.o
at_pid-objs := hal/components/at_pid.o $(MATHSTUB)
obj-$(CONFIG_PID) += threads.o
threads-objs := hal/components/threads.o $(MATHSTUB)
obj-$(CONFIG_SUPPLY) += supply.o
supply-objs := hal/components/supply.o $(MATHSTUB)
obj-$(CONFIG_SIM_ENCODER) += sim_encoder.o
sim_encoder-objs := hal/components/sim_encoder.o $(MATHSTUB)
obj-$(CONFIG_WEIGHTED_SUM) += weighted_sum.o
weighted_sum-objs := hal/components/weighted_sum.o $(MATHSTUB)
obj-$(CONFIG_WATCHDOG) += watchdog.o
watchdog-objs := hal/components/watchdog.o $(MATHSTUB)
obj-$(CONFIG_MODMATH) += modmath.o
modmath-objs := hal/components/modmath.o $(MATHSTUB)
obj-$(CONFIG_STREAMER) += streamer.o
streamer-objs := hal/components/streamer.o $(MATHSTUB)
obj-$(CONFIG_SAMPLER) += sampler.o
sampler-objs := hal/components/sampler.o $(MATHSTUB)

# Subdirectory: hal/drivers
ifeq ($(BUILD_DRIVERS),yes)
#ifeq ($(BUILD_SYS),kbuild)
obj-$(CONFIG_HAL_PARPORT) += hal_parport.o
hal_parport-objs := hal/drivers/hal_parport.o $(MATHSTUB)
obj-$(CONFIG_PCI_8255) += pci_8255.o
pci_8255-objs := hal/drivers/pci_8255.o
obj-$(CONFIG_HAL_TIRO) += hal_tiro.o
hal_tiro-objs := hal/drivers/hal_tiro.o $(MATHSTUB)
obj-$(CONFIG_HAL_STG) += hal_stg.o
hal_stg-objs := hal/drivers/hal_stg.o $(MATHSTUB)
obj-$(CONFIG_HAL_VTI) += hal_vti.o
hal_vti-objs := hal/drivers/hal_vti.o $(MATHSTUB)
#obj-$(CONFIG_HAL_EVOREG) += hal_evoreg.o
#hal_evoreg-objs := hal/drivers/hal_evoreg.o $(MATHSTUB)
obj-$(CONFIG_HAL_MOTENC) += hal_motenc.o
hal_motenc-objs := hal/drivers/hal_motenc.o $(MATHSTUB)
obj-$(CONFIG_HAL_AX521H) += hal_ax5214h.o
hal_ax5214h-objs := hal/drivers/hal_ax5214h.o $(MATHSTUB)
obj-$(CONFIG_HAL_SPEAKER) += hal_speaker.o
hal_speaker-objs := hal/drivers/hal_speaker.o $(MATHSTUB)
obj-$(CONFIG_HAL_SKELETON) += hal_skeleton.o
hal_skeleton-objs := hal/drivers/hal_skeleton.o $(MATHSTUB)

ifeq ($(TARGET_PLATFORM), raspberry)
obj-$(CONFIG_HAL_GPIO) += hal_gpio.o
hal_gpio-objs := hal/drivers/hal_gpio.o 
endif

#ifeq ($(TARGET_PLATFORM), beaglebone)
#obj-$(CONFIG_HAL_GPIO) += hal_bbgpio.o
#hal_gpio-objs := hal/drivers/hal_bbgpio.o 
#endif

# these won't compile as-is with userland threading

ifneq ($(BUILD_SYS),user-dso)
obj-$(CONFIG_HAL_M5I20) += hal_m5i20.o
hal_m5i20-objs := hal/drivers/hal_m5i20.o $(MATHSTUB)
obj-$(CONFIG_HAL_PPMC) += hal_ppmc.o
hal_ppmc-objs := hal/drivers/hal_ppmc.o $(MATHSTUB)
obj-$(CONFIG_OPTO_AC5) += opto_ac5.o
opto_ac5-objs := hal/drivers/opto_ac5.o $(MATHSTUB)
obj-$(CONFIG_HAL_GM) += hal_gm.o
hal_gm-objs := hal/drivers/hal_gm.o $(MATHSTUB)
<<<<<<< HEAD
endif

# Gnu make 'expression' syntax is pathetic. What were these guys smoking?
# turn on by default
BUILD_HOSTMOT2=yes
ifeq ($(USERMODE_PCI),yes)
# reconfirm our intent..
BUILD_HOSTMOT2=yes
else
#except if userland and USERMODE_PCI isnt sez
ifeq ($(BUILD_SYS),user-dso)
BUILD_HOSTMOT2=no
endif
endif

ifeq ($(BUILD_HOSTMOT2),yes)
#CS#obj-$(CONFIG_HOSTMOT2) += hostmot2.o hm2_7i43.o hm2_pci.o hm2_test.o
obj-$(CONFIG_HOSTMOT2) += hostmot2.o hm2_pci.o hm2_7i43.o
=======

obj-$(CONFIG_HOSTMOT2) += hostmot2.o hm2_7i43.o hm2_pci.o hm2_test.o setsserial.o
>>>>>>> 7c47f58f
hostmot2-objs :=			  \
    hal/drivers/mesa-hostmot2/hostmot2.o  \
    hal/drivers/mesa-hostmot2/backported-strings.o  \
    hal/drivers/mesa-hostmot2/ioport.o	  \
    hal/drivers/mesa-hostmot2/encoder.o   \
	hal/drivers/mesa-hostmot2/resolver.o  \
    hal/drivers/mesa-hostmot2/pwmgen.o	  \
    hal/drivers/mesa-hostmot2/tp_pwmgen.o \
	hal/drivers/mesa-hostmot2/sserial.o   \
    hal/drivers/mesa-hostmot2/stepgen.o   \
	hal/drivers/mesa-hostmot2/bspi.o	  \
	hal/drivers/mesa-hostmot2/uart.o	  \
    hal/drivers/mesa-hostmot2/watchdog.o  \
    hal/drivers/mesa-hostmot2/pins.o	  \
    hal/drivers/mesa-hostmot2/led.o	  \
    hal/drivers/mesa-hostmot2/tram.o	  \
    hal/drivers/mesa-hostmot2/raw.o	  \
    hal/drivers/mesa-hostmot2/bitfile.o   \
    $(MATHSTUB)
hm2_7i43-objs :=			  \
    hal/drivers/mesa-hostmot2/hm2_7i43.o  \
    hal/drivers/mesa-hostmot2/bitfile.o   \
    $(MATHSTUB)
hm2_pci-objs  :=			  \
    hal/drivers/mesa-hostmot2/hm2_pci.o   \
    hal/drivers/mesa-hostmot2/bitfile.o   \
    $(MATHSTUB)
hm2_test-objs :=			  \
    hal/drivers/mesa-hostmot2/hm2_test.o  \
    hal/drivers/mesa-hostmot2/bitfile.o   \
    $(MATHSTUB)
setsserial-objs :=			  \
    hal/drivers/mesa-hostmot2/setsserial.o  \
    $(MATHSTUB)
<<<<<<< HEAD
endif

ifeq ($(USERMODE_PCI),yes)
hostmot2-objs +=			  \
    rtapi/userpci/device.o		  \
    rtapi/userpci/firmware.o		  \
    rtapi/userpci/string.o		  
endif

ifeq ($(BUILD_HOSTMOT2),yes)
obj-$(CONFIG_HOSTMOT2) += hm2_pci.o
hm2_pci-objs  :=			  \
    hal/drivers/mesa-hostmot2/hm2_pci.o   \
    hal/drivers/mesa-hostmot2/bitfile.o   \
    $(MATHSTUB)
endif
=======
>>>>>>> 7c47f58f

obj-$(CONFIG_PROBE_PARPORT) += probe_parport.o
probe_parport-objs := hal/drivers/probe_parport.o $(MATHSTUB)
endif

obj-$(CONFIG_CLASSICLADDER_RT) += classicladder_rt.o
classicladder_rt-objs := hal/classicladder/module_hal.o $(MATHSTUB)
classicladder_rt-objs += hal/classicladder/arithm_eval.o
classicladder_rt-objs += hal/classicladder/arrays.o
classicladder_rt-objs += hal/classicladder/calc.o
classicladder_rt-objs += hal/classicladder/calc_sequential.o
classicladder_rt-objs += hal/classicladder/manager.o
classicladder_rt-objs += hal/classicladder/symbols.o
classicladder_rt-objs += hal/classicladder/vars_access.o

ifdef SEQUENTIAL_SUPPORT
classicladder_rt-objs += hal/classicladder/calc_sequential_rt.o
endif

obj-m += scope_rt.o
scope_rt-objs := hal/utils/scope_rt.o $(MATHSTUB)

obj-m += hal_lib.o
hal_lib-objs := hal/hal_lib.o $(MATHSTUB)

obj-m += trivkins.o
trivkins-objs := emc/kinematics/trivkins.o

obj-m += maxkins.o
maxkins-objs := emc/kinematics/maxkins.o

obj-m += gantrykins.o
gantrykins-objs := emc/kinematics/gantrykins.o

obj-m += rotatekins.o
rotatekins-objs := emc/kinematics/rotatekins.o

obj-m += tripodkins.o
tripodkins-objs := emc/kinematics/tripodkins.o

obj-m += genhexkins.o
genhexkins-objs := emc/kinematics/genhexkins.o
genhexkins-objs += libnml/posemath/_posemath.o
genhexkins-objs += libnml/posemath/sincos.o $(MATHSTUB)

obj-m += genserkins.o
genserkins-objs := emc/kinematics/genserkins.o
genserkins-objs += libnml/posemath/gomath.o
genserkins-objs += libnml/posemath/sincos.o $(MATHSTUB)

obj-m += pumakins.o
pumakins-objs := emc/kinematics/pumakins.o
pumakins-objs += libnml/posemath/_posemath.o
pumakins-objs += libnml/posemath/sincos.o $(MATHSTUB)

obj-m += scarakins.o
scarakins-objs := emc/kinematics/scarakins.o
scarakins-objs += libnml/posemath/_posemath.o
scarakins-objs += libnml/posemath/sincos.o $(MATHSTUB)

obj-$(CONFIG_MOTMOD) += motmod.o
motmod-objs := emc/kinematics/cubic.o
motmod-objs += emc/kinematics/tc.o
motmod-objs += emc/kinematics/tp.o
motmod-objs += emc/motion/motion.o
motmod-objs += emc/motion/command.o
motmod-objs += emc/motion/control.o
motmod-objs += emc/motion/homing.o
motmod-objs += emc/motion/emcmotglb.o
motmod-objs += emc/motion/emcmotutil.o
motmod-objs += emc/motion/stashf.o
motmod-objs += emc/motion/dbuf.o
motmod-objs += libnml/posemath/_posemath.o
motmod-objs += libnml/posemath/sincos.o $(MATHSTUB)

TORTOBJS = $(foreach file,$($(patsubst %.o,%,$(1))-objs), objects/rt$(file))

ifeq ($(BUILD_SYS),user-dso)
EXTRA_CFLAGS += -fPIC -Os
RTOBJS := $(sort $(foreach mod,$(obj-m),$(call TORTOBJS,$(mod))))

RTDEPS := $(sort $(patsubst objects/%.o,depends/%.d, $(RTOBJS)))

IS_POWERPC = test `uname -m` = ppc -o `uname -m` = ppc64
modules: $(patsubst %.o,../rtlib/%.so,$(obj-m))
../rtlib/%.so:
	$(ECHO) Linking $@
	$(Q)ld -r -o objects/$*.tmp $^
	@if ! $(IS_POWERPC); then objcopy -j .rtapi_export -O binary objects/$*.tmp objects/$*.exp; fi
	@if ! $(IS_POWERPC); then objcopy -G __i686.get_pc_thunk.bx `xargs -r0n1 echo -G < objects/$*.exp | grep -ve '^-G $$' | sort -u` objects/$*.tmp; fi
	$(Q)$(CC) -shared -Bsymbolic $(LDFLAGS) -o $@ objects/$*.tmp -lm

$(sort $(RTDEPS)): depends/rt%.d: %.c
	@mkdir -p $(dir $@)
	$(ECHO) Depending $<
	$(Q)$(call DEP,$(CC),$@ $(patsubst depends/%.d,objects/%.o,$@),$@,$(OPT) $(DEBUG) -DSIM -DRTAPI $(EXTRA_CFLAGS) $<)

# Rules to make .o (object) files
$(sort $(RTOBJS)) : objects/rt%.o : %.c
	$(ECHO) Compiling realtime $<
	@mkdir -p $(dir $@)
	$(Q)$(CC) -c $(OPT) $(DEBUG) $(EXTRA_CFLAGS) $(RT_CFLAGS)  $< -o $@

endif # end BUILD_SYS=user-dso

# # ------ not used anymore -------------
# ifeq ($(BUILD_SYS),normal)
# modules: $(patsubst %,../rtlib/%,$(obj-m))
# RTOBJS := $(sort $(foreach mod,$(obj-m),$(call TORTOBJS,$(mod))))
# RTDEPS := $(sort $(patsubst objects/%.o,depends/%.d, $(RTOBJS)))

# $(sort $(RTDEPS)): depends/rt%.d: %.c
# 	@mkdir -p $(dir $@)
# 	$(ECHO) Depending $<
# 	$(Q)$(call DEP,$(CC),$@ $(patsubst depends/%.d,objects/%.o,$@),$@,$(EXTRA_CFLAGS) $<)


# # Rules to make .o (object) files
# $(sort $(RTOBJS)) : objects/rt%.o : %.c
# 	$(ECHO) Compiling realtime $<
# 	@mkdir -p $(dir $@)
# 	$(Q)$(CC) -c -DRTAPI -nostdinc -isystem $(shell $(CC) -print-file-name=include) -I$(KERNELDIR)/include $(EXTRA_CFLAGS) $< -o $@

# ../rtlib/%.o:
# 	$(ECHO) Linking $@
# 	$(Q)ld -r -static -S -Os $(LDFLAGS) -o $@ $^ $(EXTRALINK) $(MATHLIB)
# endif # end 'normal'

# build kernel RTAPI modules
ifneq "$(filter normal user-dso,$(BUILD_SYS))" ""
#ifneq "$(BUILD_SYS)" "user-dso"
../rtlib/rtapi$(MODULE_EXT): $(addprefix objects/rt,$(rtapi-objs))
#endif
../rtlib/classicladder_rt$(MODULE_EXT): $(addprefix objects/rt,$(classicladder_rt-objs))
../rtlib/boss_plc$(MODULE_EXT): $(addprefix objects/rt,$(boss_plc-objs))
../rtlib/debounce$(MODULE_EXT): $(addprefix objects/rt,$(debounce-objs))
../rtlib/encoder$(MODULE_EXT): $(addprefix objects/rt,$(encoder-objs))
../rtlib/counter$(MODULE_EXT): $(addprefix objects/rt,$(counter-objs))
../rtlib/encoder_ratio$(MODULE_EXT): $(addprefix objects/rt,$(encoder_ratio-objs))
../rtlib/stepgen$(MODULE_EXT): $(addprefix objects/rt,$(stepgen-objs))
../rtlib/lcd$(MODULE_EXT): $(addprefix objects/rt,$(lcd-objs))
../rtlib/freqgen$(MODULE_EXT): $(addprefix objects/rt,$(freqgen-objs))
../rtlib/pwmgen$(MODULE_EXT): $(addprefix objects/rt,$(pwmgen-objs))
../rtlib/siggen$(MODULE_EXT): $(addprefix objects/rt,$(siggen-objs))
../rtlib/at_pid$(MODULE_EXT): $(addprefix objects/rt,$(at_pid-objs))
../rtlib/pid$(MODULE_EXT): $(addprefix objects/rt,$(pid-objs))
../rtlib/threads$(MODULE_EXT): $(addprefix objects/rt,$(threads-objs))
../rtlib/supply$(MODULE_EXT): $(addprefix objects/rt,$(supply-objs))
../rtlib/sim_encoder$(MODULE_EXT): $(addprefix objects/rt,$(sim_encoder-objs))
../rtlib/weighted_sum$(MODULE_EXT): $(addprefix objects/rt,$(weighted_sum-objs))
../rtlib/watchdog$(MODULE_EXT): $(addprefix objects/rt,$(watchdog-objs))
../rtlib/modmath$(MODULE_EXT): $(addprefix objects/rt,$(modmath-objs))
../rtlib/streamer$(MODULE_EXT): $(addprefix objects/rt,$(streamer-objs))
../rtlib/sampler$(MODULE_EXT): $(addprefix objects/rt,$(sampler-objs))
../rtlib/hal_parport$(MODULE_EXT): $(addprefix objects/rt,$(hal_parport-objs))
<<<<<<< HEAD
ifeq ($(BUILD_SYS),user-dso)
../rtlib/probe_parport$(MODULE_EXT): $(addprefix objects/rt,$(probe_parport-objs))
endif
ifeq ($(USERMODE_PCI),yes)
../rtlib/hostmot2$(MODULE_EXT): $(addprefix objects/rt,$(hostmot2-objs))
../rtlib/hm2_7i43$(MODULE_EXT): $(addprefix objects/rt,$(hm2_7i43-objs))
../rtlib/hm2_pci$(MODULE_EXT): $(addprefix objects/rt,$(hm2_pci-objs))
#CS#../rtlib/hm2_test$(MODULE_EXT): $(addprefix objects/rt,$(hm2_test-objs))
endif
ifeq ($(TARGET_PLATFORM),raspberry)
../rtlib/hal_gpio$(MODULE_EXT): $(addprefix objects/rt,$(hal_gpio-objs))
endif
=======
#../rtlib/uparport$(MODULE_EXT): $(addprefix objects/rt,$(uparport-objs))
>>>>>>> 7c47f58f
../rtlib/pci_8255$(MODULE_EXT): $(addprefix objects/rt,$(pci_8255-objs))
../rtlib/hal_tiro$(MODULE_EXT): $(addprefix objects/rt,$(hal_tiro-objs))
../rtlib/hal_stg$(MODULE_EXT): $(addprefix objects/rt,$(hal_stg-objs))
../rtlib/hal_vti$(MODULE_EXT): $(addprefix objects/rt,$(hal_vti-objs))
#../rtlib/hal_evoreg$(MODULE_EXT): $(addprefix objects/rt,$(hal_evoreg-objs))
../rtlib/hal_motenc$(MODULE_EXT): $(addprefix objects/rt,$(hal_motenc-objs))
../rtlib/hal_ax5214h$(MODULE_EXT): $(addprefix objects/rt,$(hal_ax5214h-objs))
../rtlib/hal_ppmc$(MODULE_EXT): $(addprefix objects/rt,$(hal_ppmc-objs))
../rtlib/hal_skeleton$(MODULE_EXT): $(addprefix objects/rt,$(hal_skeleton-objs))
../rtlib/hal_speaker$(MODULE_EXT): $(addprefix objects/rt,$(hal_speaker-objs))
../rtlib/opto_ac5$(MODULE_EXT): $(addprefix objects/rt,$(opto_ac5-objs))
../rtlib/scope_rt$(MODULE_EXT): $(addprefix objects/rt,$(scope_rt-objs))
../rtlib/hal_lib$(MODULE_EXT): $(addprefix objects/rt,$(hal_lib-objs))
../rtlib/motmod$(MODULE_EXT): $(addprefix objects/rt,$(motmod-objs))
../rtlib/trivkins$(MODULE_EXT): $(addprefix objects/rt,$(trivkins-objs))
../rtlib/5axiskins$(MODULE_EXT): $(addprefix objects/rt,$(5axiskins-objs))
../rtlib/maxkins$(MODULE_EXT): $(addprefix objects/rt,$(maxkins-objs))
../rtlib/gantrykins$(MODULE_EXT): $(addprefix objects/rt,$(gantrykins-objs))
../rtlib/rotatekins$(MODULE_EXT): $(addprefix objects/rt,$(rotatekins-objs))
../rtlib/tripodkins$(MODULE_EXT): $(addprefix objects/rt,$(tripodkins-objs))
../rtlib/genhexkins$(MODULE_EXT): $(addprefix objects/rt,$(genhexkins-objs))
../rtlib/genserkins$(MODULE_EXT): $(addprefix objects/rt,$(genserkins-objs))
../rtlib/pumakins$(MODULE_EXT): $(addprefix objects/rt,$(pumakins-objs))
../rtlib/scarakins$(MODULE_EXT): $(addprefix objects/rt,$(scarakins-objs))
../rtlib/hal_gm$(MODULE_EXT): $(addprefix objects/rt,$(hal_gm-objs))

ifeq ($(TRIVIAL_BUILD),no)
RTDEPS := $(sort $(patsubst objects/%.o,depends/%.d,$(RTOBJS)))
-include $(RTDEPS)
Makefile: $(RTDEPS)
endif
endif  # build kernel RTAPI modules

# Phony so that it is always rebuilt when requested, not because it
# shouldn't exist as a file
.PHONY: tags
tags:
	ctags-exuberant \
		--extra=+fq \
		--exclude=depends --exclude=objects --exclude=.mod.c \
		'--langmap=make:+(Submakefile),make:+(Makefile.inc),c:+.comp' \
		-I EXPORT_SYMBOL+,RTAPI_MP_INT+,RTAPI_MP_LONG+,RTAPI_MP_STRING+ \
		-I RTAPI_MP_ARRAY_INT+,RTAPI_MP_ARRAY_LONG+,RTAPI_MP_ARRAY_STRING+ \
		-I MODULE_AUTHOR+,MODULE_DESCRIPTION+,MODULE_LICENSE+ \
		-R . ../tcl ../scripts ../share/axis/tcl
	rm -f TAGS
	find . -type f -name '*.[ch]' |xargs etags -l c --append
	find . -type f -name '*.cc' |xargs etags -l c++ --append
	find . -type f -name '*.hh' |xargs etags -l c++ --append

etags:
	etags	--extra=+fq \
		--exclude=depends --exclude=objects --exclude=.mod.c \
		'--langmap=make:+(Submakefile),make:+(Makefile.inc),c:+.comp' \
		-I EXPORT_SYMBOL+,RTAPI_MP_INT+,RTAPI_MP_LONG+,RTAPI_MP_STRING+ \
		-I RTAPI_MP_ARRAY_INT+,RTAPI_MP_ARRAY_LONG+,RTAPI_MP_ARRAY_STRING+ \
		-I MODULE_AUTHOR+,MODULE_DESCRIPTION+,MODULE_LICENSE+ \
		-R . ../tcl ../scripts ../share/axis/tcl
	find . -type f -name '*.[ch]' |xargs etags --language-force=C --append
	find . -type f -name '*.cc' |xargs etags --language-force=C++ --append
	find . -type f -name '*.hh' |xargs etags --language-force=C++ --append

.PHONY: swish
swish:
	swish-e -c .swish_config -v 0 -i $(BASEPWD) \
		$(dir $(BASEPWD))tcl \
		$(dir $(BASEPWD))share/axis/tcl \
		$(dir $(BASEPWD))lib/python \
		$(dir $(BASEPWD))scripts \
		$(dir $(BASEPWD))configs \
		$(dir $(BASEPWD))docs/src \
		$(dir $(BASEPWD))docs/man/man1

# When you depend on objects/var-ZZZ you are depending on the contents of the
# variable ZZZ, which is assumed to depend on a Makefile, a Submakefile, or
# Makefile.inc
objects/var-%: Makefile $(wildcard $(SUBMAKEFILES)) Makefile.inc
	@mkdir -p $(dir $@)
	@echo $($*) > $@.tmp
	@sh move-if-change $@.tmp $@

../lib/%.so: ../lib/%.so.0
	ln -sf $(notdir $<) $@

# vim:ts=8:sts=8:sw=8:noet:<|MERGE_RESOLUTION|>--- conflicted
+++ resolved
@@ -358,7 +358,6 @@
     rtapi/rtapi_ctype.h \
     rtapi/rtapi_errno.h \
     rtapi/rtapi_string.h \
-<<<<<<< HEAD
     rtapi/rtapi_pci.h \
     rtapi/$(THREADS_SOURCE).h \
     redis/redis/deps/hiredis/hiredis.h
@@ -374,9 +373,6 @@
     ../include/userpci/module.h \
     ../include/userpci/slab.h \
     ../include/userpci/string.h
-=======
-    redis/redis/deps/hiredis/hiredis.h
->>>>>>> 7c47f58f
 
 # Make each include file a target
 TARGETS += $(patsubst %,../include/%,$(foreach h,$(HEADERS),$(notdir $h)))
@@ -842,7 +838,6 @@
 opto_ac5-objs := hal/drivers/opto_ac5.o $(MATHSTUB)
 obj-$(CONFIG_HAL_GM) += hal_gm.o
 hal_gm-objs := hal/drivers/hal_gm.o $(MATHSTUB)
-<<<<<<< HEAD
 endif
 
 # Gnu make 'expression' syntax is pathetic. What were these guys smoking?
@@ -861,10 +856,6 @@
 ifeq ($(BUILD_HOSTMOT2),yes)
 #CS#obj-$(CONFIG_HOSTMOT2) += hostmot2.o hm2_7i43.o hm2_pci.o hm2_test.o
 obj-$(CONFIG_HOSTMOT2) += hostmot2.o hm2_pci.o hm2_7i43.o
-=======
-
-obj-$(CONFIG_HOSTMOT2) += hostmot2.o hm2_7i43.o hm2_pci.o hm2_test.o setsserial.o
->>>>>>> 7c47f58f
 hostmot2-objs :=			  \
     hal/drivers/mesa-hostmot2/hostmot2.o  \
     hal/drivers/mesa-hostmot2/backported-strings.o  \
@@ -899,7 +890,6 @@
 setsserial-objs :=			  \
     hal/drivers/mesa-hostmot2/setsserial.o  \
     $(MATHSTUB)
-<<<<<<< HEAD
 endif
 
 ifeq ($(USERMODE_PCI),yes)
@@ -916,8 +906,6 @@
     hal/drivers/mesa-hostmot2/bitfile.o   \
     $(MATHSTUB)
 endif
-=======
->>>>>>> 7c47f58f
 
 obj-$(CONFIG_PROBE_PARPORT) += probe_parport.o
 probe_parport-objs := hal/drivers/probe_parport.o $(MATHSTUB)
@@ -1073,7 +1061,6 @@
 ../rtlib/streamer$(MODULE_EXT): $(addprefix objects/rt,$(streamer-objs))
 ../rtlib/sampler$(MODULE_EXT): $(addprefix objects/rt,$(sampler-objs))
 ../rtlib/hal_parport$(MODULE_EXT): $(addprefix objects/rt,$(hal_parport-objs))
-<<<<<<< HEAD
 ifeq ($(BUILD_SYS),user-dso)
 ../rtlib/probe_parport$(MODULE_EXT): $(addprefix objects/rt,$(probe_parport-objs))
 endif
@@ -1086,9 +1073,6 @@
 ifeq ($(TARGET_PLATFORM),raspberry)
 ../rtlib/hal_gpio$(MODULE_EXT): $(addprefix objects/rt,$(hal_gpio-objs))
 endif
-=======
-#../rtlib/uparport$(MODULE_EXT): $(addprefix objects/rt,$(uparport-objs))
->>>>>>> 7c47f58f
 ../rtlib/pci_8255$(MODULE_EXT): $(addprefix objects/rt,$(pci_8255-objs))
 ../rtlib/hal_tiro$(MODULE_EXT): $(addprefix objects/rt,$(hal_tiro-objs))
 ../rtlib/hal_stg$(MODULE_EXT): $(addprefix objects/rt,$(hal_stg-objs))
