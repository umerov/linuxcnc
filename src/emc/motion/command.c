/********************************************************************
* Description: command.c
*   emcmotCommandhandler() takes commands passed from user space and
*   performs various functions based on the value in emcmotCommand->command.
*   For the full list, see the EMCMOT_COMMAND enum in motion.h
*
* pc says:
*
*   Most of the configs would be better off being passed via an ioctl
*   implimentation leaving pure realtime data to be handled by
*   emcmotCommmandHandler() - This would provide a small performance
*   increase on slower systems.
*
* jmk says:
*
*   Using commands to set config parameters is "undesireable", because
*   of the large amount of code needed for each parameter.  Today you
*   need to do the following to add a single new parameter called foo:
*
*   1)  Add a member 'foo' to the config or joint structure in motion.h
*   2)  Add a command 'EMCMOT_SET_FOO" to the cmd_code_t enum in motion.h
*   3)  Add a field to the command_t struct for the value used by
*       the set command (if there isn't already one that can be used.)
*   4)  Add a case to the giant switch statement in command.c to
*       handle the 'EMCMOT_SET_FOO' command.
*   5)  Write a function emcSetFoo() in taskintf.cc to issue the command.
*   6)  Add a prototype for emcSetFoo() to emc.hh
*   7)  Add code to iniaxis.cc (or one of the other inixxx.cc files) to
*       get the value from the ini file and call emcSetFoo().  (Note
*       that each parameter has about 16 lines of code, but the code
*       is identical except for variable/parameter names.)
*   8)  Add more code to iniaxis.cc to write the new value back out
*       to the ini file.
*   After all that, you have the abililty to get a number from the
*   ini file to a structure in shared memory where the motion controller
*   can actually use it.  However, if you want to manipulate that number
*   using NML, you have to do more:
*   9)  Add a #define EMC_SET_FOO_TYPE to emc.hh
*   10) Add a class definition for EMC_SET_FOO to emc.hh
*   11) Add a case to a giant switch statement in emctaskmain.cc to
*       call emcSetFoo() when the NML command is received.  (Actually
*       there are about 6 switch statements that need at least a
*       case label added.
*   12) Add cases to two giant switch statements in emc.cc, associated
*       with looking up and formating the command.
*
*
*   Derived from a work by Fred Proctor & Will Shackleford
*
* Author:
* License: GPL Version 2
* System: Linux
*
* Copyright (c) 2004 All rights reserved.
********************************************************************/

#include <float.h>
#include "posemath.h"
#include "rtapi.h"
#include "hal.h"
#include "motion.h"
#include "motion_debug.h"
#include "motion_struct.h"
#include "emcmotglb.h"
#include "mot_priv.h"
#include "rtapi_math.h"
#include "motion_types.h"

#include "tp_debug.h"

// Mark strings for translation, but defer translation to userspace
#define _(s) (s)

static int rehomeAll;

/* loops through the active joints and checks if any are not homed */
int checkAllHomed(void)
{
    int joint_num;
    emcmot_joint_t *joint;

    /* bail out if the allHomed flag is already set */
    if (0 != emcmotDebug) {
	if (emcmotDebug->allHomed) return 1;
    }

    for (joint_num = 0; joint_num < emcmotConfig->numJoints; joint_num++) {
	/* point to joint data */
	joint = &joints[joint_num];
	if (!GET_JOINT_ACTIVE_FLAG(joint)) {
	    /* if joint is not active, don't even look at its limits */
	    continue;
	}
	if (!GET_JOINT_HOMED_FLAG(joint)) {
	    /* if any of the joints is not homed return false */
	    return 0;
	}
    }
    /* set the global flag that all joints are homed */
    if (0 != emcmotDebug) {
	emcmotDebug->allHomed = 1;
    }
    /* return true if all active joints are homed*/
    return 1;
}

/* limits_ok() returns 1 if none of the hard limits are set,
   0 if any are set. Called on a linear and circular move. */
STATIC int limits_ok(void)
{
    int joint_num;
    emcmot_joint_t *joint;

    for (joint_num = 0; joint_num < emcmotConfig->numJoints; joint_num++) {
	/* point to joint data */
	joint = &joints[joint_num];
	if (!GET_JOINT_ACTIVE_FLAG(joint)) {
	    /* if joint is not active, don't even look at its limits */
	    continue;
	}

	if (GET_JOINT_PHL_FLAG(joint) || GET_JOINT_NHL_FLAG(joint)) {
	    return 0;
	}
    }

    return 1;
}

/* check the value of the joint and velocity against current position,
   returning 1 (okay) if the request is to jog off the limit, 0 (bad)
   if the request is to jog further past a limit. */
STATIC int jog_ok(int joint_num, double vel)
{
    emcmot_joint_t *joint;
    int neg_limit_override, pos_limit_override;

    /* point to joint data */
    joint = &joints[joint_num];
    /* are any limits for this joint overridden? */
    neg_limit_override = emcmotStatus->overrideLimitMask & ( 1 << (joint_num*2));
    pos_limit_override = emcmotStatus->overrideLimitMask & ( 2 << (joint_num*2));
    if ( neg_limit_override && pos_limit_override ) {
	/* both limits have been overridden at the same time.  This
	   happens only when they both share an input, but means it
	   is impossible to know which direction is safe to move.  So
	   we skip the following tests... */
	return 1;
    }
    if (joint_num < 0 || joint_num >= emcmotConfig->numJoints) {
	reportError(_("Can't jog invalid joint number %d."), joint_num);
	return 0;
    }
    if (vel > 0.0 && GET_JOINT_PHL_FLAG(joint)) {
	reportError(_("Can't jog joint %d further past max hard limit."),
	    joint_num);
	return 0;
    }
    if (vel < 0.0 && GET_JOINT_NHL_FLAG(joint)) {
	reportError(_("Can't jog joint %d further past min hard limit."),
	    joint_num);
	return 0;
    }
    refresh_jog_limits(joint);
    if ( vel > 0.0 && (joint->pos_cmd > joint->max_jog_limit) ) {
	reportError(_("Can't jog joint %d further past max soft limit."),
	    joint_num);
	return 0;
    }
    if ( vel < 0.0 && (joint->pos_cmd < joint->min_jog_limit) ) {
	reportError(_("Can't jog joint %d further past min soft limit."),
	    joint_num);
	return 0;
    }
    /* okay to jog */
    return 1;
}

/* Jogs limits change, based on whether the machine is homed or
   or not.  If not homed, the limits are relative to the current
   position by +/- the full range of travel.  Once homed, they
   are absolute.
*/
void refresh_jog_limits(emcmot_joint_t *joint)
{
    double range;

    if (GET_JOINT_HOMED_FLAG(joint)) {
	/* if homed, set jog limits using soft limits */
	joint->max_jog_limit = joint->max_pos_limit;
	joint->min_jog_limit = joint->min_pos_limit;
    } else {
	/* not homed, set limits based on current position */
	range = joint->max_pos_limit - joint->min_pos_limit;
	joint->max_jog_limit = joint->pos_fb + range;
	joint->min_jog_limit = joint->pos_fb - range;
    }
}

static int check_axis_constraint(double target, int id, char *move_type,
                                 int axis_no, char axis_name) {
    int in_range = 1;
    double nl = axes[axis_no].min_pos_limit;
    double pl = axes[axis_no].max_pos_limit;

    if(target < nl) {
        in_range = 0;
        reportError(_("%s move on line %d would exceed %c's %s limit"),
                    move_type, id, axis_name, _("negative"));
    }

    if(target > pl) {
        in_range = 0;
        reportError(_("%s move on line %d would exceed %c's %s limit"),
                    move_type, id, axis_name, _("positive"));
    }

    return in_range;
}

/* inRange() returns non-zero if the position lies within the joint
   limits, or 0 if not.  It also reports an error for each joint limit
   violation.  It's possible to get more than one violation per move. */
STATIC int inRange(EmcPose pos, int id, char *move_type)
{
    double joint_pos[EMCMOT_MAX_JOINTS];
    int joint_num;
    emcmot_joint_t *joint;
    int in_range = 1;

    /* First, make sure our endpoint is inside the world volume */
    
    if(check_axis_constraint(pos.tran.x, id, move_type, 0, 'X') == 0) 
        in_range = 0;
    if(check_axis_constraint(pos.tran.y, id, move_type, 1, 'Y') == 0) 
        in_range = 0;
    if(check_axis_constraint(pos.tran.z, id, move_type, 2, 'Z') == 0) 
        in_range = 0;
    if(check_axis_constraint(pos.a, id, move_type, 3, 'A') == 0) 
        in_range = 0;
    if(check_axis_constraint(pos.b, id, move_type, 4, 'B') == 0) 
        in_range = 0;
    if(check_axis_constraint(pos.c, id, move_type, 5, 'C') == 0) 
        in_range = 0;
    if(check_axis_constraint(pos.u, id, move_type, 6, 'U') == 0) 
        in_range = 0;
    if(check_axis_constraint(pos.v, id, move_type, 7, 'V') == 0) 
        in_range = 0;
    if(check_axis_constraint(pos.w, id, move_type, 8, 'W') == 0) 
        in_range = 0;

    /* Now, check that the endpoint puts the joints within their limits too */

    /* fill in all joints with 0 */
    for (joint_num = 0; joint_num < emcmotConfig->numJoints; joint_num++) {
	joint_pos[joint_num] = 0.0;
    }

    /* now fill in with real values, for joints that are used */
    if (kinematicsInverse(&pos, joint_pos, &iflags, &fflags) < 0)
    {
	reportError(_("%s move on line %d fails kinematicsInverse"),
		    move_type, id);
	return 0;
    }

    for (joint_num = 0; joint_num < emcmotConfig->numJoints; joint_num++) {
	/* point to joint data */
	joint = &joints[joint_num];

	if (!GET_JOINT_ACTIVE_FLAG(joint)) {
	    /* if joint is not active, don't even look at its limits */
	    continue;
	}
	if(!isfinite(joint_pos[joint_num]))
	{
	    reportError(_("%s move on line %d gave non-finite joint location on joint %d"),
		    move_type, id, joint_num);
	    in_range = 0;
	    continue;
	}
	if (joint_pos[joint_num] > joint->max_pos_limit) {
            in_range = 0;
	    reportError(_("%s move on line %d would exceed joint %d's positive limit"),
			move_type, id, joint_num);
        }

        if (joint_pos[joint_num] < joint->min_pos_limit) {
	    in_range = 0;
	    reportError(_("%s move on line %d would exceed joint %d's negative limit"),
			move_type, id, joint_num);
	}
    }
    return in_range;
}

/* clearHomes() will clear the homed flags for joints that have moved
   since homing, outside coordinated control, for machines with no
   forward kinematics. This is used in conjunction with the rehomeAll
   flag, which is set for any coordinated move that in general will
   result in all joints moving. The flag is consulted whenever a joint
   is jogged in joint mode, so that either its flag can be cleared if
   no other joints have moved, or all have to be cleared. */
void clearHomes(int joint_num)
{
    int n;
    emcmot_joint_t *joint;

    if (emcmotConfig->kinType == KINEMATICS_INVERSE_ONLY) {
	if (rehomeAll) {
	    for (n = 0; n < emcmotConfig->numJoints; n++) {
		/* point at joint data */
		joint = &(joints[n]);
		/* clear flag */
		SET_JOINT_HOMED_FLAG(joint, 0);
	    }
	} else {
	    /* point at joint data */
	    joint = &joints[joint_num];
	    /* clear flag */
	    SET_JOINT_HOMED_FLAG(joint, 0);
	}
    }
    if (0 != emcmotDebug) {
	emcmotDebug->allHomed = 0;
    }
}

void emcmotSetRotaryUnlock(int axis, int unlock) {
    *(emcmot_hal_data->joint[axis].unlock) = unlock;
}

int emcmotGetRotaryIsUnlocked(int axis) {
    return *(emcmot_hal_data->joint[axis].is_unlocked);
}

/*! \function emcmotDioWrite()

  sets or clears a HAL DIO pin, 
  pins get exported at runtime
  
  index is valid from 0 to emcmotConfig->num_dio <= EMCMOT_MAX_DIO, defined in emcmotcfg.h
  
*/
void emcmotDioWrite(int index, char value)
{
    if ((index >= emcmotConfig->numDIO) || (index < 0)) {
	rtapi_print_msg(RTAPI_MSG_ERR, "ERROR: index out of range, %d not in [0..%d] (increase num_dio/EMCMOT_MAX_DIO=%d)\n", index, emcmotConfig->numDIO, EMCMOT_MAX_DIO);
    } else {
	if (value != 0) {
	    *(emcmot_hal_data->synch_do[index])=1;
	} else {
	    *(emcmot_hal_data->synch_do[index])=0;
	}
    }
}

/*! \function emcmotAioWrite()

  sets or clears a HAL AIO pin, 
  pins get exported at runtime
  
  index is valid from 0 to emcmotConfig->num_aio <= EMCMOT_MAX_AIO, defined in emcmotcfg.h
  
*/
void emcmotAioWrite(int index, double value)
{
    if ((index >= emcmotConfig->numAIO) || (index < 0)) {
	rtapi_print_msg(RTAPI_MSG_ERR, "ERROR: index out of range, %d not in [0..%d] (increase num_aio/EMCMOT_MAX_AIO=%d)\n", index, emcmotConfig->numAIO, EMCMOT_MAX_AIO);
    } else {
        *(emcmot_hal_data->analog_output[index]) = value;
    }
}

STATIC int is_feed_type(int motion_type)
{
    switch(motion_type) {
    case EMC_MOTION_TYPE_ARC:
    case EMC_MOTION_TYPE_FEED:
    case EMC_MOTION_TYPE_PROBING:
        return 1;
    default:
        rtapi_print_msg(RTAPI_MSG_ERR, "Internal error: unhandled motion type %d\n", motion_type);
    case EMC_MOTION_TYPE_TOOLCHANGE:
    case EMC_MOTION_TYPE_TRAVERSE:
    case EMC_MOTION_TYPE_INDEXROTARY:
        return 0;
    }
}

/*
  emcmotCommandHandler() is called each main cycle to read the
  shared memory buffer
  */
void emcmotCommandHandler(void *arg, long period)
{
    int joint_num, axis_num;
    int n;
    emcmot_joint_t *joint;
    emcmot_axis_t *axis;
    double tmp1;
    emcmot_comp_entry_t *comp_entry;
    char issue_atspeed = 0;
    
check_stuff ( "before command_handler()" );

    /* check for split read */
    if (emcmotCommand->head != emcmotCommand->tail) {
	emcmotDebug->split++;
	return;			/* not really an error */
    }
    if (emcmotCommand->commandNum != emcmotStatus->commandNumEcho) {
	/* increment head count-- we'll be modifying emcmotStatus */
	emcmotStatus->head++;
	emcmotDebug->head++;

	/* got a new command-- echo command and number... */
	emcmotStatus->commandEcho = emcmotCommand->command;
	emcmotStatus->commandNumEcho = emcmotCommand->commandNum;

	/* clear status value by default */
	emcmotStatus->commandStatus = EMCMOT_COMMAND_OK;
	
	/* ...and process command */

	/* Many commands uses "command->joint" to indicate which joint they
	   wish to operate on.  This code eliminates the need to copy
	   command->joint to "joint_num", limit check it, and then set "joint"
	   to point to the joint data.  All the individual commands need to do
	   is verify that "joint" is non-zero. */
	joint_num = emcmotCommand->joint;
	if (joint_num >= 0 && joint_num < emcmotConfig->numJoints) {
	    /* valid joint, point to it's data */
	    joint = &joints[joint_num];
	} else {
	    /* bad joint number */
	    joint = 0;
	}

        /* same for axes */
	axis_num = emcmotCommand->axis;
	if (axis_num >= 0 && axis_num < EMCMOT_MAX_AXIS) {
	    /* valid joint, point to it's data */
	    axis = &axes[axis_num];
	} else {
	    /* bad axis number */
	    axis = 0;
	}

/* printing of commands for troubleshooting */
	rtapi_print_msg(RTAPI_MSG_DBG, "%d: CMD %d, code %3d ", emcmotStatus->heartbeat,
	    emcmotCommand->commandNum, emcmotCommand->command);

	switch (emcmotCommand->command) {
	case EMCMOT_ABORT:
	    /* abort motion */
	    /* can happen at any time */
	    /* this command attempts to stop all machine motion. it looks at
	       the current mode and acts accordingly, if in teleop mode, it
	       sets the desired velocities to zero, if in coordinated mode,
	       it calls the traj planner abort function (don't know what that
	       does yet), and if in free mode, it disables the free mode traj
	       planners which stops joint motion */
	    rtapi_print_msg(RTAPI_MSG_DBG, "ABORT");
	    rtapi_print_msg(RTAPI_MSG_DBG, " %d", joint_num);
	    /* check for coord or free space motion active */
	    if (GET_MOTION_TELEOP_FLAG()) {
		for (axis_num = 0; axis_num < EMCMOT_MAX_AXIS; axis_num++) {
		    /* point to joint struct */
		    axis = &axes[axis_num];
		    /* tell teleop planner to stop */
		    axis->teleop_tp.enable = 0;
                }
	    } else if (GET_MOTION_COORD_FLAG()) {
		tpAbort(&emcmotDebug->coord_tp);
	    } else {
		for (joint_num = 0; joint_num < emcmotConfig->numJoints; joint_num++) {
		    /* point to joint struct */
		    joint = &joints[joint_num];
		    /* tell joint planner to stop */
		    joint->free_tp.enable = 0;
		    /* stop homing if in progress */
		    if ( joint->home_state != HOME_IDLE ) {
			joint->home_state = HOME_ABORT;
		    }
		}
	    }
            SET_MOTION_ERROR_FLAG(0);
	    /* clear joint errors (regardless of mode) */
	    for (joint_num = 0; joint_num < emcmotConfig->numJoints; joint_num++) {
		/* point to joint struct */
		joint = &joints[joint_num];
		/* update status flags */
		SET_JOINT_ERROR_FLAG(joint, 0);
		SET_JOINT_FAULT_FLAG(joint, 0);
	    }
	    emcmotStatus->paused = 0;
	    break;

	case EMCMOT_JOINT_ABORT:
	    /* abort one joint */
	    /* can happen at any time */
	    /* this command stops a single joint.  It is only usefull
	       in free mode, so in coord or teleop mode it does
	       nothing. */
	    rtapi_print_msg(RTAPI_MSG_DBG, "JOINT_ABORT");
	    rtapi_print_msg(RTAPI_MSG_DBG, " %d", joint_num);
	    if (GET_MOTION_TELEOP_FLAG()) {
		axis = &axes[joint_num];
		/* tell teleop planner to stop */
		axis->teleop_tp.enable = 0;
		/* do nothing in teleop mode */
	    } else if (GET_MOTION_COORD_FLAG()) {
		/* do nothing in coord mode */
	    } else {
		/* validate joint */
		if (joint == 0) {
		    break;
		}
		/* tell joint planner to stop */
		joint->free_tp.enable = 0;
		/* stop homing if in progress */
		if ( joint->home_state != HOME_IDLE ) {
		    joint->home_state = HOME_ABORT;
		}
		/* update status flags */
		SET_JOINT_ERROR_FLAG(joint, 0);
	    }
	    break;

	case EMCMOT_FREE:
	    /* change the mode to free mode motion (joint mode) */
	    /* can be done at any time */
	    /* this code doesn't actually make the transition, it merely
	       requests the transition by clearing a couple of flags */
	    /* reset the emcmotDebug->coordinating flag to defer transition
	       to controller cycle */
	    rtapi_print_msg(RTAPI_MSG_DBG, "FREE");
	    emcmotDebug->coordinating = 0;
	    emcmotDebug->teleoperating = 0;
	    break;

	case EMCMOT_COORD:
	    /* change the mode to coordinated axis motion */
	    /* can be done at any time */
	    /* this code doesn't actually make the transition, it merely
	       tests a condition and then sets a flag requesting the
	       transition */
	    /* set the emcmotDebug->coordinating flag to defer transition to
	       controller cycle */
	    rtapi_print_msg(RTAPI_MSG_DBG, "COORD");
	    emcmotDebug->coordinating = 1;
	    emcmotDebug->teleoperating = 0;
	    if (emcmotConfig->kinType != KINEMATICS_IDENTITY) {
		if (!checkAllHomed()) {
		    reportError
			(_("all joints must be homed before going into coordinated mode"));
		    emcmotDebug->coordinating = 0;
		    break;
		}
	    }
	    break;

	case EMCMOT_TELEOP:
	    /* change the mode to teleop motion */
	    /* can be done at any time */
	    /* this code doesn't actually make the transition, it merely
	       tests a condition and then sets a flag requesting the
	       transition */
	    /* set the emcmotDebug->teleoperating flag to defer transition to
	       controller cycle */
	    rtapi_print_msg(RTAPI_MSG_DBG, "TELEOP");
	    emcmotDebug->teleoperating = 1;
	    if (emcmotConfig->kinType != KINEMATICS_IDENTITY) {
		if (!checkAllHomed()) {
		    reportError(_("all joints must be homed before going into teleop mode"));
		    emcmotDebug->teleoperating = 0;
		    break;
		}
	    }
	    break;

	case EMCMOT_SET_NUM_JOINTS:
	    /* set the global NUM_JOINTS, which must be between 1 and
	       EMCMOT_MAX_JOINTS, inclusive */
	    rtapi_print_msg(RTAPI_MSG_DBG, "SET_NUM_JOINTS");
	    rtapi_print_msg(RTAPI_MSG_DBG, " %d", emcmotCommand->joint);
	    if (( emcmotCommand->joint <= 0 ) ||
		( emcmotCommand->joint > EMCMOT_MAX_JOINTS )) {
		break;
	    }
	    emcmotConfig->numJoints = emcmotCommand->joint;
	    break;

	case EMCMOT_SET_WORLD_HOME:
	    rtapi_print_msg(RTAPI_MSG_DBG, "SET_WORLD_HOME");
	    emcmotStatus->world_home = emcmotCommand->pos;
	    break;

	case EMCMOT_SET_JOINT_HOMING_PARAMS:
	    rtapi_print_msg(RTAPI_MSG_DBG, "SET_JOINT_HOMING_PARAMS");
	    rtapi_print_msg(RTAPI_MSG_DBG, " %d", joint_num);
	    emcmot_config_change();
	    if (joint == 0) {
		break;
	    }
	    joint->home_offset = emcmotCommand->offset;
	    joint->home = emcmotCommand->home;
	    joint->home_final_vel = emcmotCommand->home_final_vel;
	    joint->home_search_vel = emcmotCommand->search_vel;
	    joint->home_latch_vel = emcmotCommand->latch_vel;
	    joint->home_flags = emcmotCommand->flags;
	    joint->home_sequence = emcmotCommand->home_sequence;
	    joint->volatile_home = emcmotCommand->volatile_home;
	    break;

	case EMCMOT_OVERRIDE_LIMITS:
	    /* this command can be issued with joint < 0 to re-enable
	       limits, but they are automatically re-enabled at the
	       end of the next jog */
	    rtapi_print_msg(RTAPI_MSG_DBG, "OVERRIDE_LIMITS");
	    rtapi_print_msg(RTAPI_MSG_DBG, " %d", joint_num);
	    if (joint_num < 0) {
		/* don't override limits */
		rtapi_print_msg(RTAPI_MSG_DBG, "override off");
		emcmotStatus->overrideLimitMask = 0;
	    } else {
		rtapi_print_msg(RTAPI_MSG_DBG, "override on");
		emcmotStatus->overrideLimitMask = 0;
		for (joint_num = 0; joint_num < emcmotConfig->numJoints; joint_num++) {
		    /* point at joint data */
		    joint = &joints[joint_num];
		    /* only override limits that are currently tripped */
		    if ( GET_JOINT_NHL_FLAG(joint) ) {
			emcmotStatus->overrideLimitMask |= (1 << (joint_num*2));
		    }
		    if ( GET_JOINT_PHL_FLAG(joint) ) {
			emcmotStatus->overrideLimitMask |= (2 << (joint_num*2));
		    }
		}
	    }
	    emcmotDebug->overriding = 0;
	    for (joint_num = 0; joint_num < emcmotConfig->numJoints; joint_num++) {
		/* point at joint data */
		joint = &joints[joint_num];
		/* clear joint errors */
		SET_JOINT_ERROR_FLAG(joint, 0);
	    }
	    break;

	case EMCMOT_SET_JOINT_MOTOR_OFFSET:
	    rtapi_print_msg(RTAPI_MSG_DBG, "SET_JOINT_MOTOR_OFFSET");
	    rtapi_print_msg(RTAPI_MSG_DBG, " %d", joint_num);
	    if(joint == 0) {
		break;
	    }
	    joint->motor_offset = emcmotCommand->motor_offset;
	    break;

	case EMCMOT_SET_JOINT_POSITION_LIMITS:
	    /* set the position limits for the joint */
	    /* can be done at any time */
	    rtapi_print_msg(RTAPI_MSG_DBG, "SET_JOINT_POSITION_LIMITS");
	    rtapi_print_msg(RTAPI_MSG_DBG, " %d", joint_num);
	    emcmot_config_change();
	    if (joint == 0) {
		break;
	    }
	    joint->min_pos_limit = emcmotCommand->minLimit;
	    joint->max_pos_limit = emcmotCommand->maxLimit;
	    break;

	case EMCMOT_SET_JOINT_BACKLASH:
	    /* set the backlash for the joint */
	    /* can be done at any time */
	    rtapi_print_msg(RTAPI_MSG_DBG, "SET_JOINT_BACKLASH");
	    rtapi_print_msg(RTAPI_MSG_DBG, " %d", joint_num);
	    emcmot_config_change();
	    if (joint == 0) {
		break;
	    }
	    joint->backlash = emcmotCommand->backlash;
	    break;

	    /*
	       Max and min ferror work like this: limiting ferror is
	       determined by slope of ferror line, = maxFerror/limitVel ->
	       limiting ferror = maxFerror/limitVel * vel. If ferror <
	       minFerror then OK else if ferror < limiting ferror then OK
	       else ERROR */
	case EMCMOT_SET_JOINT_MAX_FERROR:
	    rtapi_print_msg(RTAPI_MSG_DBG, "SET_JOINT_MAX_FERROR");
	    rtapi_print_msg(RTAPI_MSG_DBG, " %d", joint_num);
	    emcmot_config_change();
	    if (joint == 0 || emcmotCommand->maxFerror < 0.0) {
		break;
	    }
	    joint->max_ferror = emcmotCommand->maxFerror;
	    break;

	case EMCMOT_SET_JOINT_MIN_FERROR:
	    rtapi_print_msg(RTAPI_MSG_DBG, "SET_JOINT_MIN_FERROR");
	    rtapi_print_msg(RTAPI_MSG_DBG, " %d", joint_num);
	    emcmot_config_change();
	    if (joint == 0 || emcmotCommand->minFerror < 0.0) {
		break;
	    }
	    joint->min_ferror = emcmotCommand->minFerror;
	    break;

	case EMCMOT_JOG_CONT:
	    /* do a continuous jog, implemented as an incremental jog to the
	       limit.  When the user lets go of the button an abort will
	       stop the jog. */
	    rtapi_print_msg(RTAPI_MSG_DBG, "JOG_CONT");
	    rtapi_print_msg(RTAPI_MSG_DBG, " %d", joint_num);
	    if (joint == 0) {
		break;
	    }
	    /* must be in free mode and enabled */
	    if (GET_MOTION_COORD_FLAG()) {
		reportError(_("Can't jog joint in coordinated mode."));
		SET_JOINT_ERROR_FLAG(joint, 1);
		break;
	    }
	    if (!GET_MOTION_ENABLE_FLAG()) {
		reportError(_("Can't jog joint when not enabled."));
		SET_JOINT_ERROR_FLAG(joint, 1);
		break;
	    }
	    if (emcmotStatus->homing_active) {
		reportError(_("Can't jog any joints while homing."));
		SET_JOINT_ERROR_FLAG(joint, 1);
		break;
	    }
	    if (emcmotStatus->net_feed_scale < 0.0001) {
		/* don't jog if feedhold is on or if feed override is zero */
		break;
	    }
            if (!GET_MOTION_TELEOP_FLAG()) {
	        if (joint->wheel_jog_active) {
		    /* can't do two kinds of jog at once */
		    break;
	        }
                if (joint->home_flags & HOME_UNLOCK_FIRST) {
                    reportError("Can't jog a locking joint.");
                    SET_JOINT_ERROR_FLAG(joint, 1);
                    break;
                }
	        /* don't jog further onto limits */
	        if (!jog_ok(joint_num, emcmotCommand->vel)) {
		    SET_JOINT_ERROR_FLAG(joint, 1);
		    break;
	        }
	        /* set destination of jog */
	        refresh_jog_limits(joint);
	        if (emcmotCommand->vel > 0.0) {
		    joint->free_tp.pos_cmd = joint->max_jog_limit;
	        } else {
		    joint->free_tp.pos_cmd = joint->min_jog_limit;
	        }
	        /* set velocity of jog */
	        joint->free_tp.max_vel = fabs(emcmotCommand->vel);
	        /* use max joint accel */
	        joint->free_tp.max_acc = joint->acc_limit;
	        /* lock out other jog sources */
	        joint->kb_jog_active = 1;
	        /* and let it go */
	        joint->free_tp.enable = 1;
	        /*! \todo FIXME - should we really be clearing errors here? */
	        SET_JOINT_ERROR_FLAG(joint, 0);
	        /* clear joints homed flag(s) if we don't have forward kins.
	           Otherwise, a transition into coordinated mode will incorrectly
	           assume the homed position. Do all if they've all been moved
	           since homing, otherwise just do this one */
	        clearHomes(joint_num);
            } else {
                axis_num = emcmotCommand->joint;
                if (axis_num >= 0 && axis_num < EMCMOT_MAX_AXIS) {
                    /* valid axis, point to it's data */
                    axis = &axes[axis_num];
                }
	        if (emcmotCommand->vel > 0.0) {
		    axis->teleop_tp.pos_cmd = axis->max_pos_limit;
	        } else {
		    axis->teleop_tp.pos_cmd = axis->min_pos_limit;
	        }
                /* set velocity of jog */
	        axis->teleop_tp.max_vel = fabs(emcmotCommand->vel);
	        /* use max axis accel */
	        axis->teleop_tp.max_acc = axis->acc_limit;
	        /* and let it go */
	        axis->teleop_tp.enable = 1;
            }
	    break;

	case EMCMOT_JOG_INCR:
	    /* do an incremental jog */
	    rtapi_print_msg(RTAPI_MSG_DBG, "JOG_INCR");
	    rtapi_print_msg(RTAPI_MSG_DBG, " %d", joint_num);
	    if (joint == 0) {
		break;
	    }
	    /* must be in free mode and enabled */
	    if (GET_MOTION_COORD_FLAG()) {
		reportError(_("Can't jog joint in coordinated mode."));
		SET_JOINT_ERROR_FLAG(joint, 1);
		break;
	    }
	    if (!GET_MOTION_ENABLE_FLAG()) {
		reportError(_("Can't jog joint when not enabled."));
		SET_JOINT_ERROR_FLAG(joint, 1);
		break;
	    }
	    if (emcmotStatus->homing_active) {
		reportError(_("Can't jog any joint while homing."));
		SET_JOINT_ERROR_FLAG(joint, 1);
		break;
	    }
	    if (emcmotStatus->net_feed_scale < 0.0001 ) {
		/* don't jog if feedhold is on or if feed override is zero */
		break;
	    }
            if (!GET_MOTION_TELEOP_FLAG()) {
	        if (joint->wheel_jog_active) {
		    /* can't do two kinds of jog at once */
		    break;
	        }
                if (joint->home_flags & HOME_UNLOCK_FIRST) {
                    reportError("Can't jog a locking joint.");
                    SET_JOINT_ERROR_FLAG(joint, 1);
                    break;
                }
	        /* don't jog further onto limits */
	        if (!jog_ok(joint_num, emcmotCommand->vel)) {
		    SET_JOINT_ERROR_FLAG(joint, 1);
		    break;
	        }
	        /* set target position for jog */
	        if (emcmotCommand->vel > 0.0) {
		    tmp1 = joint->free_tp.pos_cmd + emcmotCommand->offset;
	        } else {
		    tmp1 = joint->free_tp.pos_cmd - emcmotCommand->offset;
	        }
	        /* don't jog past limits */
	        refresh_jog_limits(joint);
	        if (tmp1 > joint->max_jog_limit) {
		    break;
	        }
	        if (tmp1 < joint->min_jog_limit) {
		    break;
	        }
	        /* set target position */
	        joint->free_tp.pos_cmd = tmp1;
	        /* set velocity of jog */
	        joint->free_tp.max_vel = fabs(emcmotCommand->vel);
	        /* use max joint accel */
	        joint->free_tp.max_acc = joint->acc_limit;
	        /* lock out other jog sources */
	        joint->kb_jog_active = 1;
	        /* and let it go */
	        joint->free_tp.enable = 1;
	        SET_JOINT_ERROR_FLAG(joint, 0);
	        /* clear joint homed flag(s) if we don't have forward kins.
	           Otherwise, a transition into coordinated mode will incorrectly
	           assume the homed position. Do all if they've all been moved
	           since homing, otherwise just do this one */
	        clearHomes(joint_num);
            } else {
                axis_num = emcmotCommand->joint;
                if (axis_num >= 0 && axis_num < EMCMOT_MAX_AXIS) {
                    /* valid axis, point to it's data */
                    axis = &axes[axis_num];
                }
	        if (emcmotCommand->vel > 0.0) {
		    tmp1 = axis->teleop_tp.pos_cmd + emcmotCommand->offset;
	        } else {
		    tmp1 = axis->teleop_tp.pos_cmd - emcmotCommand->offset;
	        }
	        /* don't jog past limits */
	        if (tmp1 > axis->max_pos_limit) {
		    break;
	        }
	        if (tmp1 < axis->min_pos_limit) {
		    break;
	        }
	        /* set target position */
	        axis->teleop_tp.pos_cmd = tmp1;
                /* set velocity of jog */
	        axis->teleop_tp.max_vel = fabs(emcmotCommand->vel);
	        /* use max axis accel */
	        axis->teleop_tp.max_acc = axis->acc_limit;
	        /* and let it go */
	        axis->teleop_tp.enable = 1;
            }
	    break;

	case EMCMOT_JOG_ABS:
	    /* do an absolute jog */
	    rtapi_print_msg(RTAPI_MSG_DBG, "JOG_ABS");
	    rtapi_print_msg(RTAPI_MSG_DBG, " %d", joint_num);
	    if (joint == 0) {
		break;
	    }
	    /* must be in free mode and enabled */
	    if (GET_MOTION_COORD_FLAG()) {
		reportError(_("Can't jog joint in coordinated mode."));
		SET_JOINT_ERROR_FLAG(joint, 1);
		break;
	    }
	    if (!GET_MOTION_ENABLE_FLAG()) {
		reportError(_("Can't jog joint when not enabled."));
		SET_JOINT_ERROR_FLAG(joint, 1);
		break;
	    }
	    if (emcmotStatus->homing_active) {
		reportError(_("Can't jog any joints while homing."));
		SET_JOINT_ERROR_FLAG(joint, 1);
		break;
	    }
	    if (joint->wheel_jog_active) {
		/* can't do two kinds of jog at once */
		break;
	    }
	    if (emcmotStatus->net_feed_scale < 0.0001 ) {
		/* don't jog if feedhold is on or if feed override is zero */
		break;
	    }
	    /* don't jog further onto limits */
	    if (!jog_ok(joint_num, emcmotCommand->vel)) {
		SET_JOINT_ERROR_FLAG(joint, 1);
		break;
	    }
	    /*! \todo FIXME-- use 'goal' instead */
	    joint->free_tp.pos_cmd = emcmotCommand->offset;
	    /* don't jog past limits */
	    refresh_jog_limits(joint);
	    if (joint->free_tp.pos_cmd > joint->max_jog_limit) {
		joint->free_tp.pos_cmd = joint->max_jog_limit;
	    }
	    if (joint->free_tp.pos_cmd < joint->min_jog_limit) {
		joint->free_tp.pos_cmd = joint->min_jog_limit;
	    }
	    /* set velocity of jog */
	    joint->free_tp.max_vel = fabs(emcmotCommand->vel);
	    /* use max joint accel */
	    joint->free_tp.max_acc = joint->acc_limit;
	    /* lock out other jog sources */
	    joint->kb_jog_active = 1;
	    /* and let it go */
	    joint->free_tp.enable = 1;
	    SET_JOINT_ERROR_FLAG(joint, 0);
	    /* clear joint homed flag(s) if we don't have forward kins.
	       Otherwise, a transition into coordinated mode will incorrectly
	       assume the homed position. Do all if they've all been moved
	       since homing, otherwise just do this one */
	    clearHomes(joint_num);
	    break;

	case EMCMOT_SET_TERM_COND:
	    /* sets termination condition for motion emcmotDebug->coord_tp */
	    rtapi_print_msg(RTAPI_MSG_DBG, "SET_TERM_COND");
	    tpSetTermCond(&emcmotDebug->coord_tp, emcmotCommand->termCond, emcmotCommand->tolerance);
	    break;

        case EMCMOT_SET_SPINDLESYNC:
<<<<<<< HEAD
            tpSetSpindleSync(&emcmotDebug->coord_tp, emcmotCommand->spindlesync, emcmotCommand->flags);
=======
            tpSetSpindleSync(&emcmotDebug->tp, emcmotCommand->spindlesync, emcmotCommand->flags);
>>>>>>> c4ea03c2
            break;

	case EMCMOT_SET_LINE:
	    /* emcmotDebug->coord_tp up a linear move */
	    /* requires motion enabled, coordinated mode, not on limits */
	    rtapi_print_msg(RTAPI_MSG_DBG, "SET_LINE");
	    if (!GET_MOTION_COORD_FLAG() || !GET_MOTION_ENABLE_FLAG()) {
		reportError(_("need to be enabled, in coord mode for linear move"));
		emcmotStatus->commandStatus = EMCMOT_COMMAND_INVALID_COMMAND;
		SET_MOTION_ERROR_FLAG(1);
		break;
	    } else if (!inRange(emcmotCommand->pos, emcmotCommand->id, "Linear")) {
		emcmotStatus->commandStatus = EMCMOT_COMMAND_INVALID_PARAMS;
		tpAbort(&emcmotDebug->coord_tp);
		SET_MOTION_ERROR_FLAG(1);
		break;
	    } else if (!limits_ok()) {
		reportError(_("can't do linear move with limits exceeded"));
		emcmotStatus->commandStatus = EMCMOT_COMMAND_INVALID_PARAMS;
		tpAbort(&emcmotDebug->coord_tp);
		SET_MOTION_ERROR_FLAG(1);
		break;
	    }
            if(emcmotStatus->atspeed_next_feed && is_feed_type(emcmotCommand->motion_type) ) {
                issue_atspeed = 1;
                emcmotStatus->atspeed_next_feed = 0;
            }
            if(!is_feed_type(emcmotCommand->motion_type) && emcmotStatus->spindle.css_factor) {
                emcmotStatus->atspeed_next_feed = 1;
            }
<<<<<<< HEAD
	    /* append it to the emcmotDebug->coord_tp */
	    tpSetId(&emcmotDebug->coord_tp, emcmotCommand->id);
	    if (-1 == tpAddLine(&emcmotDebug->coord_tp, emcmotCommand->pos, emcmotCommand->motion_type, 
                                emcmotCommand->vel, emcmotCommand->ini_maxvel, 
                                emcmotCommand->acc, emcmotStatus->enables_new, issue_atspeed,
                                emcmotCommand->turn)) {
		reportError(_("can't add linear move"));
		emcmotStatus->commandStatus = EMCMOT_COMMAND_BAD_EXEC;
		tpAbort(&emcmotDebug->coord_tp);
		SET_MOTION_ERROR_FLAG(1);
		break;
	    } else {
=======
	    /* append it to the emcmotDebug->tp */
	    tpSetId(&emcmotDebug->tp, emcmotCommand->id);
        int res_addline = tpAddLine(&emcmotDebug->tp, emcmotCommand->pos, emcmotCommand->motion_type, 
                                emcmotCommand->vel, emcmotCommand->ini_maxvel, 
                                emcmotCommand->acc, emcmotStatus->enables_new, issue_atspeed,
                                emcmotCommand->turn);
        //KLUDGE ignore zero length line
        if (res_addline < 0) {
            reportError(_("can't add linear move at line %d, error code %d"),
                    emcmotCommand->id, res_addline);
            emcmotStatus->commandStatus = EMCMOT_COMMAND_BAD_EXEC;
            tpAbort(&emcmotDebug->tp);
            SET_MOTION_ERROR_FLAG(1);
            break;
        } else if (res_addline != 0) {
            //TODO make this hand-shake more explicit
            //KLUDGE Non fatal error, need to restore state so that the next
            //line properly handles at_speed
            if (issue_atspeed) {
                emcmotStatus->atspeed_next_feed = 1;
            }
        } else {
>>>>>>> c4ea03c2
		SET_MOTION_ERROR_FLAG(0);
		/* set flag that indicates all joints need rehoming, if any
		   joint is moved in joint mode, for machines with no forward
		   kins */
		rehomeAll = 1;
	    }
	    break;

	case EMCMOT_SET_CIRCLE:
	    /* emcmotDebug->coord_tp up a circular move */
	    /* requires coordinated mode, enable on, not on limits */
	    rtapi_print_msg(RTAPI_MSG_DBG, "SET_CIRCLE");
	    if (!GET_MOTION_COORD_FLAG() || !GET_MOTION_ENABLE_FLAG()) {
		reportError(_("need to be enabled, in coord mode for circular move"));
		emcmotStatus->commandStatus = EMCMOT_COMMAND_INVALID_COMMAND;
		SET_MOTION_ERROR_FLAG(1);
		break;
	    } else if (!inRange(emcmotCommand->pos, emcmotCommand->id, "Circular")) {
		emcmotStatus->commandStatus = EMCMOT_COMMAND_INVALID_PARAMS;
		tpAbort(&emcmotDebug->coord_tp);
		SET_MOTION_ERROR_FLAG(1);
		break;
	    } else if (!limits_ok()) {
		reportError(_("can't do circular move with limits exceeded"));
		emcmotStatus->commandStatus = EMCMOT_COMMAND_INVALID_PARAMS;
		tpAbort(&emcmotDebug->coord_tp);
		SET_MOTION_ERROR_FLAG(1);
		break;
	    }
            if(emcmotStatus->atspeed_next_feed) {
                issue_atspeed = 1;
                emcmotStatus->atspeed_next_feed = 0;
            }
<<<<<<< HEAD
	    /* append it to the emcmotDebug->coord_tp */
	    tpSetId(&emcmotDebug->coord_tp, emcmotCommand->id);
	    if (-1 ==
		tpAddCircle(&emcmotDebug->coord_tp, emcmotCommand->pos,
=======
	    /* append it to the emcmotDebug->tp */
	    tpSetId(&emcmotDebug->tp, emcmotCommand->id);
	    int res_addcircle = tpAddCircle(&emcmotDebug->tp, emcmotCommand->pos,
>>>>>>> c4ea03c2
                            emcmotCommand->center, emcmotCommand->normal,
                            emcmotCommand->turn, emcmotCommand->motion_type,
                            emcmotCommand->vel, emcmotCommand->ini_maxvel,
                            emcmotCommand->acc, emcmotStatus->enables_new, issue_atspeed);
        if (res_addcircle < 0) {
            reportError(_("can't add circular move at line %d, error code %d"),
                    emcmotCommand->id, res_addcircle);
		emcmotStatus->commandStatus = EMCMOT_COMMAND_BAD_EXEC;
		tpAbort(&emcmotDebug->coord_tp);
		SET_MOTION_ERROR_FLAG(1);
		break;
        } else if (res_addcircle != 0) {
            //FIXME! This is a band-aid for a single issue, but there may be
            //other consequences of non-fatal errors from AddXXX functions. We
            //either need to fix the root cause (subtle position error after
            //homing), or have a full restore here.
            if (issue_atspeed) {
                emcmotStatus->atspeed_next_feed = 1;
            }
        } else {
		SET_MOTION_ERROR_FLAG(0);
		/* set flag that indicates all joints need rehoming, if any
		   joint is moved in joint mode, for machines with no forward
		   kins */
		rehomeAll = 1;
	    }
	    break;

	case EMCMOT_SET_VEL:
	    /* set the velocity for subsequent moves */
	    /* can do it at any time */
	    rtapi_print_msg(RTAPI_MSG_DBG, "SET_VEL");
	    emcmotStatus->vel = emcmotCommand->vel;
	    tpSetVmax(&emcmotDebug->coord_tp, emcmotStatus->vel, emcmotCommand->ini_maxvel);
	    break;

	case EMCMOT_SET_VEL_LIMIT:
	    rtapi_print_msg(RTAPI_MSG_DBG, "SET_VEL_LIMIT");
	    emcmot_config_change();
	    /* set the absolute max velocity for all subsequent moves */
	    /* can do it at any time */
	    emcmotConfig->limitVel = emcmotCommand->vel;
	    tpSetVlimit(&emcmotDebug->coord_tp, emcmotConfig->limitVel);
	    break;

	case EMCMOT_SET_JOINT_VEL_LIMIT:
	    /* set joint max velocity */
	    /* can do it at any time */
	    rtapi_print_msg(RTAPI_MSG_DBG, "SET_JOINT_VEL_LIMIT");
	    rtapi_print_msg(RTAPI_MSG_DBG, " %d", joint_num);
	    emcmot_config_change();
	    /* check joint range */
	    if (joint == 0) {
		break;
	    }
	    joint->vel_limit = emcmotCommand->vel;
	    break;

	case EMCMOT_SET_JOINT_ACC_LIMIT:
	    /* set joint max acceleration */
	    /* can do it at any time */
	    rtapi_print_msg(RTAPI_MSG_DBG, "SET_JOINT_ACC_LIMIT");
	    rtapi_print_msg(RTAPI_MSG_DBG, " %d", joint_num);
	    emcmot_config_change();
	    /* check joint range */
	    if (joint == 0) {
		break;
	    }
	    joint->acc_limit = emcmotCommand->acc;
	    break;

	case EMCMOT_SET_ACC:
	    /* set the max acceleration */
	    /* can do it at any time */
	    rtapi_print_msg(RTAPI_MSG_DBG, "SET_ACCEL");
	    emcmotStatus->acc = emcmotCommand->acc;
	    tpSetAmax(&emcmotDebug->coord_tp, emcmotStatus->acc);
	    break;

	case EMCMOT_PAUSE:
	    /* pause the motion */
	    /* can happen at any time */
	    rtapi_print_msg(RTAPI_MSG_DBG, "PAUSE");
	    tpPause(&emcmotDebug->coord_tp);
	    emcmotStatus->paused = 1;
	    break;

	case EMCMOT_RESUME:
	    /* resume paused motion */
	    /* can happen at any time */
	    rtapi_print_msg(RTAPI_MSG_DBG, "RESUME");
	    emcmotDebug->stepping = 0;
	    tpResume(&emcmotDebug->coord_tp);
	    emcmotStatus->paused = 0;
	    break;

	case EMCMOT_STEP:
	    /* resume paused motion until id changes */
	    /* can happen at any time */
            rtapi_print_msg(RTAPI_MSG_DBG, "STEP");
            if(emcmotStatus->paused) {
                emcmotDebug->idForStep = emcmotStatus->id;
                emcmotDebug->stepping = 1;
                tpResume(&emcmotDebug->coord_tp);
                emcmotStatus->paused = 1;
            } else {
		reportError(_("MOTION: can't STEP while already executing"));
	    }
	    break;

	case EMCMOT_FEED_SCALE:
	    /* override speed */
	    /* can happen at any time */
	    rtapi_print_msg(RTAPI_MSG_DBG, "FEED SCALE");
	    if (emcmotCommand->scale < 0.0) {
		emcmotCommand->scale = 0.0;	/* clamp it */
	    }
	    emcmotStatus->feed_scale = emcmotCommand->scale;
	    break;

	case EMCMOT_RAPID_SCALE:
	    /* override rapids */
	    /* can happen at any time */
	    rtapi_print_msg(RTAPI_MSG_DBG, "RAPID SCALE");
	    if (emcmotCommand->scale < 0.0) {
		emcmotCommand->scale = 0.0;	/* clamp it */
	    }
	    emcmotStatus->rapid_scale = emcmotCommand->scale;
	    break;

	case EMCMOT_FS_ENABLE:
	    /* enable/disable overriding speed */
	    /* can happen at any time */
	    if ( emcmotCommand->mode != 0 ) {
		rtapi_print_msg(RTAPI_MSG_DBG, "FEED SCALE: ON");
		emcmotStatus->enables_new |= FS_ENABLED;
            } else {
		rtapi_print_msg(RTAPI_MSG_DBG, "FEED SCALE: OFF");
		emcmotStatus->enables_new &= ~FS_ENABLED;
	    }
	    break;

	case EMCMOT_FH_ENABLE:
	    /* enable/disable feed hold */
	    /* can happen at any time */
	    if ( emcmotCommand->mode != 0 ) {
		rtapi_print_msg(RTAPI_MSG_DBG, "FEED HOLD: ENABLED");
		emcmotStatus->enables_new |= FH_ENABLED;
            } else {
		rtapi_print_msg(RTAPI_MSG_DBG, "FEED HOLD: DISABLED");
		emcmotStatus->enables_new &= ~FH_ENABLED;
	    }
	    break;

	case EMCMOT_SPINDLE_SCALE:
	    /* override spindle speed */
	    /* can happen at any time */
	    rtapi_print_msg(RTAPI_MSG_DBG, "SPINDLE SCALE");
	    if (emcmotCommand->scale < 0.0) {
		emcmotCommand->scale = 0.0;	/* clamp it */
	    }
	    emcmotStatus->spindle_scale = emcmotCommand->scale;
	    break;

	case EMCMOT_SS_ENABLE:
	    /* enable/disable overriding spindle speed */
	    /* can happen at any time */
	    if ( emcmotCommand->mode != 0 ) {
		rtapi_print_msg(RTAPI_MSG_DBG, "SPINDLE SCALE: ON");
		emcmotStatus->enables_new |= SS_ENABLED;
            } else {
		rtapi_print_msg(RTAPI_MSG_DBG, "SPINDLE SCALE: OFF");
		emcmotStatus->enables_new &= ~SS_ENABLED;
	    }
	    break;

	case EMCMOT_AF_ENABLE:
	    /* enable/disable adaptive feedrate override from HAL pin */
	    /* can happen at any time */
	    if ( emcmotCommand->flags != 0 ) {
		rtapi_print_msg(RTAPI_MSG_DBG, "ADAPTIVE FEED: ON");
		emcmotStatus->enables_new |= AF_ENABLED;
            } else {
		rtapi_print_msg(RTAPI_MSG_DBG, "ADAPTIVE FEED: OFF");
		emcmotStatus->enables_new &= ~AF_ENABLED;
	    }
	    break;

	case EMCMOT_DISABLE:
	    /* go into disable */
	    /* can happen at any time */
	    /* reset the emcmotDebug->enabling flag to defer disable until
	       controller cycle (it *will* be honored) */
	    rtapi_print_msg(RTAPI_MSG_DBG, "DISABLE");
	    emcmotDebug->enabling = 0;
	    if (emcmotConfig->kinType == KINEMATICS_INVERSE_ONLY) {
		emcmotDebug->teleoperating = 0;
		emcmotDebug->coordinating = 0;
	    }
	    break;

	case EMCMOT_ENABLE:
	    /* come out of disable */
	    /* can happen at any time */
	    /* set the emcmotDebug->enabling flag to defer enable until
	       controller cycle */
	    rtapi_print_msg(RTAPI_MSG_DBG, "ENABLE");
	    if ( *(emcmot_hal_data->enable) == 0 ) {
		reportError(_("can't enable motion, enable input is false"));
	    } else {
		emcmotDebug->enabling = 1;
		if (emcmotConfig->kinType == KINEMATICS_INVERSE_ONLY) {
		    emcmotDebug->teleoperating = 0;
		    emcmotDebug->coordinating = 0;
		}
	    }
	    break;

	case EMCMOT_JOINT_ACTIVATE:
	    /* make joint active, so that amps will be enabled when system is
	       enabled or disabled */
	    /* can be done at any time */
	    rtapi_print_msg(RTAPI_MSG_DBG, "JOINT_ACTIVATE");
	    rtapi_print_msg(RTAPI_MSG_DBG, " %d", joint_num);
	    if (joint == 0) {
		break;
	    }
	    SET_JOINT_ACTIVE_FLAG(joint, 1);
	    break;

	case EMCMOT_JOINT_DEACTIVATE:
	    /* make joint inactive, so that amps won't be affected when system
	       is enabled or disabled */
	    /* can be done at any time */
	    rtapi_print_msg(RTAPI_MSG_DBG, "JOINT_DEACTIVATE");
	    rtapi_print_msg(RTAPI_MSG_DBG, " %d", joint_num);
	    if (joint == 0) {
		break;
	    }
	    SET_JOINT_ACTIVE_FLAG(joint, 0);
	    break;
/*! \todo FIXME - need to replace the ext function */
	case EMCMOT_JOINT_ENABLE_AMPLIFIER:
	    /* enable the amplifier directly, but don't enable calculations */
	    /* can be done at any time */
	    rtapi_print_msg(RTAPI_MSG_DBG, "JOINT_ENABLE_AMP");
	    rtapi_print_msg(RTAPI_MSG_DBG, " %d", joint_num);
	    if (joint == 0) {
		break;
	    }
/*! \todo Another #if 0 */
#if 0
	    extAmpEnable(joint_num, 1);
#endif
	    break;

	case EMCMOT_JOINT_DISABLE_AMPLIFIER:
	    /* disable the joint calculations and amplifier, but don't disable
	       calculations */
	    /* can be done at any time */
	    rtapi_print_msg(RTAPI_MSG_DBG, "JOINT_DISABLE_AMP");
	    rtapi_print_msg(RTAPI_MSG_DBG, " %d", joint_num);
	    if (joint == 0) {
		break;
	    }
/*! \todo Another #if 0 */
#if 0
	    extAmpEnable(joint_num, 0);
#endif
	    break;

	case EMCMOT_JOINT_HOME:
	    /* home the specified joint */
	    /* need to be in free mode, enable on */
	    /* this just sets the initial state, then the state machine in
	       homing.c does the rest */
	    rtapi_print_msg(RTAPI_MSG_DBG, "JOINT_HOME");
	    rtapi_print_msg(RTAPI_MSG_DBG, " %d", joint_num);

	    if (emcmotStatus->motion_state != EMCMOT_MOTION_FREE) {
		/* can't home unless in free mode */
		reportError(_("must be in joint mode to home"));
		return;
	    }
	    if (!GET_MOTION_ENABLE_FLAG()) {
		break;
	    }

	    if(joint_num == -1) {
                if(emcmotStatus->homingSequenceState == HOME_SEQUENCE_IDLE)
                    emcmotStatus->homingSequenceState = HOME_SEQUENCE_START;
                else
                    reportError(_("homing sequence already in progress"));
		break;
	    }

	    if (joint == NULL) {
		break;
	    }

            if(joint->home_state != HOME_IDLE) {
                reportError(_("homing already in progress"));
            } else if(emcmotStatus->homingSequenceState != HOME_SEQUENCE_IDLE) {
                reportError(_("homing sequence already in progress"));
            } else {
                /* abort any movement (jog, etc) that is in progress */
                joint->free_tp.enable = 0;
                
                /* prime the homing state machine */
                joint->home_state = HOME_START;
            }
	    break;

	case EMCMOT_JOINT_UNHOME:
            /* unhome the specified joint, or all joints if -1 */
            rtapi_print_msg(RTAPI_MSG_DBG, "JOINT_UNHOME");
            rtapi_print_msg(RTAPI_MSG_DBG, " %d", joint_num);
            
            if ((emcmotStatus->motion_state != EMCMOT_MOTION_FREE) && (emcmotStatus->motion_state != EMCMOT_MOTION_DISABLED)) {
                reportError(_("must be in joint mode or disabled to unhome"));
                return;
            }

            if (joint_num < 0) {
                /* we want all or none, so these checks need to all be done first.
                 * but, let's only report the first error.  There might be several,
                 * for instance if a homing sequence is running. */
                for (n = 0; n < emcmotConfig->numJoints; n++) {
                    joint = &joints[n];
                    if(GET_JOINT_ACTIVE_FLAG(joint)) {
                        if (GET_JOINT_HOMING_FLAG(joint)) {
                            reportError(_("Cannot unhome while homing, joint %d"), n);
                            return;
                        }
                        if (!GET_JOINT_INPOS_FLAG(joint)) {
                            reportError(_("Cannot unhome while moving, joint %d"), n);
                            return;
                        }
                    }
                }
                /* we made it through the checks, so unhome them all */
                for (n = 0; n < emcmotConfig->numJoints; n++) {
                    joint = &joints[n];
                    if(GET_JOINT_ACTIVE_FLAG(joint)) {
                        /* if -2, only unhome the volatile_home joints */
                        if(joint_num != -2 || joint->volatile_home) {
                            SET_JOINT_HOMED_FLAG(joint, 0);
                        }
                    }
                }
            } else if (joint_num < emcmotConfig->numJoints) {
                /* request was for only one joint */
                if(GET_JOINT_ACTIVE_FLAG(joint)) {
                    if (GET_JOINT_HOMING_FLAG(joint)) {
                        reportError(_("Cannot unhome while homing, joint %d"), joint_num);
                        return;
                    }
                    if (!GET_JOINT_INPOS_FLAG(joint)) {
                        reportError(_("Cannot unhome while moving, joint %d"), joint_num);
                        return;
                    }
                    SET_JOINT_HOMED_FLAG(joint, 0);
                } else {
                    reportError(_("Cannot unhome inactive joint %d"), joint_num);
                }
            } else {
                /* invalid joint number specified */
                reportError(_("Cannot unhome invalid joint %d (max %d)"), joint_num, (emcmotConfig->numJoints-1));
                return;
            }

            break;

	case EMCMOT_CLEAR_PROBE_FLAGS:
	    rtapi_print_msg(RTAPI_MSG_DBG, "CLEAR_PROBE_FLAGS");
	    emcmotStatus->probing = 0;
            emcmotStatus->probeTripped = 0;
	    break;

	case EMCMOT_PROBE:
	    /* most of this is taken from EMCMOT_SET_LINE */
	    /* emcmotDebug->coord_tp up a linear move */
	    /* requires coordinated mode, enable off, not on limits */
	    rtapi_print_msg(RTAPI_MSG_DBG, "PROBE");
	    if (!GET_MOTION_COORD_FLAG() || !GET_MOTION_ENABLE_FLAG()) {
		reportError(_("need to be enabled, in coord mode for probe move"));
		emcmotStatus->commandStatus = EMCMOT_COMMAND_INVALID_COMMAND;
		SET_MOTION_ERROR_FLAG(1);
		break;
	    } else if (!inRange(emcmotCommand->pos, emcmotCommand->id, "Probe")) {
		emcmotStatus->commandStatus = EMCMOT_COMMAND_INVALID_PARAMS;
		tpAbort(&emcmotDebug->coord_tp);
		SET_MOTION_ERROR_FLAG(1);
		break;
	    } else if (!limits_ok()) {
		reportError(_("can't do probe move with limits exceeded"));
		emcmotStatus->commandStatus = EMCMOT_COMMAND_INVALID_PARAMS;
		tpAbort(&emcmotDebug->coord_tp);
		SET_MOTION_ERROR_FLAG(1);
		break;
	    } else if (!(emcmotCommand->probe_type & 1)) {
                // if suppress errors = off...

                int probeval = !!*(emcmot_hal_data->probe_input);
                int probe_whenclears = !!(emcmotCommand->probe_type & 2);

                if (probeval != probe_whenclears) {
                    // the probe is already in the state we're seeking.
                    if(probe_whenclears) 
                        reportError(_("Probe is already clear when starting G38.4 or G38.5 move"));
                    else
                        reportError(_("Probe is already tripped when starting G38.2 or G38.3 move"));

                    emcmotStatus->commandStatus = EMCMOT_COMMAND_BAD_EXEC;
                    tpAbort(&emcmotDebug->coord_tp);
                    SET_MOTION_ERROR_FLAG(1);
                    break;
                }
            }

	    /* append it to the emcmotDebug->coord_tp */
	    tpSetId(&emcmotDebug->coord_tp, emcmotCommand->id);
	    if (-1 == tpAddLine(&emcmotDebug->coord_tp, emcmotCommand->pos, emcmotCommand->motion_type, emcmotCommand->vel, emcmotCommand->ini_maxvel, emcmotCommand->acc, emcmotStatus->enables_new, 0, -1)) {
		reportError(_("can't add probe move"));
		emcmotStatus->commandStatus = EMCMOT_COMMAND_BAD_EXEC;
		tpAbort(&emcmotDebug->coord_tp);
		SET_MOTION_ERROR_FLAG(1);
		break;
	    } else {
		emcmotStatus->probing = 1;
                emcmotStatus->probe_type = emcmotCommand->probe_type;
		SET_MOTION_ERROR_FLAG(0);
		/* set flag that indicates all joints need rehoming, if any
		   joint is moved in joint mode, for machines with no forward
		   kins */
		rehomeAll = 1;
	    }
	    break;

	case EMCMOT_RIGID_TAP:
	    /* most of this is taken from EMCMOT_SET_LINE */
	    /* emcmotDebug->coord_tp up a linear move */
	    /* requires coordinated mode, enable off, not on limits */
	    rtapi_print_msg(RTAPI_MSG_DBG, "RIGID_TAP");
	    if (!GET_MOTION_COORD_FLAG() || !GET_MOTION_ENABLE_FLAG()) {
		reportError(_("need to be enabled, in coord mode for rigid tap move"));
		emcmotStatus->commandStatus = EMCMOT_COMMAND_INVALID_COMMAND;
		SET_MOTION_ERROR_FLAG(1);
		break;
	    } else if (!inRange(emcmotCommand->pos, emcmotCommand->id, "Rigid tap")) {
		emcmotStatus->commandStatus = EMCMOT_COMMAND_INVALID_PARAMS;
		tpAbort(&emcmotDebug->coord_tp);
		SET_MOTION_ERROR_FLAG(1);
		break;
	    } else if (!limits_ok()) {
		reportError(_("can't do rigid tap move with limits exceeded"));
		emcmotStatus->commandStatus = EMCMOT_COMMAND_INVALID_PARAMS;
		tpAbort(&emcmotDebug->coord_tp);
		SET_MOTION_ERROR_FLAG(1);
		break;
	    }

<<<<<<< HEAD
	    /* append it to the emcmotDebug->coord_tp */
	    tpSetId(&emcmotDebug->coord_tp, emcmotCommand->id);
	    if (-1 == tpAddRigidTap(&emcmotDebug->coord_tp, emcmotCommand->pos, emcmotCommand->vel, emcmotCommand->ini_maxvel, emcmotCommand->acc, emcmotStatus->enables_new)) {
                emcmotStatus->atspeed_next_feed = 0; /* rigid tap always waits for spindle to be at-speed */
		reportError(_("can't add rigid tap move"));
		emcmotStatus->commandStatus = EMCMOT_COMMAND_BAD_EXEC;
		tpAbort(&emcmotDebug->coord_tp);
=======
	    /* append it to the emcmotDebug->tp */
	    tpSetId(&emcmotDebug->tp, emcmotCommand->id);
	    int res_addtap = tpAddRigidTap(&emcmotDebug->tp, emcmotCommand->pos, emcmotCommand->vel, emcmotCommand->ini_maxvel, emcmotCommand->acc, emcmotStatus->enables_new);
        if (res_addtap < 0) {
            emcmotStatus->atspeed_next_feed = 0; /* rigid tap always waits for spindle to be at-speed */
            reportError(_("can't add rigid tap move at line %d, error code %d"),
                    emcmotCommand->id, res_addtap);
		tpAbort(&emcmotDebug->tp);
>>>>>>> c4ea03c2
		SET_MOTION_ERROR_FLAG(1);
		break;
	    } else {
		SET_MOTION_ERROR_FLAG(0);
	    }
	    break;

	case EMCMOT_SET_DEBUG:
	    rtapi_print_msg(RTAPI_MSG_DBG, "SET_DEBUG");
	    emcmotConfig->debug = emcmotCommand->debug;
	    emcmot_config_change();
	    break;

	/* needed for synchronous I/O */
	case EMCMOT_SET_AOUT:
	    rtapi_print_msg(RTAPI_MSG_DBG, "SET_AOUT");
	    if (emcmotCommand->now) { //we set it right away
		emcmotAioWrite(emcmotCommand->out, emcmotCommand->minLimit);
	    } else { // we put it on the TP queue, warning: only room for one in there, any new ones will overwrite
		tpSetAout(&emcmotDebug->coord_tp, emcmotCommand->out,
		    emcmotCommand->minLimit, emcmotCommand->maxLimit);
	    }
	    break;

	case EMCMOT_SET_DOUT:
	    rtapi_print_msg(RTAPI_MSG_DBG, "SET_DOUT");
	    if (emcmotCommand->now) { //we set it right away
		emcmotDioWrite(emcmotCommand->out, emcmotCommand->start);
	    } else { // we put it on the TP queue, warning: only room for one in there, any new ones will overwrite
		tpSetDout(&emcmotDebug->coord_tp, emcmotCommand->out,
		    emcmotCommand->start, emcmotCommand->end);
	    }
	    break;

	case EMCMOT_SPINDLE_ON:
	    rtapi_print_msg(RTAPI_MSG_DBG, "SPINDLE_ON");

	    if (*(emcmot_hal_data->spindle_orient)) 
		rtapi_print_msg(RTAPI_MSG_DBG, "SPINDLE_ORIENT cancelled by SPINDLE_ON");
	    if (*(emcmot_hal_data->spindle_locked))
		rtapi_print_msg(RTAPI_MSG_DBG, "spindle-locked cleared by SPINDLE_ON");
	    *(emcmot_hal_data->spindle_locked) = 0;
	    *(emcmot_hal_data->spindle_orient) = 0;
	    emcmotStatus->spindle.orient_state = EMCMOT_ORIENT_NONE;

	    /* if (emcmotStatus->spindle.orient) { */
	    /* 	reportError(_("cant turn on spindle during orient in progress")); */
	    /* 	emcmotStatus->commandStatus = EMCMOT_COMMAND_INVALID_COMMAND; */
	    /* 	tpAbort(&emcmotDebug->tp); */
	    /* 	SET_MOTION_ERROR_FLAG(1); */
	    /* } else { */
	    emcmotStatus->spindle.speed = emcmotCommand->vel;
	    emcmotStatus->spindle.css_factor = emcmotCommand->ini_maxvel;
	    emcmotStatus->spindle.xoffset = emcmotCommand->acc;
	    if (emcmotCommand->vel >= 0) {
		emcmotStatus->spindle.direction = 1;
	    } else {
		emcmotStatus->spindle.direction = -1;
	    }
	    emcmotStatus->spindle.brake = 0; //disengage brake
	    emcmotStatus->atspeed_next_feed = 1;
	    break;

	case EMCMOT_SPINDLE_OFF:
	    rtapi_print_msg(RTAPI_MSG_DBG, "SPINDLE_OFF");
	    emcmotStatus->spindle.speed = 0;
	    emcmotStatus->spindle.direction = 0;
	    emcmotStatus->spindle.brake = 1; // engage brake
	    if (*(emcmot_hal_data->spindle_orient))
		rtapi_print_msg(RTAPI_MSG_DBG, "SPINDLE_ORIENT cancelled by SPINDLE_OFF");
	    if (*(emcmot_hal_data->spindle_locked))
		rtapi_print_msg(RTAPI_MSG_DBG, "spindle-locked cleared by SPINDLE_OFF");
	    *(emcmot_hal_data->spindle_locked) = 0;
	    *(emcmot_hal_data->spindle_orient) = 0;
	    emcmotStatus->spindle.orient_state = EMCMOT_ORIENT_NONE;
	    break;

	case EMCMOT_SPINDLE_ORIENT:
	    rtapi_print_msg(RTAPI_MSG_DBG, "SPINDLE_ORIENT");
	    if (*(emcmot_hal_data->spindle_orient)) {
		rtapi_print_msg(RTAPI_MSG_DBG, "orient already in progress");

		// mah:FIXME unsure wether this is ok or an error
		/* reportError(_("orient already in progress")); */
		/* emcmotStatus->commandStatus = EMCMOT_COMMAND_INVALID_COMMAND; */
		/* tpAbort(&emcmotDebug->tp); */
		/* SET_MOTION_ERROR_FLAG(1); */
	    }
	    emcmotStatus->spindle.orient_state = EMCMOT_ORIENT_IN_PROGRESS;
	    emcmotStatus->spindle.speed = 0;
	    emcmotStatus->spindle.direction = 0;
	    // so far like spindle stop, except opening brake
	    emcmotStatus->spindle.brake = 0; // open brake

	    *(emcmot_hal_data->spindle_orient_angle) = emcmotCommand->orientation;
	    *(emcmot_hal_data->spindle_orient_mode) = emcmotCommand->mode;
	    *(emcmot_hal_data->spindle_locked) = 0;
	    *(emcmot_hal_data->spindle_orient) = 1;

	    // mirror in spindle status
	    emcmotStatus->spindle.orient_fault = 0; // this pin read during spindle-orient == 1 
	    emcmotStatus->spindle.locked = 0;
	    break;

	case EMCMOT_SPINDLE_INCREASE:
	    rtapi_print_msg(RTAPI_MSG_DBG, "SPINDLE_INCREASE");
	    if (emcmotStatus->spindle.speed > 0) {
		emcmotStatus->spindle.speed += 100; //FIXME - make the step a HAL parameter
	    } else if (emcmotStatus->spindle.speed < 0) {
		emcmotStatus->spindle.speed -= 100;
	    }
	    break;

	case EMCMOT_SPINDLE_DECREASE:
	    rtapi_print_msg(RTAPI_MSG_DBG, "SPINDLE_DECREASE");
	    if (emcmotStatus->spindle.speed > 100) {
		emcmotStatus->spindle.speed -= 100; //FIXME - make the step a HAL parameter
	    } else if (emcmotStatus->spindle.speed < -100) {
		emcmotStatus->spindle.speed += 100;
	    }
	    break;

	case EMCMOT_SPINDLE_BRAKE_ENGAGE:
	    rtapi_print_msg(RTAPI_MSG_DBG, "SPINDLE_BRAKE_ENGAGE");
	    emcmotStatus->spindle.speed = 0;
	    emcmotStatus->spindle.direction = 0;
	    emcmotStatus->spindle.brake = 1;
	    break;

	case EMCMOT_SPINDLE_BRAKE_RELEASE:
	    rtapi_print_msg(RTAPI_MSG_DBG, "SPINDLE_BRAKE_RELEASE");
	    emcmotStatus->spindle.brake = 0;
	    break;

	case EMCMOT_SET_JOINT_COMP:
	    rtapi_print_msg(RTAPI_MSG_DBG, "SET_JOINT_COMP for joint %d", joint_num);
	    if (joint == 0) {
		break;
	    }
	    if (joint->comp.entries >= EMCMOT_COMP_SIZE) {
		reportError(_("joint %d: too many compensation entries"), joint_num);
		break;
	    }
	    /* point to last entry */
	    comp_entry = &(joint->comp.array[joint->comp.entries]);
	    if (emcmotCommand->comp_nominal <= comp_entry[0].nominal) {
		reportError(_("joint %d: compensation values must increase"), joint_num);
		break;
	    }
	    /* store data to new entry */
	    comp_entry[1].nominal = emcmotCommand->comp_nominal;
	    comp_entry[1].fwd_trim = emcmotCommand->comp_forward;
	    comp_entry[1].rev_trim = emcmotCommand->comp_reverse;
	    /* calculate slopes from previous entry to the new one */
	    if ( comp_entry[0].nominal != -DBL_MAX ) {
		/* but only if the previous entry is "real" */
		tmp1 = comp_entry[1].nominal - comp_entry[0].nominal;
		comp_entry[0].fwd_slope =
		    (comp_entry[1].fwd_trim - comp_entry[0].fwd_trim) / tmp1;
		comp_entry[0].rev_slope =
		    (comp_entry[1].rev_trim - comp_entry[0].rev_trim) / tmp1;
	    } else {
		/* previous entry is at minus infinity, slopes are zero */
		comp_entry[0].fwd_trim = comp_entry[1].fwd_trim;
		comp_entry[0].rev_trim = comp_entry[1].rev_trim;
	    }
	    joint->comp.entries++;
	    break;

        case EMCMOT_SET_OFFSET:
            emcmotStatus->tool_offset = emcmotCommand->tool_offset;
            break;

	case EMCMOT_SET_AXIS_POSITION_LIMITS:
	    /* set the position limits for axis */
	    /* can be done at any time */
	    rtapi_print_msg(RTAPI_MSG_DBG, "SET_AXIS_POSITION_LIMITS");
	    rtapi_print_msg(RTAPI_MSG_DBG, " %d", axis_num);
	    emcmot_config_change();
	    if (axis == 0) {
		break;
	    }
	    axis->min_pos_limit = emcmotCommand->minLimit;
	    axis->max_pos_limit = emcmotCommand->maxLimit;
	    break;

        case EMCMOT_SET_AXIS_VEL_LIMIT:
	    /* set the max axis vel */
	    /* can be done at any time */
	    rtapi_print_msg(RTAPI_MSG_DBG, "SET_AXIS_VEL_LIMITS");
	    rtapi_print_msg(RTAPI_MSG_DBG, " %d", axis_num);
	    emcmot_config_change();
	    if (axis == 0) {
		break;
	    }
	    axis->vel_limit = emcmotCommand->vel;
            break;

        case EMCMOT_SET_AXIS_ACC_LIMIT:
 	    /* set the max axis acc */
	    /* can be done at any time */
	    rtapi_print_msg(RTAPI_MSG_DBG, "SET_AXIS_ACC_LIMITS");
	    rtapi_print_msg(RTAPI_MSG_DBG, " %d", axis_num);
	    emcmot_config_change();
	    if (axis == 0) {
		break;
	    }
	    axis->acc_limit = emcmotCommand->acc;
            break;

	default:
	    rtapi_print_msg(RTAPI_MSG_DBG, "UNKNOWN");
	    reportError(_("unrecognized command %d"), emcmotCommand->command);
	    emcmotStatus->commandStatus = EMCMOT_COMMAND_UNKNOWN_COMMAND;
	    break;
        case EMCMOT_SET_MAX_FEED_OVERRIDE:
            emcmotConfig->maxFeedScale = emcmotCommand->maxFeedScale;
            break;
        case EMCMOT_SETUP_ARC_BLENDS:
            emcmotConfig->arcBlendEnable = emcmotCommand->arcBlendEnable;
            emcmotConfig->arcBlendFallbackEnable = emcmotCommand->arcBlendFallbackEnable;
            emcmotConfig->arcBlendOptDepth = emcmotCommand->arcBlendOptDepth;
            emcmotConfig->arcBlendGapCycles = emcmotCommand->arcBlendGapCycles;
            emcmotConfig->arcBlendRampFreq = emcmotCommand->arcBlendRampFreq;
            break;

	}			/* end of: command switch */
	if (emcmotStatus->commandStatus != EMCMOT_COMMAND_OK) {
	    rtapi_print_msg(RTAPI_MSG_DBG, "ERROR: %d",
		emcmotStatus->commandStatus);
	}
	rtapi_print_msg(RTAPI_MSG_DBG, "\n");
	/* synch tail count */
	emcmotStatus->tail = emcmotStatus->head;
	emcmotConfig->tail = emcmotConfig->head;
	emcmotDebug->tail = emcmotDebug->head;

    }
    /* end of: if-new-command */
check_stuff ( "after command_handler()" );
}<|MERGE_RESOLUTION|>--- conflicted
+++ resolved
@@ -963,13 +963,9 @@
 	    tpSetTermCond(&emcmotDebug->coord_tp, emcmotCommand->termCond, emcmotCommand->tolerance);
 	    break;
 
-        case EMCMOT_SET_SPINDLESYNC:
-<<<<<<< HEAD
-            tpSetSpindleSync(&emcmotDebug->coord_tp, emcmotCommand->spindlesync, emcmotCommand->flags);
-=======
-            tpSetSpindleSync(&emcmotDebug->tp, emcmotCommand->spindlesync, emcmotCommand->flags);
->>>>>>> c4ea03c2
-            break;
+	case EMCMOT_SET_SPINDLESYNC:
+		tpSetSpindleSync(&emcmotDebug->coord_tp, emcmotCommand->spindlesync, emcmotCommand->flags);
+		break;
 
 	case EMCMOT_SET_LINE:
 	    /* emcmotDebug->coord_tp up a linear move */
@@ -999,23 +995,10 @@
             if(!is_feed_type(emcmotCommand->motion_type) && emcmotStatus->spindle.css_factor) {
                 emcmotStatus->atspeed_next_feed = 1;
             }
-<<<<<<< HEAD
-	    /* append it to the emcmotDebug->coord_tp */
+
+	    /* append it to the emcmotDebug->tp */
 	    tpSetId(&emcmotDebug->coord_tp, emcmotCommand->id);
-	    if (-1 == tpAddLine(&emcmotDebug->coord_tp, emcmotCommand->pos, emcmotCommand->motion_type, 
-                                emcmotCommand->vel, emcmotCommand->ini_maxvel, 
-                                emcmotCommand->acc, emcmotStatus->enables_new, issue_atspeed,
-                                emcmotCommand->turn)) {
-		reportError(_("can't add linear move"));
-		emcmotStatus->commandStatus = EMCMOT_COMMAND_BAD_EXEC;
-		tpAbort(&emcmotDebug->coord_tp);
-		SET_MOTION_ERROR_FLAG(1);
-		break;
-	    } else {
-=======
-	    /* append it to the emcmotDebug->tp */
-	    tpSetId(&emcmotDebug->tp, emcmotCommand->id);
-        int res_addline = tpAddLine(&emcmotDebug->tp, emcmotCommand->pos, emcmotCommand->motion_type, 
+        int res_addline = tpAddLine(&emcmotDebug->coord_tp, emcmotCommand->pos, emcmotCommand->motion_type, 
                                 emcmotCommand->vel, emcmotCommand->ini_maxvel, 
                                 emcmotCommand->acc, emcmotStatus->enables_new, issue_atspeed,
                                 emcmotCommand->turn);
@@ -1024,7 +1007,7 @@
             reportError(_("can't add linear move at line %d, error code %d"),
                     emcmotCommand->id, res_addline);
             emcmotStatus->commandStatus = EMCMOT_COMMAND_BAD_EXEC;
-            tpAbort(&emcmotDebug->tp);
+            tpAbort(&emcmotDebug->coord_tp);
             SET_MOTION_ERROR_FLAG(1);
             break;
         } else if (res_addline != 0) {
@@ -1035,7 +1018,6 @@
                 emcmotStatus->atspeed_next_feed = 1;
             }
         } else {
->>>>>>> c4ea03c2
 		SET_MOTION_ERROR_FLAG(0);
 		/* set flag that indicates all joints need rehoming, if any
 		   joint is moved in joint mode, for machines with no forward
@@ -1069,17 +1051,11 @@
                 issue_atspeed = 1;
                 emcmotStatus->atspeed_next_feed = 0;
             }
-<<<<<<< HEAD
-	    /* append it to the emcmotDebug->coord_tp */
-	    tpSetId(&emcmotDebug->coord_tp, emcmotCommand->id);
-	    if (-1 ==
-		tpAddCircle(&emcmotDebug->coord_tp, emcmotCommand->pos,
-=======
+
 	    /* append it to the emcmotDebug->tp */
-	    tpSetId(&emcmotDebug->tp, emcmotCommand->id);
-	    int res_addcircle = tpAddCircle(&emcmotDebug->tp, emcmotCommand->pos,
->>>>>>> c4ea03c2
-                            emcmotCommand->center, emcmotCommand->normal,
+		tpSetId(&emcmotDebug->coord_tp, emcmotCommand->id);
+		int res_addcircle = tpAddCircle(&emcmotDebug->coord_tp, emcmotCommand->pos,
+							emcmotCommand->center, emcmotCommand->normal,
                             emcmotCommand->turn, emcmotCommand->motion_type,
                             emcmotCommand->vel, emcmotCommand->ini_maxvel,
                             emcmotCommand->acc, emcmotStatus->enables_new, issue_atspeed);
@@ -1541,24 +1517,15 @@
 		break;
 	    }
 
-<<<<<<< HEAD
-	    /* append it to the emcmotDebug->coord_tp */
+
+	    /* append it to the emcmotDebug->tp */
 	    tpSetId(&emcmotDebug->coord_tp, emcmotCommand->id);
-	    if (-1 == tpAddRigidTap(&emcmotDebug->coord_tp, emcmotCommand->pos, emcmotCommand->vel, emcmotCommand->ini_maxvel, emcmotCommand->acc, emcmotStatus->enables_new)) {
-                emcmotStatus->atspeed_next_feed = 0; /* rigid tap always waits for spindle to be at-speed */
-		reportError(_("can't add rigid tap move"));
-		emcmotStatus->commandStatus = EMCMOT_COMMAND_BAD_EXEC;
-		tpAbort(&emcmotDebug->coord_tp);
-=======
-	    /* append it to the emcmotDebug->tp */
-	    tpSetId(&emcmotDebug->tp, emcmotCommand->id);
-	    int res_addtap = tpAddRigidTap(&emcmotDebug->tp, emcmotCommand->pos, emcmotCommand->vel, emcmotCommand->ini_maxvel, emcmotCommand->acc, emcmotStatus->enables_new);
+	    int res_addtap = tpAddRigidTap(&emcmotDebug->coord_tp, emcmotCommand->pos, emcmotCommand->vel, emcmotCommand->ini_maxvel, emcmotCommand->acc, emcmotStatus->enables_new);
         if (res_addtap < 0) {
             emcmotStatus->atspeed_next_feed = 0; /* rigid tap always waits for spindle to be at-speed */
             reportError(_("can't add rigid tap move at line %d, error code %d"),
                     emcmotCommand->id, res_addtap);
-		tpAbort(&emcmotDebug->tp);
->>>>>>> c4ea03c2
+		tpAbort(&emcmotDebug->coord_tp);
 		SET_MOTION_ERROR_FLAG(1);
 		break;
 	    } else {
