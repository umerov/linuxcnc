--- conflicted
+++ resolved
@@ -285,7 +285,6 @@
     }
 
     /* export machine wide hal pins */
-<<<<<<< HEAD
     if ((retval = hal_pin_bit_newf(HAL_IN, &(emcmot_hal_data->probe_input), mot_comp_id, "motion.probe-input")) != 0) goto error;
     if ((retval = hal_pin_bit_newf(HAL_IO, &(emcmot_hal_data->spindle_index_enable), mot_comp_id, "motion.spindle-index-enable")) != 0) goto error;
 
@@ -296,24 +295,6 @@
     if ((retval = hal_pin_float_newf(HAL_OUT, &(emcmot_hal_data->spindle_speed_out), mot_comp_id, "motion.spindle-speed-out")) != 0) goto error;
     if ((retval = hal_pin_float_newf(HAL_OUT, &(emcmot_hal_data->spindle_speed_out_rps), mot_comp_id, "motion.spindle-speed-out-rps")) != 0) goto error;
     if ((retval = hal_pin_float_newf(HAL_OUT, &(emcmot_hal_data->spindle_speed_cmd_rps), mot_comp_id, "motion.spindle-speed-cmd-rps")) != 0) goto error;
-
-    if ((retval = hal_pin_float_newf(HAL_IN, &(emcmot_hal_data->spindle_revs), mot_comp_id, "motion.spindle-revs")) != 0) goto error;
-    if ((retval = hal_pin_float_newf(HAL_IN, &(emcmot_hal_data->spindle_speed_in), mot_comp_id, "motion.spindle-speed-in")) != 0) goto error;
-    if ((retval = hal_pin_bit_newf(HAL_IN, &(emcmot_hal_data->spindle_is_atspeed), mot_comp_id, "motion.spindle-at-speed")) != 0) goto error;
-    if ((retval = hal_pin_float_newf(HAL_IN, &(emcmot_hal_data->adaptive_feed), mot_comp_id, "motion.adaptive-feed")) != 0) goto error;
-    if ((retval = hal_pin_bit_newf(HAL_IN, &(emcmot_hal_data->feed_hold), mot_comp_id, "motion.feed-hold")) != 0) goto error;
-    if ((retval = hal_pin_bit_newf(HAL_IN, &(emcmot_hal_data->enable), mot_comp_id, "motion.enable")) != 0) goto error;
-=======
-    if ((retval = hal_pin_bit_newf(HAL_IN, &(emcmot_hal_data->probe_input), mot_comp_id, "motion.probe-input")) < 0) goto error;
-    if ((retval = hal_pin_bit_newf(HAL_IO, &(emcmot_hal_data->spindle_index_enable), mot_comp_id, "motion.spindle-index-enable")) < 0) goto error;
-
-    if ((retval = hal_pin_bit_newf(HAL_OUT, &(emcmot_hal_data->spindle_on), mot_comp_id, "motion.spindle-on")) < 0) goto error;
-    if ((retval = hal_pin_bit_newf(HAL_OUT, &(emcmot_hal_data->spindle_forward), mot_comp_id, "motion.spindle-forward")) < 0) goto error;
-    if ((retval = hal_pin_bit_newf(HAL_OUT, &(emcmot_hal_data->spindle_reverse), mot_comp_id, "motion.spindle-reverse")) < 0) goto error;
-    if ((retval = hal_pin_bit_newf(HAL_OUT, &(emcmot_hal_data->spindle_brake), mot_comp_id, "motion.spindle-brake")) < 0) goto error;
-    if ((retval = hal_pin_float_newf(HAL_OUT, &(emcmot_hal_data->spindle_speed_out), mot_comp_id, "motion.spindle-speed-out")) < 0) goto error;
-    if ((retval = hal_pin_float_newf(HAL_OUT, &(emcmot_hal_data->spindle_speed_out_rps), mot_comp_id, "motion.spindle-speed-out-rps")) < 0) goto error;
-    if ((retval = hal_pin_float_newf(HAL_OUT, &(emcmot_hal_data->spindle_speed_cmd_rps), mot_comp_id, "motion.spindle-speed-cmd-rps")) < 0) goto error;
 
     // spindle orient pins
     if ((retval = hal_pin_float_newf(HAL_OUT, &(emcmot_hal_data->spindle_orient_angle), mot_comp_id, "motion.spindle-orient-angle")) < 0) goto error;
@@ -326,19 +307,12 @@
     *(emcmot_hal_data->spindle_orient_mode) = 0;
     *(emcmot_hal_data->spindle_orient) = 0;
 
-
-//    if ((retval = hal_pin_bit_newf(HAL_OUT, &(emcmot_hal_data->inpos_output), mot_comp_id, "motion.motion-inpos")) < 0) goto error;
-    if ((retval = hal_pin_float_newf(HAL_IN, &(emcmot_hal_data->spindle_revs), mot_comp_id, "motion.spindle-revs")) < 0) goto error;
-    if ((retval = hal_pin_float_newf(HAL_IN, &(emcmot_hal_data->spindle_speed_in), mot_comp_id, "motion.spindle-speed-in")) < 0) goto error;
-    if ((retval = hal_pin_bit_newf(HAL_IN, &(emcmot_hal_data->spindle_is_atspeed), mot_comp_id, "motion.spindle-at-speed")) < 0) goto error;
-    *emcmot_hal_data->spindle_is_atspeed = 1;
-    if ((retval = hal_pin_float_newf(HAL_IN, &(emcmot_hal_data->adaptive_feed), mot_comp_id, "motion.adaptive-feed")) < 0) goto error;
-    *(emcmot_hal_data->adaptive_feed) = 1.0;
-    if ((retval = hal_pin_bit_newf(HAL_IN, &(emcmot_hal_data->feed_hold), mot_comp_id, "motion.feed-hold")) < 0) goto error;
-    *(emcmot_hal_data->feed_hold) = 0;
-
-    if ((retval = hal_pin_bit_newf(HAL_IN, &(emcmot_hal_data->enable), mot_comp_id, "motion.enable")) < 0) goto error;
->>>>>>> cab62a3a
+    if ((retval = hal_pin_float_newf(HAL_IN, &(emcmot_hal_data->spindle_revs), mot_comp_id, "motion.spindle-revs")) != 0) goto error;
+    if ((retval = hal_pin_float_newf(HAL_IN, &(emcmot_hal_data->spindle_speed_in), mot_comp_id, "motion.spindle-speed-in")) != 0) goto error;
+    if ((retval = hal_pin_bit_newf(HAL_IN, &(emcmot_hal_data->spindle_is_atspeed), mot_comp_id, "motion.spindle-at-speed")) != 0) goto error;
+    if ((retval = hal_pin_float_newf(HAL_IN, &(emcmot_hal_data->adaptive_feed), mot_comp_id, "motion.adaptive-feed")) != 0) goto error;
+    if ((retval = hal_pin_bit_newf(HAL_IN, &(emcmot_hal_data->feed_hold), mot_comp_id, "motion.feed-hold")) != 0) goto error;
+    if ((retval = hal_pin_bit_newf(HAL_IN, &(emcmot_hal_data->enable), mot_comp_id, "motion.enable")) != 0) goto error;
 
     /* export motion-synched digital output pins */
     /* export motion digital input pins */
