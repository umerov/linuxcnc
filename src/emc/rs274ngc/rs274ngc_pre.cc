/********************************************************************
* Description: rs274ngc_pre.cc
*
*   Derived from a work by Thomas Kramer
*
* Author:
* License: GPL Version 2
* System: Linux
*    
* Copyright (c) 2004 All rights reserved.
*
* Last change:
********************************************************************/
/* rs274ngc.cc

This rs274ngc.cc file contains the source code for (1) the kernel of
several rs274ngc interpreters and (2) two of the four sets of interface
functions declared in canon.hh:
1. interface functions to call to tell the interpreter what to do.
   These all return a status value.
2. interface functions to call to get information from the interpreter.

Kernel functions call each other. A few kernel functions are called by
interface functions.

Interface function names all begin with "Interp::".

Error handling is by returning a status value of either a non-error
code (INTERP_OK, INTERP_EXIT, etc.) or some specific error code
from each function where there is a possibility of error.  If an error
occurs, processing is always stopped, and control is passed back up
through the function call hierarchy to an interface function; the
error code is also passed back up. The stack of functions called is
also recorded. The external program calling an interface function may
then handle the error further as it sees fit.

Since returned values are usually used as just described to handle the
possibility of errors, an alternative method of passing calculated
values is required. In general, if function A needs a value for
variable V calculated by function B, this is handled by passing a
pointer to V from A to B, and B calculates and sets V.

There are a lot of functions named read_XXXX. All such functions read
characters from a string using a counter. They all reset the counter
to point at the character in the string following the last one used by
the function. The counter is passed around from function to function
by using pointers to it. The first character read by each of these
functions is expected to be a member of some set of characters (often
a specific character), and each function checks the first character.

This version of the interpreter not saving input lines. A list of all
lines will be needed in future versions to implement loops, and
probably for other purposes.

This version does not use any additional memory as it runs. No
memory is allocated by the source code.

This version does not suppress superfluous commands, such as a command
to start the spindle when the spindle is already turning, or a command
to turn on flood coolant, when flood coolant is already on.  When the
interpreter is being used for direct control of the machining center,
suppressing superfluous commands might confuse the user and could be
dangerous, but when it is used to translate from one file to another,
suppression can produce more concise output. Future versions might
include an option for suppressing superfluous commands.

****************************************************************************/

#include <unistd.h>
#include <stdio.h>
#include <stdlib.h>
#include <math.h>
#include <string.h>
#include <ctype.h>
#include <sys/types.h>
#include <sys/stat.h>
#include <stdarg.h>
#include <sys/time.h>
#include <time.h>
#include <unistd.h>
#include <libintl.h>

#include "inifile.hh"		// INIFILE
#include "rs274ngc.hh"
#include "rs274ngc_return.hh"
#include "interp_internal.hh"	// interpreter private definitions
#include "interp_queue.hh"
#include "rs274ngc_interp.hh"
//#include "rs274ngc_errors.cc"

#include "units.h"

extern char * _rs274ngc_errors[];

#undef LOG_FILE

#define LOG_FILE &_setup.log_file[0]

Interp::Interp() 
    : log_file(0)
{}

Interp::~Interp() {
    if(log_file) {
	fclose(log_file);
	log_file = 0;
    }
}

void Interp::doLog(char *fmt, ...)
{
#ifdef LOG_FILE
    struct timeval tv;
    struct tm *tm;
    va_list ap;

    va_start(ap, fmt);

    if(log_file == NULL)
    {
       log_file = fopen(LOG_FILE, "a");
    }

    if(log_file == NULL)
    {
         fprintf(stderr, "(%d)Unable to open log file:%s\n",
                  getpid(), LOG_FILE);
    }

    gettimeofday(&tv, NULL);
    tm = localtime(&tv.tv_sec);

    fprintf(log_file, "%04d%02d%02d-%02d:%02d:%02d.%03ld ",
	    tm->tm_year+1900, tm->tm_mon+1, tm->tm_mday,
	    tm->tm_hour, tm->tm_min, tm->tm_sec,
	    tv.tv_usec/1000);

    vfprintf(log_file, fmt, ap);
    fflush(log_file);

    va_end(ap);
#endif
}

/****************************************************************************/

/*

The functions in this section of this file are functions for
external programs to call to tell the rs274ngc interpreter
what to do. They are declared in rs274ngc.hh.

*/

/***********************************************************************/

/*! Interp::close

Returned Value: int (INTERP_OK)

Side Effects:
   The NC-code file is closed if open.
   The _setup world model is reset.

Called By: external programs

*/

int Interp::close()
{
  if(_setup.use_lazy_close)
    {
      _setup.lazy_closing = 1;
      return INTERP_OK;
    }

  if (_setup.file_pointer != NULL) {
    fclose(_setup.file_pointer);
    _setup.file_pointer = NULL;
    _setup.percent_flag = OFF;
  }
  reset();

  return INTERP_OK;
}

/***********************************************************************/

/*! Interp::execute

Returned Value: int)
   If execute_block returns INTERP_EXIT, this returns that.
   If execute_block returns INTERP_EXECUTE_FINISH, this returns that.
   If execute_block returns an error code, this returns that code.
   Otherwise, this returns INTERP_OK.

Side Effects:
   Calls to canonical machining commands are made.
   The interpreter variables are changed.
   At the end of the program, the file is closed.
   If using a file, the active G codes and M codes are updated.

Called By: external programs

This executes a previously parsed block.

*/

int Interp::execute(const char *command)
{
  int status;
  int n;
  int MDImode = 0;

  if (NULL != command) {
    MDImode = 1;
    status = read(command);
    if (status != INTERP_OK) {
      return status;
    }
  }

  logDebug("MDImode = 1");
  logDebug("Interp::execute(%s)", command);
  // process control functions -- will skip if skipping
  //  if (_setup.block1.o_number != 0)
  if ((_setup.block1.o_number != 0) || (_setup.block1.o_name != 0) )
    {
      CHP(convert_control_functions(&(_setup.block1), &_setup));

#if 1
      // let MDI code call subroutines.
      // !!!KL not clear what happens if last execution failed while in
      // !!!KL a subroutine

      // NOTE: the last executed file will still be open, because "close"
      // is really a lazy close.
    
      logDebug("!!!KL Open file is:%s:", _setup.filename);
      logDebug("MDImode = %d", MDImode);
      while(MDImode && _setup.call_level) // we are still in a subroutine
      {
          status = read(0);  // reads from current file and calls parse
          if (status != INTERP_OK)
	    {
               return status;
	    }
          execute();
      }
#endif
      return INTERP_OK;
    }

  // skip if skipping
  if(_setup.skipping_o)
    {
      logDebug("skipping to line: %d", _setup.skipping_o);
      return INTERP_OK;
    }

  for (n = 0; n < _setup.parameter_occurrence; n++)
  {  // copy parameter settings from parameter buffer into parameter table
    _setup.parameters[_setup.parameter_numbers[n]]
      = _setup.parameter_values[n];
  }

  logDebug("_setup.named_parameter_occurrence = %d",
           _setup.named_parameter_occurrence);
  for (n = 0; n < _setup.named_parameter_occurrence; n++)
  {  // copy parameter settings from parameter buffer into parameter table

      logDebug("storing param");
      logDebug("storing param:|%s|", _setup.named_parameters[n]);
    CHP(store_named_param(_setup.named_parameters[n],
                          _setup.named_parameter_values[n]));

    // free the string
      logDebug("freeing param[%d]:|%s|:0x%x", n, _setup.named_parameters[n],
               _setup.named_parameters[n]);
    free(_setup.named_parameters[n]);
  }

  _setup.named_parameter_occurrence = 0;

  if (_setup.line_length != 0) {        /* line not blank */
    status = execute_block(&(_setup.block1), &_setup);
    write_g_codes(&(_setup.block1), &_setup);
    write_m_codes(&(_setup.block1), &_setup);
    write_settings(&_setup);
    if ((status != INTERP_OK) &&
        (status != INTERP_EXECUTE_FINISH) && (status != INTERP_EXIT))
      ERP(status);
  } else                        /* blank line is OK */
    status = INTERP_OK;
  return status;
}


int Interp::execute(const char *command, int line_number)
{

  _setup.sequence_number = line_number;
  return Interp::execute(command);
}

/***********************************************************************/

/*! Interp::exit

Returned Value: int (INTERP_OK)

Side Effects: See below

Called By: external programs

The system parameters are saved to a file and some parts of the world
model are reset. If GET_EXTERNAL_PARAMETER_FILE_NAME provides a
non-empty file name, that name is used for the file that is
written. Otherwise, the default parameter file name is used.

*/

int Interp::exit()
{
  char file_name[LINELEN];

  GET_EXTERNAL_PARAMETER_FILE_NAME(file_name, (LINELEN - 1));
  save_parameters(((file_name[0] ==
                             0) ?
                            RS274NGC_PARAMETER_FILE_NAME_DEFAULT :
                            file_name), _setup.parameters);
  reset();

  return INTERP_OK;
}

/***********************************************************************/

/*! rs274_ngc_init

Returned Value: int
   If any of the following errors occur, this returns the error code shown.
   Otherwise, this returns INTERP_OK.
   1. Interp::restore_parameters returns an error code.

Side Effects:
   Many values in the _setup structure are reset.
   A USE_LENGTH_UNITS canonical command call is made.
   A SET_FEED_REFERENCE canonical command call is made.
   A SET_ORIGIN_OFFSETS canonical command call is made.
   An INIT_CANON call is made.

Called By: external programs

Currently we are running only in CANON_XYZ feed_reference mode.  There
is no command regarding feed_reference in the rs274 language (we
should try to get one added). The initialization routine, therefore,
always calls SET_FEED_REFERENCE(CANON_XYZ).

*/

int Interp::init()
{
  int k;                        // starting index in parameters of origin offsets
  char filename[LINELEN];
  double *pars;                 // short name for _setup.parameters

  char *iniFileName;

  INIT_CANON();

  iniFileName = getenv("INI_FILE_NAME");

  // the default log file
  strcpy(&_setup.log_file[0], "emc_log");
  _setup.loggingLevel = 0;
  _setup.tool_change_at_g30 = 0;
  _setup.tool_change_quill_up = 0;
  _setup.tool_change_with_spindle_on = 0;
  _setup.a_axis_wrapped = 0;
  _setup.b_axis_wrapped = 0;
  _setup.c_axis_wrapped = 0;

  // not clear -- but this is fn is called a second time without an INI.
  if(NULL == iniFileName)
  {
      logDebug("INI_FILE_NAME not found");
  }
  else
  {
      IniFile inifile;

      logDebug("iniFileName:%s:", iniFileName);

      if (inifile.Open(iniFileName) == false) {
          logDebug("Unable to open inifile:%s:", iniFileName);
      }
      else
      {
          const char *inistring;

          inifile.Find(&_setup.tool_change_at_g30, "TOOL_CHANGE_AT_G30", "EMCIO");
          inifile.Find(&_setup.tool_change_quill_up, "TOOL_CHANGE_QUILL_UP", "EMCIO");
          inifile.Find(&_setup.tool_change_with_spindle_on, "TOOL_CHANGE_WITH_SPINDLE_ON", "EMCIO");
<<<<<<< HEAD
          inifile.Find(&_setup.a_axis_wrapped, "WRAPPED_ROTARY", "AXIS_3");
          inifile.Find(&_setup.b_axis_wrapped, "WRAPPED_ROTARY", "AXIS_4");
          inifile.Find(&_setup.c_axis_wrapped, "WRAPPED_ROTARY", "AXIS_5");
=======
          inifile.Find(&_setup.random_toolchanger, "RANDOM_TOOLCHANGER", "EMCIO");
>>>>>>> e743c98f

          if(NULL != (inistring = inifile.Find("LOG_LEVEL", "RS274NGC")))
          {
              _setup.loggingLevel = atol(inistring);
          }

          if(NULL != (inistring = inifile.Find("LOG_FILE", "RS274NGC")))
          {
	    // found it
            if (realpath(inistring, &_setup.log_file[0]) == NULL) {
        	//realpath didn't find the file
        	//nothing to do, checking for log_file[0] will report it later
    	    }
          }

          _setup.use_lazy_close = 1;

	  _setup.wizard_root[0] = 0;
          if(NULL != (inistring = inifile.Find("WIZARD_ROOT", "WIZARD")))
          {
	    printf("inistring:%s:\n", inistring);
            if (realpath(inistring, _setup.wizard_root) == NULL) {
        	//realpath didn't find the file
        	logDebug("realpath failed to find wizard_root:%s:\n", inistring);
            }
          }
          logDebug("_setup.wizard_root:%s:\n", _setup.wizard_root);

	  _setup.program_prefix[0] = 0;
          if(NULL != (inistring = inifile.Find("PROGRAM_PREFIX", "DISPLAY")))
          {
	    // found it
            if (realpath(inistring, _setup.program_prefix) == NULL){
        	//realpath didn't find the file
        	logDebug("realpath failed to find program_prefix:%s:\n", inistring);    
            }
            logDebug("program prefix:%s: prefix:%s:",
		     inistring, _setup.program_prefix);
          }
          else
          {
	      logDebug("PROGRAM_PREFIX not found");
          }
          logDebug("_setup.program_prefix:%s:\n", _setup.program_prefix);


          // close it
          inifile.Close();
      }
  }

  _setup.length_units = GET_EXTERNAL_LENGTH_UNIT_TYPE();
  USE_LENGTH_UNITS(_setup.length_units);
  GET_EXTERNAL_PARAMETER_FILE_NAME(filename, LINELEN);
  if (filename[0] == 0)
    strcpy(filename, RS274NGC_PARAMETER_FILE_NAME_DEFAULT);
  CHP(restore_parameters(filename));
  pars = _setup.parameters;
  _setup.origin_index = (int) (pars[5220] + 0.0001);
  if(_setup.origin_index < 1 || _setup.origin_index > 9) {
      _setup.origin_index = 1;
      pars[5220] = 1.0;
  }

  k = (5200 + (_setup.origin_index * 20));
  SET_ORIGIN_OFFSETS(USER_TO_PROGRAM_LEN(pars[k + 1] + pars[5211]),
                     USER_TO_PROGRAM_LEN(pars[k + 2] + pars[5212]), 
                     USER_TO_PROGRAM_LEN(pars[k + 3] + pars[5213]),
                     USER_TO_PROGRAM_ANG(pars[k + 4] + pars[5214]),
                     USER_TO_PROGRAM_ANG(pars[k + 5] + pars[5215]),
                     USER_TO_PROGRAM_ANG(pars[k + 6] + pars[5216]),
                     USER_TO_PROGRAM_LEN(pars[k + 7] + pars[5217]),
                     USER_TO_PROGRAM_LEN(pars[k + 8] + pars[5218]),
                     USER_TO_PROGRAM_LEN(pars[k + 9] + pars[5219]));
  _setup.rotation_xy = pars[k+10];
  SET_XY_ROTATION(pars[k+10]);
  SET_FEED_REFERENCE(CANON_XYZ);
  _setup.AA_axis_offset = USER_TO_PROGRAM_ANG(pars[5214]);
//_setup.Aa_current set in Interp::synch
  _setup.AA_origin_offset = USER_TO_PROGRAM_ANG(pars[k + 4]);
  _setup.BB_axis_offset = USER_TO_PROGRAM_ANG(pars[5215]);
//_setup.Bb_current set in Interp::synch
  _setup.BB_origin_offset = USER_TO_PROGRAM_ANG(pars[k + 5]);
  _setup.CC_axis_offset = USER_TO_PROGRAM_ANG(pars[5216]);
//_setup.Cc_current set in Interp::synch
  _setup.CC_origin_offset = USER_TO_PROGRAM_ANG(pars[k + 6]);
  _setup.u_axis_offset = USER_TO_PROGRAM_LEN(pars[5217]);
  _setup.u_origin_offset = USER_TO_PROGRAM_LEN(pars[k + 7]);
  _setup.v_axis_offset = USER_TO_PROGRAM_LEN(pars[5218]);
  _setup.v_origin_offset = USER_TO_PROGRAM_LEN(pars[k + 8]);
  _setup.w_axis_offset = USER_TO_PROGRAM_LEN(pars[5219]);
  _setup.w_origin_offset = USER_TO_PROGRAM_LEN(pars[k + 9]);
//_setup.active_g_codes initialized below
//_setup.active_m_codes initialized below
//_setup.active_settings initialized below
  _setup.axis_offset_x = USER_TO_PROGRAM_LEN(pars[5211]);
  _setup.axis_offset_y = USER_TO_PROGRAM_LEN(pars[5212]);
  _setup.axis_offset_z = USER_TO_PROGRAM_LEN(pars[5213]);
//_setup.block1 does not need initialization
  _setup.blocktext[0] = 0;
//_setup.current_slot set in Interp::synch
//_setup.current_x set in Interp::synch
//_setup.current_y set in Interp::synch
//_setup.current_z set in Interp::synch
  _setup.cutter_comp_side = OFF;
  _setup.arc_not_allowed = OFF;
//_setup.cycle values do not need initialization
  _setup.distance_mode = MODE_ABSOLUTE;
  _setup.ijk_distance_mode = MODE_INCREMENTAL;  // backwards compatability
  _setup.feed_mode = UNITS_PER_MINUTE;
//_setup.feed_override set in Interp::synch
//_setup.feed_rate set in Interp::synch
  _setup.filename[0] = 0;
  _setup.file_pointer = NULL;
//_setup.flood set in Interp::synch
  _setup.tool_offset_index = 1;
//_setup.length_units set in Interp::synch
  _setup.line_length = 0;
  _setup.linetext[0] = 0;
//_setup.mist set in Interp::synch
  _setup.motion_mode = G_80;
//_setup.origin_index set above
  _setup.origin_offset_x = USER_TO_PROGRAM_LEN(pars[k + 1]);
  _setup.origin_offset_y = USER_TO_PROGRAM_LEN(pars[k + 2]);
  _setup.origin_offset_z = USER_TO_PROGRAM_LEN(pars[k + 3]);
//_setup.parameters set above
//_setup.parameter_occurrence does not need initialization
//_setup.parameter_numbers does not need initialization
//_setup.parameter_values does not need initialization
//_setup.percent_flag does not need initialization
//_setup.plane set in Interp::synch
  _setup.probe_flag = OFF;
  _setup.toolchange_flag = OFF;
  _setup.input_flag = OFF;
  _setup.input_index = -1;
  _setup.input_digital = OFF;
  _setup.program_x = 0.;   /* for cutter comp */
  _setup.program_y = 0.;   /* for cutter comp */
  _setup.program_z = 0.;   /* for cutter comp */
  _setup.cutter_comp_firstmove = ON;
//_setup.retract_mode does not need initialization
//_setup.selected_tool_slot set in Interp::synch
  _setup.sequence_number = 0;   /*DOES THIS NEED TO BE AT TOP? */
//_setup.speed set in Interp::synch
  _setup.speed_feed_mode = CANON_INDEPENDENT;
//_setup.speed_override set in Interp::synch
//_setup.spindle_turning set in Interp::synch
//_setup.stack does not need initialization
//_setup.stack_index does not need initialization
  _setup.tool_xoffset = 0.0;
  _setup.tool_zoffset = 0.0;
  _setup.tool_woffset = 0.0;
//_setup.tool_max set in Interp::synch
//_setup.tool_table set in Interp::synch
//_setup.traverse_rate set in Interp::synch
//_setup.adaptive_feed set in Interp::synch
//_setup.feed_hold set in Interp::synch

  // initialization stuff for subroutines and control structures
  _setup.call_level = 0;
  _setup.defining_sub = 0;
  _setup.skipping_o = 0;
  _setup.oword_labels = 0;

  _setup.lathe_diameter_mode = OFF;

  memcpy(_readers, default_readers, sizeof(default_readers));

  long axis_mask = GET_EXTERNAL_AXIS_MASK();
  if(!(axis_mask & AXIS_MASK_X)) _readers[(int)'x'] = 0;
  if(!(axis_mask & AXIS_MASK_Y)) _readers[(int)'y'] = 0;
  if(!(axis_mask & AXIS_MASK_Z)) _readers[(int)'z'] = 0;
  if(!(axis_mask & AXIS_MASK_A)) _readers[(int)'a'] = 0;
  if(!(axis_mask & AXIS_MASK_B)) _readers[(int)'b'] = 0;
  if(!(axis_mask & AXIS_MASK_C)) _readers[(int)'c'] = 0;
  if(!(axis_mask & AXIS_MASK_U)) _readers[(int)'u'] = 0;
  if(!(axis_mask & AXIS_MASK_V)) _readers[(int)'v'] = 0;
  if(!(axis_mask & AXIS_MASK_W)) _readers[(int)'w'] = 0;

  synch(); //synch first, then update the interface


  write_g_codes((block_pointer) NULL, &_setup);
  write_m_codes((block_pointer) NULL, &_setup);
  write_settings(&_setup);


  // Synch rest of settings to external world
  return INTERP_OK;
}

/***********************************************************************/

/*! Interp::load_tool_table

Returned Value: int
   If any of the following errors occur, this returns the error code shown.
   Otherwise, this returns INTERP_OK.
   1. _setup.tool_max is larger than CANON_TOOL_MAX: NCE_TOOL_MAX_TOO_LARGE

Side Effects:
   _setup.tool_table[] is modified.

Called By:
   Interp::synch
   external programs

This function calls the canonical interface function GET_EXTERNAL_TOOL_TABLE
to load the whole tool table into the _setup.

The CANON_TOOL_MAX is an upper limit for this software. The
_setup.tool_max is intended to be set for a particular machine.

*/

int Interp::load_tool_table()
{
  int n;

  CHKS((_setup.pockets_max > CANON_POCKETS_MAX), NCE_POCKET_MAX_TOO_LARGE);
  for (n = 0; n < _setup.pockets_max; n++) {
    _setup.tool_table[n] = GET_EXTERNAL_TOOL_TABLE(n);
  }
  for (; n < CANON_POCKETS_MAX; n++) {
    _setup.tool_table[n].toolno = 0;
    _setup.tool_table[n].xoffset = 0;
    _setup.tool_table[n].zoffset = 0;
    _setup.tool_table[n].diameter = 0;
    _setup.tool_table[n].orientation = 0;
    _setup.tool_table[n].frontangle = 0;
    _setup.tool_table[n].backangle = 0;
  }

  return INTERP_OK;
}

/***********************************************************************/

/*! Interp::open

Returned Value: int
   If any of the following errors occur, this returns the error code shown.
   Otherwise it returns INTERP_OK.
   1. A file is already open: NCE_A_FILE_IS_ALREADY_OPEN
   2. The name of the file is too long: NCE_FILE_NAME_TOO_LONG
   3. The file cannot be opened: NCE_UNABLE_TO_OPEN_FILE

Side Effects: See below

Called By: external programs

The file is opened for reading and _setup.file_pointer is set.
The file name is copied into _setup.filename.
The _setup.sequence_number, is set to zero.
Interp::reset() is called, changing several more _setup attributes.

The manual [NCMS, page 3] discusses the use of the "%" character at the
beginning of a "tape". It is not clear whether it is intended that
every NC-code file should begin with that character.

In the following, "uses percents" means the first non-blank line
of the file must consist of nothing but the percent sign, with optional
leading and trailing white space, and there must be a second line
of the same sort later on in the file. If a file uses percents,
execution stops at the second percent line. Any lines after the
second percent line are ignored.

In this interpreter (recalling that M2 and M30 always ends execution):
1. If execution of a file is ended by M2 or M30 (not necessarily on
the last line of the file), then it is optional that the file
uses percents.
2. If execution of a file is not ended by M2 or M30, then it is
required that the file uses percents.

If the file being opened uses percents, this function turns on the
_setup.percent flag, reads any initial blank lines, and reads the
first line with the "%". If not, after reading enough to determine
that, this function puts the file pointer back at the beginning of the
file.

*/

int Interp::open(const char *filename) //!< string: the name of the input NC-program file
{
  char *line;
  int index;
  int length;

  if(_setup.use_lazy_close && _setup.lazy_closing)
    {
      _setup.use_lazy_close = 0; // so that close will work
      close();
      _setup.use_lazy_close = 1;
      _setup.lazy_closing = 0;
    }

  CHKS((_setup.file_pointer != NULL), NCE_A_FILE_IS_ALREADY_OPEN);
  CHKS((strlen(filename) > (LINELEN - 1)), NCE_FILE_NAME_TOO_LONG);
  _setup.file_pointer = fopen(filename, "r");
  CHKS((_setup.file_pointer == NULL), NCE_UNABLE_TO_OPEN_FILE);
  line = _setup.linetext;
  for (index = -1; index == -1;) {      /* skip blank lines */
    CHKS((fgets(line, LINELEN, _setup.file_pointer) ==
         NULL), NCE_FILE_ENDED_WITH_NO_PERCENT_SIGN);
    length = strlen(line);
    if (length == (LINELEN - 1)) {   // line is too long. need to finish reading the line to recover
      for (; fgetc(_setup.file_pointer) != '\n';);      // could look for EOF
      ERS(NCE_COMMAND_TOO_LONG);
    }
    for (index = (length - 1);  // index set on last char
         (index >= 0) && (isspace(line[index])); index--);
  }
  if (line[index] == '%') {
    for (index--; (index >= 0) && (isspace(line[index])); index--);
    if (index == -1) {
      _setup.percent_flag = ON;
      _setup.sequence_number = 1;       // We have already read the first line
      // and we are not going back to it.
    } else {
      fseek(_setup.file_pointer, 0, SEEK_SET);
      _setup.percent_flag = OFF;
      _setup.sequence_number = 0;       // Going back to line 0
    }
  } else {
    fseek(_setup.file_pointer, 0, SEEK_SET);
    _setup.percent_flag = OFF;
    _setup.sequence_number = 0; // Going back to line 0
  }
  strcpy(_setup.filename, filename);
  reset();
  return INTERP_OK;
}

/***********************************************************************/

/*! Interp::read

Returned Value: int
   If any of the following errors occur, this returns the error code shown.
   Otherwise, this returns:
       a. INTERP_ENDFILE if the only non-white character on the line is %,
       b. INTERP_EXECUTE_FINISH if the first character of the
          close_and_downcased line is a slash, and
       c. INTERP_OK otherwise.
   1. The command and_setup.file_pointer are both NULL: INTERP_FILE_NOT_OPEN
   2. The probe_flag is ON but the HME command queue is not empty:
      NCE_QUEUE_IS_NOT_EMPTY_AFTER_PROBING
   3. If read_text (which gets a line of NC code from file) or parse_line
     (which parses the line) returns an error code, this returns that code.

Side Effects:
   _setup.sequence_number is incremented.
   The _setup.block1 is filled with data.

Called By: external programs

This reads a line of NC-code from the command string or, (if the
command string is NULL) from the currently open file. The
_setup.line_length will be set by read_text. This will be zero if the
line is blank or consists of nothing but a slash. If the length is not
zero, this parses the line into the _setup.block1.

*/

int Interp::read(const char *command)  //!< may be NULL or a string to read
{
  static char name[] = "Interp::read";
  int read_status;

  if (_setup.probe_flag == ON) {
    CHKS((GET_EXTERNAL_QUEUE_EMPTY() == 0),
        NCE_QUEUE_IS_NOT_EMPTY_AFTER_PROBING);
    set_probe_data(&_setup);
    _setup.probe_flag = OFF;
  }
  if (_setup.toolchange_flag == ON) {
    CHKS((GET_EXTERNAL_QUEUE_EMPTY() == 0),
         _("Queue is not empty after tool change"));
    refresh_actual_position(&_setup);
    _setup.toolchange_flag = OFF;
  }
  if (_setup.input_flag == ON) {
    CHKS((GET_EXTERNAL_QUEUE_EMPTY() == 0),
        NCE_QUEUE_IS_NOT_EMPTY_AFTER_INPUT);
    if (_setup.input_digital == ON) { // we are checking for a digital input
	_setup.parameters[5399] =
	    GET_EXTERNAL_DIGITAL_INPUT(_setup.input_index,
				      (_setup.parameters[5399] != 0.0));
    } else { // checking for analog input
	_setup.parameters[5399] =
	    GET_EXTERNAL_ANALOG_INPUT(_setup.input_index, _setup.parameters[5399]);
    }
    _setup.input_flag = OFF;
  }
  CHKN(((command == NULL) && (_setup.file_pointer == NULL)),
      INTERP_FILE_NOT_OPEN);

  if(_setup.file_pointer)
  {
     _setup.block1.offset = ftell(_setup.file_pointer);
  }

  read_status =
    read_text(command, _setup.file_pointer, _setup.linetext,
              _setup.blocktext, &_setup.line_length);

  if(command)logDebug("%s:[cmd]:|%s|", name, command);
  else logDebug("%s:|%s|", name, _setup.linetext);

  if ((read_status == INTERP_EXECUTE_FINISH)
      || (read_status == INTERP_OK)) {
    if (_setup.line_length != 0) {
      CHP(parse_line(_setup.blocktext, &(_setup.block1), &_setup));
    }

    else // Blank line (zero length)
    {
          /* RUM - this case reached when the block delete '/' character 
             is used, or READ_FULL_COMMENT is OFF and a comment is the
             only content of a line. 
             If a block o-type is in effect, block->o_number needs to be 
             incremented to allow o-extensions to work. 
             Note that the the block is 'refreshed' by init_block(),
             not created new, so this is a legal operation on block1. */
        if (_setup.block1.o_type != O_none)
        {
            // Clear o_type, this isn't line isn't a command...
            _setup.block1.o_type = 0;
            // increment o_number
            _setup.block1.o_number++;
        }
    }
  } else if (read_status == INTERP_ENDFILE);
  else
    ERP(read_status);
  return read_status;
}

/***********************************************************************/

/*! Interp::reset

Returned Value: int (INTERP_OK)

Side Effects: See below

Called By:
   external programs
   Interp::close
   Interp::exit
   Interp::open

This function resets the parts of the _setup model having to do with
reading and interpreting one line. It does not affect the parts of the
model dealing with a file being open; Interp::open and Interp::close
do that.

There is a hierarchy of resetting the interpreter. Each of the following
calls does everything the ones above it do.

Interp::reset()
Interp::close()
Interp::init()

In addition, Interp::synch and Interp::restore_parameters (both of
which are called by Interp::init) change the model.

*/

int Interp::reset()
{
  _setup.linetext[0] = 0;
  _setup.blocktext[0] = 0;
  _setup.line_length = 0;

  //!!!KL According to the comment,
  //!!!KL this should not be here because this is for
  //!!!KL more than one line.
  //!!!KL But the comment seems wrong -- it is only called at open, close,
  //!!!KL init times which should affect the more global structure.
  //!!!KL (also called by external -- but probably OK)
  //
  // initialization stuff for subroutines and control structures
  _setup.call_level = 0;
  _setup.defining_sub = 0;
  _setup.skipping_o = 0;
  _setup.oword_labels = 0;

  qc_reset();

  return INTERP_OK;
}

/***********************************************************************/

/*! Interp::restore_parameters

Returned Value:
  If any of the following errors occur, this returns the error code shown.
  Otherwise it returns INTERP_OK.
  1. The parameter file cannot be opened for reading: NCE_UNABLE_TO_OPEN_FILE
  2. A parameter index is out of range: NCE_PARAMETER_NUMBER_OUT_OF_RANGE
  3. The parameter file is not in increasing order:
     NCE_PARAMETER_FILE_OUT_OF_ORDER

Side Effects: See below

Called By:
  external programs
  Interp::init

This function restores the parameters from a file, modifying the
parameters array. Usually parameters is _setup.parameters. The file
contains lines of the form:

<variable number> <value>

e.g.

5161 10.456

The variable numbers must be in increasing order, and certain
parameters must be included, as given in the _required_parameters
array. These are the axis offsets, the origin index (5220), and nine
sets of origin offsets. Any parameter not given a value in the file
has its value set to zero.

*/
int Interp::restore_parameters(const char *filename)   //!< name of parameter file to read  
{
  FILE *infile;
  char line[256];
  int variable;
  double value;
  int required;                 // number of next required parameter
  int index;                    // index into _required_parameters
  double *pars;                 // short name for _setup.parameters
  int k;

  // it's OK if the parameter file doesn't exist yet
  // it'll be created in due course with some default values
  if(access(filename, F_OK) == -1)
      return INTERP_OK;
  // open original for reading
  infile = fopen(filename, "r");
  sprintf(line,"Unable to open parameter file: '%s'", filename);
  CHKS((infile == NULL), line);

  pars = _setup.parameters;
  k = 0;
  index = 0;
  required = _required_parameters[index++];
  while (feof(infile) == 0) {
    if (fgets(line, 256, infile) == NULL) {
      break;
    }
    // try for a variable-value match in the file
    if (sscanf(line, "%d %lf", &variable, &value) == 2) {
      CHKS(((variable <= 0)
           || (variable >= RS274NGC_MAX_PARAMETERS)),
          NCE_PARAMETER_NUMBER_OUT_OF_RANGE);
      for (; k < RS274NGC_MAX_PARAMETERS; k++) {
        if (k > variable)
          ERS(NCE_PARAMETER_FILE_OUT_OF_ORDER);
        else if (k == variable) {
          pars[k] = value;
          if (k == required)
            required = _required_parameters[index++];
          k++;
          break;
        } else                  // if (k < variable)
        {
          if (k == required)
            required = _required_parameters[index++];
          pars[k] = 0;
        }
      }
    }
  }
  fclose(infile);
  for (; k < RS274NGC_MAX_PARAMETERS; k++) {
    pars[k] = 0;
  }
  return INTERP_OK;
}

/***********************************************************************/

/*! Interp::save_parameters

Returned Value:
  If any of the following errors occur, this returns the error code shown.
  Otherwise it returns INTERP_OK.
  1. The existing file cannot be renamed:  NCE_CANNOT_CREATE_BACKUP_FILE
  2. The renamed file cannot be opened to read: NCE_CANNOT_OPEN_BACKUP_FILE
  3. The new file cannot be opened to write: NCE_CANNOT_OPEN_VARIABLE_FILE
  4. A parameter index is out of range: NCE_PARAMETER_NUMBER_OUT_OF_RANGE
  5. The renamed file is out of order: NCE_PARAMETER_FILE_OUT_OF_ORDER

Side Effects: See below

Called By:
   external programs
   Interp::exit

A file containing variable-value assignments is updated. The old
version of the file is saved under a different name.  For each
variable-value pair in the old file, a line is written in the new file
giving the current value of the variable.  File lines have the form:

<variable number> <value>

e.g.

5161 10.456

If a required parameter is missing from the input file, this does not
complain, but does write it in the output file.

*/
int Interp::save_parameters(const char *filename,      //!< name of file to write
                             const double parameters[]) //!< parameters to save   
{
  FILE *infile;
  FILE *outfile;
  char line[256];
  int variable;
  double value;
  int required;                 // number of next required parameter
  int index;                    // index into _required_parameters
  int k;

  if(access(filename, F_OK)==0) 
  {
    // rename as .bak
    strcpy(line, filename);
    strcat(line, RS274NGC_PARAMETER_FILE_BACKUP_SUFFIX);
    CHKS((rename(filename, line) != 0), NCE_CANNOT_CREATE_BACKUP_FILE);

    // open backup for reading
    infile = fopen(line, "r");
    CHKS((infile == NULL), NCE_CANNOT_OPEN_BACKUP_FILE);
  } else {
    // it's OK if the parameter file doesn't exist yet
    // it will now be created with a default list of parameters
    infile = fopen("/dev/null", "r");
  }
  // open original for writing
  outfile = fopen(filename, "w");
  CHKS((outfile == NULL), NCE_CANNOT_OPEN_VARIABLE_FILE);

  k = 0;
  index = 0;
  required = _required_parameters[index++];
  while (feof(infile) == 0) {
    if (fgets(line, 256, infile) == NULL) {
      break;
    }
    // try for a variable-value match
    if (sscanf(line, "%d %lf", &variable, &value) == 2) {
      CHKS(((variable <= 0)
           || (variable >= RS274NGC_MAX_PARAMETERS)),
          NCE_PARAMETER_NUMBER_OUT_OF_RANGE);
      for (; k < RS274NGC_MAX_PARAMETERS; k++) {
        if (k > variable)
          ERS(NCE_PARAMETER_FILE_OUT_OF_ORDER);
        else if (k == variable) {
          sprintf(line, "%d\t%f\n", k, parameters[k]);
          fputs(line, outfile);
          if (k == required)
            required = _required_parameters[index++];
          k++;
          break;
        } else if (k == required)       // know (k < variable)
        {
          sprintf(line, "%d\t%f\n", k, parameters[k]);
          fputs(line, outfile);
          required = _required_parameters[index++];
        }
      }
    }
  }
  fclose(infile);
  for (; k < RS274NGC_MAX_PARAMETERS; k++) {
    if (k == required) {
      sprintf(line, "%d\t%f\n", k, parameters[k]);
      fputs(line, outfile);
      required = _required_parameters[index++];
    }
  }
  fclose(outfile);
  return INTERP_OK;
}

/***********************************************************************/

/*! Interp::synch

Returned Value: int (INTERP_OK)

Side Effects:
   sets the value of many attribute of _setup by calling various
   GET_EXTERNAL_xxx functions.

Called By:
   Interp::init
   external programs

This function gets the _setup world model in synch with the rest of
the controller.

*/

int Interp::synch()
{

  char file_name[LINELEN];

  _setup.control_mode = GET_EXTERNAL_MOTION_CONTROL_MODE();
  _setup.AA_current = GET_EXTERNAL_POSITION_A();
  _setup.BB_current = GET_EXTERNAL_POSITION_B();
  _setup.CC_current = GET_EXTERNAL_POSITION_C();
  _setup.current_pocket = GET_EXTERNAL_TOOL_SLOT();
  _setup.current_x = GET_EXTERNAL_POSITION_X();
  _setup.current_y = GET_EXTERNAL_POSITION_Y();
  _setup.current_z = GET_EXTERNAL_POSITION_Z();
  _setup.u_current = GET_EXTERNAL_POSITION_U();
  _setup.v_current = GET_EXTERNAL_POSITION_V();
  _setup.w_current = GET_EXTERNAL_POSITION_W();
  _setup.feed_rate = GET_EXTERNAL_FEED_RATE();
  _setup.flood = (GET_EXTERNAL_FLOOD() != 0) ? ON : OFF;
  _setup.length_units = GET_EXTERNAL_LENGTH_UNIT_TYPE();
  _setup.mist = (GET_EXTERNAL_MIST() != 0) ? ON : OFF;
  _setup.plane = GET_EXTERNAL_PLANE();
  _setup.selected_pocket = GET_EXTERNAL_SELECTED_TOOL_SLOT();
  _setup.speed = GET_EXTERNAL_SPEED();
  _setup.spindle_turning = GET_EXTERNAL_SPINDLE();
  _setup.pockets_max = GET_EXTERNAL_POCKETS_MAX();
  _setup.traverse_rate = GET_EXTERNAL_TRAVERSE_RATE();
  _setup.feed_override = GET_EXTERNAL_FEED_OVERRIDE_ENABLE();
  _setup.speed_override = GET_EXTERNAL_SPINDLE_OVERRIDE_ENABLE();
  _setup.adaptive_feed = GET_EXTERNAL_ADAPTIVE_FEED_ENABLE();
  _setup.feed_hold = GET_EXTERNAL_FEED_HOLD_ENABLE();

  GET_EXTERNAL_PARAMETER_FILE_NAME(file_name, (LINELEN - 1));
  save_parameters(((file_name[0] ==
                             0) ?
                            RS274NGC_PARAMETER_FILE_NAME_DEFAULT :
                            file_name), _setup.parameters);

  load_tool_table();   /*  must set  _setup.tool_max first */

  return INTERP_OK;
}

/***********************************************************************/
/***********************************************************************/

/*

The functions in this section are to extract information from the
interpreter.

*/

/***********************************************************************/

/*! Interp::active_g_codes

Returned Value: none

Side Effects: copies active G codes into the codes array

Called By: external programs

See documentation of write_g_codes.

*/

void Interp::active_g_codes(int *codes)        //!< array of codes to copy into
{
  int n;

  for (n = 0; n < ACTIVE_G_CODES; n++) {
    codes[n] = _setup.active_g_codes[n];
  }
}

/***********************************************************************/

/*! Interp::active_m_codes

Returned Value: none

Side Effects: copies active M codes into the codes array

Called By: external programs

See documentation of write_m_codes.

*/

void Interp::active_m_codes(int *codes)        //!< array of codes to copy into
{
  int n;

  for (n = 0; n < ACTIVE_M_CODES; n++) {
    codes[n] = _setup.active_m_codes[n];
  }
}

/***********************************************************************/

/*! Interp::active_settings

Returned Value: none

Side Effects: copies active F, S settings into array

Called By: external programs

See documentation of write_settings.

*/

void Interp::active_settings(double *settings) //!< array of settings to copy into
{
  int n;

  for (n = 0; n < ACTIVE_SETTINGS; n++) {
    settings[n] = _setup.active_settings[n];
  }
}

static char savedError[LINELEN+1];
void Interp::setError(const char *fmt, ...)
{
    va_list ap;

    va_start(ap, fmt);

    vsnprintf(savedError, LINELEN, fmt, ap);

    va_end(ap);
}

/***********************************************************************/

/*! Interp::error_text

Returned Value: none

Side Effects: see below

Called By: external programs

This copies the error string whose index in the _rs274ngc_errors array
is error_code into the error_text array -- unless the error_code is
an out-of-bounds index or the length of the error string is not less
than max_size, in which case an empty string is put into the
error_text. The length of the error_text array should be at least
max_size.

*/

void Interp::error_text(int error_code,        //!< code number of error                
                         char *error_text,      //!< char array to copy error text into  
                         int max_size)  //!< maximum number of characters to copy
{
    if(error_code == INTERP_ERROR)
    {
        strncpy(error_text, savedError, max_size);
        error_text[max_size-1] = 0;

        return;
    }

    error_text[0] = 0;
}

/***********************************************************************/

/*! Interp::file_name

Returned Value: none

Side Effects: see below

Called By: external programs

This copies the _setup.filename (the name of the currently open
file) into the file_name array -- unless the name is not shorter than
max_size, in which case a null string is put in the file_name array.


*/

void Interp::file_name(char *file_name,        //!< string: to copy file name into      
                        int max_size)   //!< maximum number of characters to copy
{
  if (strlen(_setup.filename) < ((size_t) max_size))
    strcpy(file_name, _setup.filename);
  else
    file_name[0] = 0;
}

/***********************************************************************/

/*! Interp::line_length

Returned Value: the length of the most recently read line

Side Effects: none

Called By: external programs

*/

int Interp::line_length()
{
  return _setup.line_length;
}

/***********************************************************************/

/*! Interp::line_text

Returned Value: none

Side Effects: See below

Called By: external programs

This copies at most (max_size - 1) non-null characters of the most
recently read line into the line_text string and puts a NULL after the
last non-null character.

*/

void Interp::line_text(char *line_text,        //!< string: to copy line into           
                        int max_size)   //!< maximum number of characters to copy
{
  int n;
  char *the_text;

  the_text = _setup.linetext;
  for (n = 0; n < (max_size - 1); n++) {
    if (the_text[n] != 0)
      line_text[n] = the_text[n];
    else
      break;
  }
  line_text[n] = 0;
}

/***********************************************************************/

/*! Interp::sequence_number

Returned Value: the current interpreter sequence number (how many
lines read since the last time the sequence number was reset to zero,
which happens only when Interp::init or Interp::open is called).

Side Effects: none

Called By: external programs

*/

int Interp::sequence_number()
{
  return _setup.sequence_number;
}

/***********************************************************************/

/*! Interp::stack_name

Returned Value: none

Side Effects: see below

Called By: external programs

This copies at most (max_size - 1) non-null characters from the
string whose index in the _setup.stack array is stack_index into the
function_name string and puts a NULL after the last non-null character --
unless the stack_index is an out-of-bounds index, in which case an
empty string is put into the function_name.

This function is intended to be used several times in a row to get the
stack of function calls that existed when the most recent error
occurred. It should be called first with stack_index equal to 0,
next with stack_index equal to 1, and so on, stopping when an
empty string is returned for the name.

*/

void Interp::stack_name(int stack_index,       //!< index into stack of function names  
                         char *function_name,   //!< string: to copy function name into
                         int max_size)  //!< maximum number of characters to copy
{
  int n;
  char *the_name;

  if ((stack_index > -1) && (stack_index < STACK_LEN)) {
    the_name = _setup.stack[stack_index];
    for (n = 0; n < (max_size - 1); n++) {
      if (the_name[n] != 0)
        function_name[n] = the_name[n];
      else
        break;
    }
    function_name[n] = 0;
  } else
    function_name[0] = 0;
}

/***********************************************************************/

/* Interp::ini_load()

Returned Value: INTERP_OK, RS274NGC_ERROR

Side Effects:
   An INI file containing values for global variables is used to
   update the globals

Called By:
   Interp::init()

The file looks like this:

[RS274NGC]
VARIABLE_FILE = rs274ngc.var

*/

int Interp::ini_load(const char *filename)
{
    IniFile inifile;
    const char *inistring;

    // open it
    if (inifile.Open(filename) == false) {
        logDebug("Unable to open inifile:%s:", filename);
	return -1;
    }

    logDebug("Opened inifile:%s:", filename);


    if (NULL != (inistring = inifile.Find("PARAMETER_FILE", "RS274NGC"))) {
	// found it
	strncpy(_parameter_file_name, inistring, LINELEN);
        logDebug("found PARAMETER_FILE:%s:", _parameter_file_name);
    } else {
	// not found, leave RS274NGC_PARAMETER_FILE alone
        logDebug("did not find PARAMETER_FILE");
    }

    // close it
    inifile.Close();

    return 0;
}<|MERGE_RESOLUTION|>--- conflicted
+++ resolved
@@ -402,13 +402,10 @@
           inifile.Find(&_setup.tool_change_at_g30, "TOOL_CHANGE_AT_G30", "EMCIO");
           inifile.Find(&_setup.tool_change_quill_up, "TOOL_CHANGE_QUILL_UP", "EMCIO");
           inifile.Find(&_setup.tool_change_with_spindle_on, "TOOL_CHANGE_WITH_SPINDLE_ON", "EMCIO");
-<<<<<<< HEAD
           inifile.Find(&_setup.a_axis_wrapped, "WRAPPED_ROTARY", "AXIS_3");
           inifile.Find(&_setup.b_axis_wrapped, "WRAPPED_ROTARY", "AXIS_4");
           inifile.Find(&_setup.c_axis_wrapped, "WRAPPED_ROTARY", "AXIS_5");
-=======
           inifile.Find(&_setup.random_toolchanger, "RANDOM_TOOLCHANGER", "EMCIO");
->>>>>>> e743c98f
 
           if(NULL != (inistring = inifile.Find("LOG_LEVEL", "RS274NGC")))
           {
