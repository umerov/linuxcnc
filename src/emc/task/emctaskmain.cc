--- conflicted
+++ resolved
@@ -1363,6 +1363,7 @@
 	    case EMC_TASK_SET_STATE_TYPE:
 	    case EMC_TASK_PLAN_INIT_TYPE:
 	    case EMC_TASK_PLAN_OPEN_TYPE:
+	    case EMC_TASK_PLAN_EXECUTE_INTERNAL_TYPE:
 	    case EMC_TASK_PLAN_PAUSE_TYPE:
 	    case EMC_TASK_PLAN_SET_OPTIONAL_STOP_TYPE:
 	    case EMC_TASK_PLAN_SET_BLOCK_DELETE_TYPE:
@@ -1380,7 +1381,6 @@
 		retval = emcTaskIssueCommand(emcCommand);
 		break;
 
-<<<<<<< HEAD
 	    case EMC_TASK_PLAN_EXECUTE_TYPE:
 		// in MDI, and a command currently executing.
 		if (emcStatus->task.interpState != EMC_TASK_INTERP_IDLE) {
@@ -1403,25 +1403,6 @@
 		    retval = emcTaskIssueCommand(emcCommand);
 		}
 		break;
-=======
-            case EMC_TASK_PLAN_EXECUTE_TYPE:
-                // If there are no queued MDI commands and no commands
-                // in interp_list, then this new incoming MDI command
-                // can just be issued directly.  Otherwise we need to
-                // queue it and deal with it later.
-                if (
-                    (mdi_execute_queue.len() == 0)
-                    && (interp_list.len() == 0)
-                    && (emcTaskCommand == NULL)
-                ) {
-                    retval = emcTaskIssueCommand(emcCommand);
-                } else {
-                    mdi_execute_queue.append(emcCommand);
-                    retval = 0;
-                }
-                break;
-
->>>>>>> 733b1b73
 	    case EMC_TOOL_LOAD_TOOL_TABLE_TYPE:
 	    case EMC_TOOL_SET_OFFSET_TYPE:
 		// send to IO
