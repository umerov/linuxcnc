//    This is a component of AXIS, a front-end for emc
//    Copyright 2004, 2005, 2006 Jeff Epler <jepler@unpythonic.net> and 
//    Chris Radek <chris@timeguy.com>
//
//    This program is free software; you can redistribute it and/or modify
//    it under the terms of the GNU General Public License as published by
//    the Free Software Foundation; either version 2 of the License, or
//    (at your option) any later version.
//
//    This program is distributed in the hope that it will be useful,
//    but WITHOUT ANY WARRANTY; without even the implied warranty of
//    MERCHANTABILITY or FITNESS FOR A PARTICULAR PURPOSE.  See the
//    GNU General Public License for more details.
//
//    You should have received a copy of the GNU General Public License
//    along with this program; if not, write to the Free Software
//    Foundation, Inc., 59 Temple Place, Suite 330, Boston, MA  02111-1307  USA

#include <Python.h>
#include <structseq.h>
#include <pthread.h>
#include <structmember.h>
#include "config.h"
#include "rcs.hh"
#include "emc.hh"
#include "emc_nml.hh"
#include "kinematics.h"
#include "config.h"
#include "inifile.hh"
#include "timer.hh"
#include "nml_oi.hh"
#include "rcs_print.hh"

#include <cmath>

#ifndef T_BOOL
// The C++ standard probably doesn't specify the amount of storage for a 'bool',
// and on some systems it might be more than one byte.  However, on x86 and
// x86-64, sizeof(bool) == 1.  When a counterexample is found, this must be
// replaced with the result of a configure test.
#define T_BOOL T_UBYTE
#endif

#define NUM_AXES (9)

#define LOCAL_SPINDLE_FORWARD (1)
#define LOCAL_SPINDLE_REVERSE (-1)
#define LOCAL_SPINDLE_OFF (0)
#define LOCAL_SPINDLE_INCREASE (10)
#define LOCAL_SPINDLE_DECREASE (11)
#define LOCAL_SPINDLE_CONSTANT (12)

#define LOCAL_MIST_ON (1)
#define LOCAL_MIST_OFF (0)

#define LOCAL_FLOOD_ON (1)
#define LOCAL_FLOOD_OFF (0)

#define LOCAL_BRAKE_ENGAGE (1)
#define LOCAL_BRAKE_RELEASE (0)

#define LOCAL_JOG_STOP (0)
#define LOCAL_JOG_CONTINUOUS (1)
#define LOCAL_JOG_INCREMENT (2)

#define LOCAL_AUTO_RUN (0)
#define LOCAL_AUTO_PAUSE (1)
#define LOCAL_AUTO_RESUME (2)
#define LOCAL_AUTO_STEP (3)

/* This definition of offsetof avoids the g++ warning
 * 'invalid offsetof from non-POD type'.
 */
#undef offsetof
#define offsetof(T,x) (size_t)(-1+(char*)&(((T*)1)->x))

struct pyIniFile {
    PyObject_HEAD
    IniFile *i;
};

struct pyStatChannel {
    PyObject_HEAD
    RCS_STAT_CHANNEL *c;
    EMC_STAT status;
};

struct pyCommandChannel {
    PyObject_HEAD
    RCS_CMD_CHANNEL *c;
    RCS_STAT_CHANNEL *s;
    int serial;
};

struct pyErrorChannel {
    PyObject_HEAD
    NML *c;
};

static PyObject *m = NULL, *error = NULL;

static int Ini_init(pyIniFile *self, PyObject *a, PyObject *k) {
    char *inifile;
    if(!PyArg_ParseTuple(a, "s", &inifile)) return -1;

    self->i = new IniFile();

    if (!self->i->Open(inifile)) {
        PyErr_Format( error, "inifile.open() failed");
        return -1;
    }
    return 0;
}

static PyObject *Ini_find(pyIniFile *self, PyObject *args) {
    const char *s1, *s2, *out;
    int num = 1; 
    if(!PyArg_ParseTuple(args, "ss|i:find", &s1, &s2, &num)) return NULL;
    
    out = self->i->Find(s2, s1, num);
    if(out == NULL) {
        Py_INCREF(Py_None);
        return Py_None;
    }
    return PyString_FromString(const_cast<char*>(out));
}

static PyObject *Ini_findall(pyIniFile *self, PyObject *args) {
    const char *s1, *s2, *out;
    int num = 1; 
    if(!PyArg_ParseTuple(args, "ss:findall", &s1, &s2)) return NULL;
    
    PyObject *result = PyList_New(0);
    while(1) {
        out = self->i->Find(s2, s1, num);
        if(out == NULL) {
            break;
        }
        PyList_Append(result, PyString_FromString(const_cast<char*>(out)));
        num++;
    }
    return result;
}

static void Ini_dealloc(pyIniFile *self) {
    self->i->Close();
    delete self->i;
    PyObject_Del(self);
}

static PyMethodDef Ini_methods[] = {
    {"find", (PyCFunction)Ini_find, METH_VARARGS,
        "Find value in inifile as string.  This uses the ConfigParser-style "
        "(section,option) order, not the emc order."},
    {"findall", (PyCFunction)Ini_findall, METH_VARARGS,
        "Find value in inifile as a list.  This uses the ConfigParser-style "
        "(section,option) order, not the emc order."},
    {NULL}
};

static PyTypeObject Ini_Type = {
    PyObject_HEAD_INIT(NULL)
    0,                      /*ob_size*/
    "emc.ini",              /*tp_name*/
    sizeof(pyIniFile),      /*tp_basicsize*/
    0,                      /*tp_itemsize*/
    /* methods */
    (destructor)Ini_dealloc,/*tp_dealloc*/
    0,                      /*tp_print*/
    0,                      /*tp_getattr*/
    0,                      /*tp_setattr*/
    0,                      /*tp_compare*/
    0,                      /*tp_repr*/
    0,                      /*tp_as_number*/
    0,                      /*tp_as_sequence*/
    0,                      /*tp_as_mapping*/
    0,                      /*tp_hash*/
    0,                      /*tp_call*/
    0,                      /*tp_str*/
    0,                      /*tp_getattro*/
    0,                      /*tp_setattro*/
    0,                      /*tp_as_buffer*/
    Py_TPFLAGS_DEFAULT,     /*tp_flags*/
    0,                      /*tp_doc*/
    0,                      /*tp_traverse*/
    0,                      /*tp_clear*/
    0,                      /*tp_richcompare*/
    0,                      /*tp_weaklistoffset*/
    0,                      /*tp_iter*/
    0,                      /*tp_iternext*/
    Ini_methods,            /*tp_methods*/
    0,                      /*tp_members*/
    0,                      /*tp_getset*/
    0,                      /*tp_base*/
    0,                      /*tp_dict*/
    0,                      /*tp_descr_get*/
    0,                      /*tp_descr_set*/
    0,                      /*tp_dictoffset*/
    (initproc)Ini_init,     /*tp_init*/
    0,                      /*tp_alloc*/
    PyType_GenericNew,      /*tp_new*/
    0,                      /*tp_free*/
    0,                      /*tp_is_gc*/
};

#define EMC_COMMAND_TIMEOUT 5.0  // how long to wait until timeout
#define EMC_COMMAND_DELAY   0.01 // how long to sleep between checks

static int emcWaitCommandComplete(int serial_number, RCS_STAT_CHANNEL *s) {
    double start = etime();

    while (etime() - start < EMC_COMMAND_TIMEOUT) {
        if(s->peek() == EMC_STAT_TYPE) {
           EMC_STAT *stat = (EMC_STAT*)s->get_address();
//           printf("WaitComplete: %d %d %d\n", serial_number, stat->echo_serial_number, stat->status);
           if (stat->echo_serial_number == serial_number &&
               ( stat->status == RCS_DONE || stat->status == RCS_ERROR )) {
                return s->get_address()->status;
           }
        }
        esleep(EMC_COMMAND_DELAY);
    }
    return -1;
}

static void emcWaitCommandReceived(int serial_number, RCS_STAT_CHANNEL *s) {
    double start = etime();

    while (etime() - start < EMC_COMMAND_TIMEOUT) {
        if(s->peek() == EMC_STAT_TYPE &&
           s->get_address()->echo_serial_number == serial_number) {
                return;
           }
        esleep(EMC_COMMAND_DELAY);
    }
}

static int next_serial(pyCommandChannel *c) {
    return ++c->serial;
}

static char *get_nmlfile(void) {
    PyObject *fileobj = PyObject_GetAttrString(m, "nmlfile");
    if(fileobj == NULL) return NULL;
    return PyString_AsString(fileobj);
}

static int Stat_init(pyStatChannel *self, PyObject *a, PyObject *k) {
    char *file = get_nmlfile();
    if(file == NULL) return -1;

    RCS_STAT_CHANNEL *c =
        new RCS_STAT_CHANNEL(emcFormat, "emcStatus", "xemc", file);
    if(!c) {
        PyErr_Format( error, "new RCS_STAT_CHANNEL failed");
        return -1;
    }

    self->c = c;
    return 0;
}

static void Stat_dealloc(PyObject *self) {
    delete ((pyStatChannel*)self)->c;
    PyObject_Del(self);
}

static bool check_stat(RCS_STAT_CHANNEL *emcStatusBuffer) {
    if(!emcStatusBuffer->valid()) { 
        PyErr_Format( error, "emcStatusBuffer invalid err=%d", emcStatusBuffer->error_type);
        return false;
    }
    return true;
}

static PyObject *poll(pyStatChannel *s, PyObject *o) {
    if(!check_stat(s->c)) return NULL;
    if(s->c->peek() == EMC_STAT_TYPE) {
        EMC_STAT *emcStatus = static_cast<EMC_STAT*>(s->c->get_address());
        memcpy(&s->status, emcStatus, sizeof(EMC_STAT));
    }
    Py_INCREF(Py_None);
    return Py_None;
}

static PyMethodDef Stat_methods[] = {
    {"poll", (PyCFunction)poll, METH_NOARGS, "Update current machine state"},
    {NULL}
};

#define O(x) offsetof(pyStatChannel,status.x)
static PyMemberDef Stat_members[] = {
// stat 
    {(char*)"echo_serial_number", T_INT, O(echo_serial_number), READONLY},
    {(char*)"state", T_INT, O(status), READONLY},

// task
    {(char*)"task_mode", T_INT, O(task.mode), READONLY},
    {(char*)"task_state", T_INT, O(task.state), READONLY},
    {(char*)"exec_state", T_INT, O(task.execState), READONLY},
    {(char*)"interp_state", T_INT, O(task.interpState), READONLY},
    {(char*)"read_line", T_INT, O(task.readLine), READONLY},
    {(char*)"motion_line", T_INT, O(task.motionLine), READONLY},
    {(char*)"current_line", T_INT, O(task.currentLine), READONLY},
    {(char*)"file", T_STRING_INPLACE, O(task.file), READONLY},
    {(char*)"command", T_STRING_INPLACE, O(task.command), READONLY},
    {(char*)"program_units", T_INT, O(task.programUnits), READONLY},
    {(char*)"interpreter_errcode", T_INT, O(task.interpreter_errcode), READONLY},
    {(char*)"optional_stop", T_BOOL, O(task.optional_stop_state), READONLY},
    {(char*)"block_delete", T_BOOL, O(task.block_delete_state), READONLY},
    {(char*)"task_paused", T_INT, O(task.task_paused), READONLY},
    {(char*)"input_timeout", T_BOOL, O(task.input_timeout), READONLY},
    {(char*)"rotation_xy", T_DOUBLE, O(task.rotation_xy), READONLY},
    {(char*)"delay_left", T_DOUBLE, O(task.delayLeft), READONLY},

// motion
//   EMC_TRAJ_STAT traj
    {(char*)"linear_units", T_DOUBLE, O(motion.traj.linearUnits), READONLY},
    {(char*)"angular_units", T_DOUBLE, O(motion.traj.angularUnits), READONLY},
    {(char*)"cycle_time", T_DOUBLE, O(motion.traj.cycleTime), READONLY},
    {(char*)"axes", T_INT, O(motion.traj.axes), READONLY},
    {(char*)"axis_mask", T_INT, O(motion.traj.axis_mask), READONLY},
    {(char*)"motion_mode", T_INT, O(motion.traj.mode), READONLY},
    {(char*)"enabled", T_BOOL, O(motion.traj.enabled), READONLY},
    {(char*)"inpos", T_BOOL, O(motion.traj.inpos), READONLY},
    {(char*)"queue", T_INT, O(motion.traj.queue), READONLY},
    {(char*)"active_queue", T_INT, O(motion.traj.activeQueue), READONLY},
    {(char*)"queue_full", T_BOOL, O(motion.traj.queueFull), READONLY},
    {(char*)"id", T_INT, O(motion.traj.id), READONLY},
    {(char*)"paused", T_BOOL, O(motion.traj.paused), READONLY},
    {(char*)"feedrate", T_DOUBLE, O(motion.traj.scale), READONLY},
    {(char*)"spindlerate", T_DOUBLE, O(motion.traj.spindle_scale), READONLY},
    
    {(char*)"velocity", T_DOUBLE, O(motion.traj.velocity), READONLY},
    {(char*)"acceleration", T_DOUBLE, O(motion.traj.acceleration), READONLY},
    {(char*)"max_velocity", T_DOUBLE, O(motion.traj.maxVelocity), READONLY},
    {(char*)"max_acceleration", T_DOUBLE, O(motion.traj.maxAcceleration), READONLY},
    {(char*)"probe_tripped", T_BOOL, O(motion.traj.probe_tripped), READONLY},
    {(char*)"probing", T_BOOL, O(motion.traj.probing), READONLY},
    {(char*)"probe_val", T_INT, O(motion.traj.probeval), READONLY},
    {(char*)"kinematics_type", T_INT, O(motion.traj.kinematics_type), READONLY},
    {(char*)"motion_type", T_INT, O(motion.traj.motion_type), READONLY},
    {(char*)"distance_to_go", T_DOUBLE, O(motion.traj.distance_to_go), READONLY},
    {(char*)"current_vel", T_DOUBLE, O(motion.traj.current_vel), READONLY},
    {(char*)"feed_override_enabled", T_BOOL, O(motion.traj.feed_override_enabled), READONLY},
    {(char*)"spindle_override_enabled", T_BOOL, O(motion.traj.spindle_override_enabled), READONLY},
    {(char*)"adaptive_feed_enabled", T_BOOL, O(motion.traj.adaptive_feed_enabled), READONLY},
    {(char*)"feed_hold_enabled", T_BOOL, O(motion.traj.feed_hold_enabled), READONLY},

// EMC_SPINDLE_STAT motion.spindle
    {(char*)"spindle_speed", T_DOUBLE, O(motion.spindle.speed), READONLY},
    {(char*)"spindle_direction", T_INT, O(motion.spindle.direction), READONLY},
    {(char*)"spindle_brake", T_INT, O(motion.spindle.brake), READONLY},
    {(char*)"spindle_increasing", T_INT, O(motion.spindle.increasing), READONLY},
    {(char*)"spindle_enabled", T_INT, O(motion.spindle.enabled), READONLY},

// io
// EMC_TOOL_STAT io.tool
    {(char*)"pocket_prepped", T_INT, O(io.tool.pocketPrepped), READONLY},
    {(char*)"tool_in_spindle", T_INT, O(io.tool.toolInSpindle), READONLY},

// EMC_COOLANT_STAT io.cooland
<<<<<<< HEAD
    {"mist", T_INT, O(motion.coolant.mist), READONLY},
    {"flood", T_INT, O(motion.coolant.flood), READONLY},

// EMC_AUX_STAT     io.aux
    {"estop", T_INT, O(motion.estop), READONLY},

// EMC_LUBE_STAT    io.lube
    {"lube", T_INT, O(motion.lube.on), READONLY},
    {"lube_level", T_INT, O(motion.lube.level), READONLY},
=======
    {(char*)"mist", T_INT, O(io.coolant.mist), READONLY},
    {(char*)"flood", T_INT, O(io.coolant.flood), READONLY},

// EMC_AUX_STAT     io.aux
    {(char*)"estop", T_INT, O(io.aux.estop), READONLY},

// EMC_LUBE_STAT    io.lube
    {(char*)"lube", T_INT, O(io.lube.on), READONLY},
    {(char*)"lube_level", T_INT, O(io.lube.level), READONLY},
>>>>>>> 39867542

    {(char*)"debug", T_INT, O(debug), READONLY},
    {NULL}
};

static PyObject *int_array(int *arr, int sz) {
    PyObject *res = PyTuple_New(sz);
    for(int i = 0; i < sz; i++) {
        PyTuple_SET_ITEM(res, i, PyInt_FromLong(arr[i]));
    }
    return res;
}

static PyObject *double_array(double *arr, int sz) {
    PyObject *res = PyTuple_New(sz);
    for(int i = 0; i < sz; i++) {
        PyTuple_SET_ITEM(res, i, PyFloat_FromDouble(arr[i]));
    }
    return res;
}

static PyObject *pose(const EmcPose &p) {
    PyObject *res = PyTuple_New(9);
    PyTuple_SET_ITEM(res, 0, PyFloat_FromDouble(p.tran.x));
    PyTuple_SET_ITEM(res, 1, PyFloat_FromDouble(p.tran.y));
    PyTuple_SET_ITEM(res, 2, PyFloat_FromDouble(p.tran.z));
    PyTuple_SET_ITEM(res, 3, PyFloat_FromDouble(p.a));
    PyTuple_SET_ITEM(res, 4, PyFloat_FromDouble(p.b));
    PyTuple_SET_ITEM(res, 5, PyFloat_FromDouble(p.c));
    PyTuple_SET_ITEM(res, 6, PyFloat_FromDouble(p.u));
    PyTuple_SET_ITEM(res, 7, PyFloat_FromDouble(p.v));
    PyTuple_SET_ITEM(res, 8, PyFloat_FromDouble(p.w));
    return res;
}

static PyObject *Stat_g5x_index(pyStatChannel *s) {
    return PyInt_FromLong(s->status.task.g5x_index);
}

static PyObject *Stat_g5x_offset(pyStatChannel *s) {
    return pose(s->status.task.g5x_offset);
}

static PyObject *Stat_g92_offset(pyStatChannel *s) {
    return pose(s->status.task.g92_offset);
}

static PyObject *Stat_tool_offset(pyStatChannel *s) {
    return pose(s->status.task.toolOffset);
}

static PyObject *Stat_position(pyStatChannel *s) {
    return pose(s->status.motion.traj.position);
}

static PyObject *Stat_dtg(pyStatChannel *s) {
    return pose(s->status.motion.traj.dtg);
}

static PyObject *Stat_actual(pyStatChannel *s) {
    return pose(s->status.motion.traj.actualPosition);
}

static PyObject *Stat_joint_position(pyStatChannel *s) {
    PyObject *res = PyTuple_New(EMC_AXIS_MAX);
    for(int i=0; i<EMC_AXIS_MAX; i++) {
        PyTuple_SetItem(res, i,
                PyFloat_FromDouble(s->status.motion.axis[i].output));
    }
    return res;
}

static PyObject *Stat_joint_actual(pyStatChannel *s) {
    PyObject *res = PyTuple_New(EMC_AXIS_MAX);
    for(int i=0; i<EMC_AXIS_MAX; i++) {
        PyTuple_SetItem(res, i,
                PyFloat_FromDouble(s->status.motion.axis[i].input));
    }
    return res;
}

static PyObject *Stat_probed(pyStatChannel *s) {
    return pose(s->status.motion.traj.probedPosition);
}

static PyObject *Stat_activegcodes(pyStatChannel *s) {
    return int_array(s->status.task.activeGCodes, ACTIVE_G_CODES);
}

static PyObject *Stat_activemcodes(pyStatChannel *s) {
    return int_array(s->status.task.activeMCodes, ACTIVE_M_CODES);
}

static PyObject *Stat_activesettings(pyStatChannel *s) {
   return double_array(s->status.task.activeSettings, ACTIVE_SETTINGS);
}

static PyObject *Stat_din(pyStatChannel *s) {
    return int_array(s->status.motion.synch_di, EMC_MAX_AIO);
}

static PyObject *Stat_dout(pyStatChannel *s) {
    return int_array(s->status.motion.synch_do, EMC_MAX_AIO);
}

static PyObject *Stat_limit(pyStatChannel *s) {
    int sz = NUM_AXES;
    PyObject *res = PyTuple_New(sz);
    for(int i = 0; i < sz; i++) {
        int v = 0;
        if(s->status.motion.axis[i].minHardLimit) v |= 1;
        if(s->status.motion.axis[i].maxHardLimit) v |= 2;
        if(s->status.motion.axis[i].minSoftLimit) v |= 4;
        if(s->status.motion.axis[i].maxSoftLimit) v |= 8;
        PyTuple_SET_ITEM(res, i, PyInt_FromLong(v));
    }
    return res;
}

static PyObject *Stat_homed(pyStatChannel *s) {
    int sz = NUM_AXES;
    PyObject *res = PyTuple_New(sz);
    for(int i = 0; i < sz; i++) {
        PyTuple_SET_ITEM(res, i, PyInt_FromLong(s->status.motion.axis[i].homed));
    }
    return res;
}

static PyObject *Stat_ain(pyStatChannel *s) {
    return double_array(s->status.motion.analog_input, EMC_MAX_AIO);
}

static PyObject *Stat_aout(pyStatChannel *s) {
    return double_array(s->status.motion.analog_output, EMC_MAX_AIO);
}

static void dict_add(PyObject *d, const char *name, unsigned char v) {
    PyObject *o;
    PyDict_SetItemString(d, name, o = PyInt_FromLong(v));
    Py_XDECREF(o);
}
static void dict_add(PyObject *d, const char *name, double v) {
    PyObject *o;
    PyDict_SetItemString(d, name, o = PyFloat_FromDouble(v));
    Py_XDECREF(o);
}
#define F(x) F2(#x, x)
#define F2(y,x) dict_add(res, y, s->status.motion.axis[axisno].x)
static PyObject *Stat_axis_one(pyStatChannel *s, int axisno) {
    PyObject *res = PyDict_New();
    F(axisType);
    F(units);
    F(backlash);
    F2("min_position_limit", minPositionLimit);
    F2("max_position_limit", maxPositionLimit);
    F2("max_ferror", maxFerror);
    F2("min_ferror", minFerror);
    F2("ferror_current", ferrorCurrent);
    F2("ferror_highmark", ferrorHighMark);
    F(output);
    F(input);
    F(velocity);
    F(inpos);
    F(homing);
    F(homed);
    F(fault);
    F(enabled);
    F2("min_soft_limit", minSoftLimit);
    F2("max_soft_limit", maxSoftLimit);
    F2("min_hard_limit", minHardLimit);
    F2("max_hard_limit", maxHardLimit);
    F2("override_limits", overrideLimits);
    return res;
}
#undef F
#undef F2

static PyObject *Stat_axis(pyStatChannel *s) {
    PyObject *res = PyTuple_New(EMC_AXIS_MAX);
    for(int i=0; i<EMC_AXIS_MAX; i++) {
        PyTuple_SetItem(res, i, Stat_axis_one(s, i));
    }
    return res;
}

static PyStructSequence_Field tool_fields[] = {
    {(char*)"id", },
    {(char*)"xoffset", },
    {(char*)"yoffset", },
    {(char*)"zoffset", },
    {(char*)"aoffset", },
    {(char*)"boffset", },
    {(char*)"coffset", },
    {(char*)"uoffset", },
    {(char*)"voffset", },
    {(char*)"woffset", },
    {(char*)"diameter", },
    {(char*)"frontangle", },
    {(char*)"backangle", },
    {(char*)"orientation", },
    {0,},
};

static PyStructSequence_Desc tool_result_desc = {
    (char*)"tool_result", /* name */
    (char*)"", /* doc */
    tool_fields,
    14
};

static PyTypeObject ToolResultType;

static PyObject *Stat_tool_table(pyStatChannel *s) {
    PyObject *res = PyTuple_New(CANON_POCKETS_MAX);
    int j=0;
    for(int i=0; i<CANON_POCKETS_MAX; i++) {
        struct CANON_TOOL_TABLE &t = s->status.io.tool.toolTable[i];
        PyObject *tool = PyStructSequence_New(&ToolResultType);
        PyStructSequence_SET_ITEM(tool, 0, PyInt_FromLong(t.toolno));
        PyStructSequence_SET_ITEM(tool, 1, PyFloat_FromDouble(t.offset.tran.x));
        PyStructSequence_SET_ITEM(tool, 2, PyFloat_FromDouble(t.offset.tran.y));
        PyStructSequence_SET_ITEM(tool, 3, PyFloat_FromDouble(t.offset.tran.z));
        PyStructSequence_SET_ITEM(tool, 4, PyFloat_FromDouble(t.offset.a));
        PyStructSequence_SET_ITEM(tool, 5, PyFloat_FromDouble(t.offset.b));
        PyStructSequence_SET_ITEM(tool, 6, PyFloat_FromDouble(t.offset.c));
        PyStructSequence_SET_ITEM(tool, 7, PyFloat_FromDouble(t.offset.u));
        PyStructSequence_SET_ITEM(tool, 8, PyFloat_FromDouble(t.offset.v));
        PyStructSequence_SET_ITEM(tool, 9, PyFloat_FromDouble(t.offset.w));
        PyStructSequence_SET_ITEM(tool, 10, PyFloat_FromDouble(t.diameter));
        PyStructSequence_SET_ITEM(tool, 11, PyFloat_FromDouble(t.frontangle));
        PyStructSequence_SET_ITEM(tool, 12, PyFloat_FromDouble(t.backangle));
        PyStructSequence_SET_ITEM(tool, 13, PyInt_FromLong(t.orientation));
        PyTuple_SetItem(res, j, tool);
        j++;
    }
    _PyTuple_Resize(&res, j);
    return res;
}

// XXX io.tool.toolTable
// XXX EMC_AXIS_STAT motion.axis[]

static PyGetSetDef Stat_getsetlist[] = {
    {(char*)"actual_position", (getter)Stat_actual},
    {(char*)"ain", (getter)Stat_ain},
    {(char*)"aout", (getter)Stat_aout},
    {(char*)"axis", (getter)Stat_axis},
    {(char*)"din", (getter)Stat_din},
    {(char*)"dout", (getter)Stat_dout},
    {(char*)"gcodes", (getter)Stat_activegcodes},
    {(char*)"homed", (getter)Stat_homed},
    {(char*)"limit", (getter)Stat_limit},
    {(char*)"mcodes", (getter)Stat_activemcodes},
    {(char*)"g5x_offset", (getter)Stat_g5x_offset},
    {(char*)"g5x_index", (getter)Stat_g5x_index},
    {(char*)"g92_offset", (getter)Stat_g92_offset},
    {(char*)"position", (getter)Stat_position},
    {(char*)"dtg", (getter)Stat_dtg},
    {(char*)"joint_position", (getter)Stat_joint_position},
    {(char*)"joint_actual_position", (getter)Stat_joint_actual},
    {(char*)"probed_position", (getter)Stat_probed},
    {(char*)"settings", (getter)Stat_activesettings},
    {(char*)"tool_offset", (getter)Stat_tool_offset},
    {(char*)"tool_table", (getter)Stat_tool_table},
    {NULL}
};

static PyTypeObject Stat_Type = {
    PyObject_HEAD_INIT(NULL)
    0,                      /*ob_size*/
    "emc.stat",             /*tp_name*/
    sizeof(pyStatChannel),  /*tp_basicsize*/
    0,                      /*tp_itemsize*/
    /* methods */
    (destructor)Stat_dealloc, /*tp_dealloc*/
    0,                      /*tp_print*/
    0,                      /*tp_getattr*/
    0,                      /*tp_setattr*/
    0,                      /*tp_compare*/
    0,                      /*tp_repr*/
    0,                      /*tp_as_number*/
    0,                      /*tp_as_sequence*/
    0,                      /*tp_as_mapping*/
    0,                      /*tp_hash*/
    0,                      /*tp_call*/
    0,                      /*tp_str*/
    0,                      /*tp_getattro*/
    0,                      /*tp_setattro*/
    0,                      /*tp_as_buffer*/
    Py_TPFLAGS_DEFAULT,     /*tp_flags*/
    0,                      /*tp_doc*/
    0,                      /*tp_traverse*/
    0,                      /*tp_clear*/
    0,                      /*tp_richcompare*/
    0,                      /*tp_weaklistoffset*/
    0,                      /*tp_iter*/
    0,                      /*tp_iternext*/
    Stat_methods,           /*tp_methods*/
    Stat_members,           /*tp_members*/
    Stat_getsetlist,        /*tp_getset*/
    0,                      /*tp_base*/
    0,                      /*tp_dict*/
    0,                      /*tp_descr_get*/
    0,                      /*tp_descr_set*/
    0,                      /*tp_dictoffset*/
    (initproc)Stat_init,    /*tp_init*/
    0,                      /*tp_alloc*/
    PyType_GenericNew,      /*tp_new*/
    0,                      /*tp_free*/
    0,                      /*tp_is_gc*/
};

static int Command_init(pyCommandChannel *self, PyObject *a, PyObject *k) {
    char *file = get_nmlfile();
    if(file == NULL) return -1;

    RCS_CMD_CHANNEL *c =
        new RCS_CMD_CHANNEL(emcFormat, "emcCommand", "xemc", file);
    if(!c) {
        PyErr_Format( error, "new RCS_CMD_CHANNEL failed");
        return -1;
    }
    RCS_STAT_CHANNEL *s =
        new RCS_STAT_CHANNEL(emcFormat, "emcStatus", "xemc", file);
    if(!c) {
	delete s;
        PyErr_Format( error, "new RCS_STAT_CHANNEL failed");
        return -1;
    }

    self->s = s;
    self->c = c;
    return 0;
}

static void Command_dealloc(PyObject *self) {
    delete ((pyCommandChannel*)self)->c;
    PyObject_Del(self);
}

static PyObject *block_delete(pyCommandChannel *s, PyObject *o) {
    int t;
    EMC_TASK_PLAN_SET_BLOCK_DELETE m;

    if(!PyArg_ParseTuple(o, "i", &t)) return NULL;
    m.state = t;
            
    m.serial_number = next_serial(s);
    s->c->write(m);
    emcWaitCommandReceived(s->serial, s->s);

    Py_INCREF(Py_None);
    return Py_None;
}

static PyObject *optional_stop(pyCommandChannel *s, PyObject *o) {
    int t;
    EMC_TASK_PLAN_SET_OPTIONAL_STOP m;

    if(!PyArg_ParseTuple(o, "i", &t)) return NULL;
    m.state = t;

    m.serial_number = next_serial(s);
    s->c->write(m);
    emcWaitCommandReceived(s->serial, s->s);

    Py_INCREF(Py_None);
    return Py_None;
}

static PyObject *mode(pyCommandChannel *s, PyObject *o) {
    EMC_TASK_SET_MODE m;
    if(!PyArg_ParseTuple(o, "i", &m.mode)) return NULL;
    switch(m.mode) {
        case EMC_TASK_MODE_MDI:
        case EMC_TASK_MODE_MANUAL:
        case EMC_TASK_MODE_AUTO:
            break;
        default:
            PyErr_Format(PyExc_ValueError,"Mode should be MODE_MDI, MODE_MANUAL, or MODE_AUTO");
            return NULL;
    }
    m.serial_number = next_serial(s);
    s->c->write(m);
    emcWaitCommandReceived(s->serial, s->s);
    Py_INCREF(Py_None);
    return Py_None;
}

static PyObject *maxvel(pyCommandChannel *s, PyObject *o) {
    EMC_TRAJ_SET_MAX_VELOCITY m;
    if(!PyArg_ParseTuple(o, "d", &m.velocity)) return NULL;
    m.serial_number = next_serial(s);
    s->c->write(m);
    emcWaitCommandReceived(s->serial, s->s);
    Py_INCREF(Py_None);
    return Py_None;
}    

static PyObject *feedrate(pyCommandChannel *s, PyObject *o) {
    EMC_TRAJ_SET_SCALE m;
    if(!PyArg_ParseTuple(o, "d", &m.scale)) return NULL;
    m.serial_number = next_serial(s);
    s->c->write(m);
    emcWaitCommandReceived(s->serial, s->s);
    Py_INCREF(Py_None);
    return Py_None;
}

static PyObject *spindleoverride(pyCommandChannel *s, PyObject *o) {
    EMC_TRAJ_SET_SPINDLE_SCALE m;
    if(!PyArg_ParseTuple(o, "d", &m.scale)) return NULL;
    m.serial_number = next_serial(s);
    s->c->write(m);
    emcWaitCommandReceived(s->serial, s->s);
    Py_INCREF(Py_None);
    return Py_None;
}

static PyObject *spindle(pyCommandChannel *s, PyObject *o) {
    int dir;
    if(!PyArg_ParseTuple(o, "i", &dir)) return NULL;
    switch(dir) {
        case LOCAL_SPINDLE_FORWARD:
        case LOCAL_SPINDLE_REVERSE:
        {
            EMC_SPINDLE_ON m;
            m.speed = dir;
            m.serial_number = next_serial(s);
            s->c->write(m);
            emcWaitCommandReceived(s->serial, s->s);
        }
            break;
        case LOCAL_SPINDLE_INCREASE:
        {
            EMC_SPINDLE_INCREASE m;
            m.serial_number = next_serial(s);
            s->c->write(m);
            emcWaitCommandReceived(s->serial, s->s);
        }
            break;
        case LOCAL_SPINDLE_DECREASE:
        {
            EMC_SPINDLE_DECREASE m;
            m.serial_number = next_serial(s);
            s->c->write(m);
            emcWaitCommandReceived(s->serial, s->s);
        }
            break;
        case LOCAL_SPINDLE_CONSTANT:
        {
            EMC_SPINDLE_CONSTANT m;
            m.serial_number = next_serial(s);
            s->c->write(m);
            emcWaitCommandReceived(s->serial, s->s);
        }
            break;
        case LOCAL_SPINDLE_OFF:
        {
            EMC_SPINDLE_OFF m;
            m.serial_number = next_serial(s);
            s->c->write(m);
            emcWaitCommandReceived(s->serial, s->s);
        }
            break;
        default:
            PyErr_Format(PyExc_ValueError,"Spindle direction should be SPINDLE_FORWARD, SPINDLE_REVERSE, SPINDLE_OFF, SPINDLE_INCREASE, SPINDLE_DECREASE, or SPINDLE_CONSTANT");
            return NULL;
    }
    Py_INCREF(Py_None);
    return Py_None;
}

static PyObject *mdi(pyCommandChannel *s, PyObject *o) {
    char *cmd;
    int len;
    if(!PyArg_ParseTuple(o, "s#", &cmd, &len)) return NULL;
    if(len >= 255) {
        PyErr_Format(PyExc_ValueError,"MDI commands limited to 255 characters");
        return NULL;
    }
    EMC_TASK_PLAN_EXECUTE m;
    m.serial_number = next_serial(s);
    strcpy(m.command, cmd);
    s->c->write(m);
    emcWaitCommandReceived(s->serial, s->s);
    Py_INCREF(Py_None);
    return Py_None;
}

static PyObject *state(pyCommandChannel *s, PyObject *o) {
    EMC_TASK_SET_STATE m;
    if(!PyArg_ParseTuple(o, "i", &m.state)) return NULL;
    switch(m.state){
        case EMC_TASK_STATE_ESTOP:
        case EMC_TASK_STATE_ESTOP_RESET:
        case EMC_TASK_STATE_ON:
        case EMC_TASK_STATE_OFF:
            break;
        default:
            PyErr_Format(PyExc_ValueError,"Machine state should be STATE_ESTOP, STATE_ESTOP_RESET, STATE_ON, or STATE_OFF");
            return NULL;
    }
    m.serial_number = next_serial(s);
    s->c->write(m);
    emcWaitCommandReceived(s->serial, s->s);
    Py_INCREF(Py_None);
    return Py_None;
}

static PyObject *tool_offset(pyCommandChannel *s, PyObject *o) {
    EMC_TOOL_SET_OFFSET m;
    if(!PyArg_ParseTuple(o, "idddddi", &m.toolno, &m.offset.tran.z, &m.offset.tran.x, &m.diameter, 
                         &m.frontangle, &m.backangle, &m.orientation)) 
        return NULL;
    m.serial_number = next_serial(s);
    s->c->write(m);
    emcWaitCommandReceived(s->serial, s->s);
    Py_INCREF(Py_None);
    return Py_None;
}

static PyObject *mist(pyCommandChannel *s, PyObject *o) {
    int dir;
    if(!PyArg_ParseTuple(o, "i", &dir)) return NULL;
    switch(dir) {
        case LOCAL_MIST_ON:
        {
            EMC_COOLANT_MIST_ON m;
            m.serial_number = next_serial(s);
            s->c->write(m);
            emcWaitCommandReceived(s->serial, s->s);
        }
            break;
        case LOCAL_MIST_OFF:
        {
            EMC_COOLANT_MIST_OFF m;
            m.serial_number = next_serial(s);
            s->c->write(m);
            emcWaitCommandReceived(s->serial, s->s);
        }
            break;
        default:
            PyErr_Format(PyExc_ValueError,"Mist should be MIST_ON or MIST_OFF");
            return NULL;
    }
    Py_INCREF(Py_None);
    return Py_None;
}

static PyObject *flood(pyCommandChannel *s, PyObject *o) {
    int dir;
    if(!PyArg_ParseTuple(o, "i", &dir)) return NULL;
    switch(dir) {
        case LOCAL_FLOOD_ON:
        {
            EMC_COOLANT_FLOOD_ON m;
            m.serial_number = next_serial(s);
            s->c->write(m);
            emcWaitCommandReceived(s->serial, s->s);
        }
            break;
        case LOCAL_FLOOD_OFF:
        {
            EMC_COOLANT_FLOOD_OFF m;
            m.serial_number = next_serial(s);
            s->c->write(m);
            emcWaitCommandReceived(s->serial, s->s);
        }
            break;
        default:
            PyErr_Format(PyExc_ValueError,"FLOOD should be FLOOD_ON or FLOOD_OFF");
            return NULL;
    }
    Py_INCREF(Py_None);
    return Py_None;
}

static PyObject *brake(pyCommandChannel *s, PyObject *o) {
    int dir;
    if(!PyArg_ParseTuple(o, "i", &dir)) return NULL;
    switch(dir) {
        case LOCAL_BRAKE_ENGAGE:
        {
            EMC_SPINDLE_BRAKE_ENGAGE m;
            m.serial_number = next_serial(s);
            s->c->write(m);
            emcWaitCommandReceived(s->serial, s->s);
        }
            break;
        case LOCAL_BRAKE_RELEASE:
        {
            EMC_SPINDLE_BRAKE_RELEASE m;
            m.serial_number = next_serial(s);
            s->c->write(m);
            emcWaitCommandReceived(s->serial, s->s);
        }
            break;
        default:
            PyErr_Format(PyExc_ValueError,"BRAKE should be BRAKE_ENGAGE or BRAKE_RELEASE");
            return NULL;
    }
    Py_INCREF(Py_None);
    return Py_None;
}

static PyObject *load_tool_table(pyCommandChannel *s, PyObject *o) {
    EMC_TOOL_LOAD_TOOL_TABLE m;
    m.file[0] = '\0'; // don't override the ini file
    m.serial_number = next_serial(s);
    s->c->write(m);
    emcWaitCommandReceived(s->serial, s->s);
    Py_INCREF(Py_None);
    return Py_None;
}

static PyObject *emcabort(pyCommandChannel *s, PyObject *o) {
    EMC_TASK_ABORT m;
    m.serial_number = next_serial(s);
    s->c->write(m);
    emcWaitCommandReceived(s->serial, s->s);
    Py_INCREF(Py_None);
    return Py_None;
}

static PyObject *override_limits(pyCommandChannel *s, PyObject *o) {
    EMC_AXIS_OVERRIDE_LIMITS m;
    m.axis = 0; // same number for all
    m.serial_number = next_serial(s);
    s->c->write(m);
    emcWaitCommandReceived(s->serial, s->s);
    Py_INCREF(Py_None);
    return Py_None;
}

static PyObject *home(pyCommandChannel *s, PyObject *o) {
    EMC_AXIS_HOME m;
    if(!PyArg_ParseTuple(o, "i", &m.axis)) return NULL;
    m.serial_number = next_serial(s);
    s->c->write(m);
    emcWaitCommandReceived(s->serial, s->s);
    Py_INCREF(Py_None);
    return Py_None;
}

static PyObject *unhome(pyCommandChannel *s, PyObject *o) {
    EMC_AXIS_UNHOME m;
    if(!PyArg_ParseTuple(o, "i", &m.axis)) return NULL;
    m.serial_number = next_serial(s);
    s->c->write(m);
    emcWaitCommandReceived(s->serial, s->s);
    Py_INCREF(Py_None);
    return Py_None;
}

// jog(JOG_STOP, axis) 
// jog(JOG_CONTINUOUS, axis, speed) 
// jog(JOG_INCREMENT, axis, speed, increment)

static PyObject *jog(pyCommandChannel *s, PyObject *o) {
    int fn;
    int axis;
    double vel, inc;


    if(!PyArg_ParseTuple(o, "ii|dd", &fn, &axis, &vel, &inc)) return NULL;
    if(fn == LOCAL_JOG_STOP) {
        if(PyTuple_Size(o) != 2) {
            PyErr_Format( PyExc_TypeError,
                "jog(JOG_STOP, ...) takes 2 arguments (%lu given)",
                (unsigned long)PyTuple_Size(o));
            return NULL;
        }
        EMC_AXIS_ABORT abort;
        abort.axis = axis;
        abort.serial_number = next_serial(s);
        s->c->write(abort);
        emcWaitCommandReceived(s->serial, s->s);
    } else if(fn == LOCAL_JOG_CONTINUOUS) {
        if(PyTuple_Size(o) != 3) {
            PyErr_Format( PyExc_TypeError,
                "jog(JOG_CONTINUOUS, ...) takes 3 arguments (%lu given)",
                (unsigned long)PyTuple_Size(o));
            return NULL;
        }
        EMC_AXIS_JOG cont;
        cont.axis = axis;
        cont.vel = vel;
        cont.serial_number = next_serial(s);
        s->c->write(cont);
        emcWaitCommandReceived(s->serial, s->s);
    } else if(fn == LOCAL_JOG_INCREMENT) {
        if(PyTuple_Size(o) != 4) {
            PyErr_Format( PyExc_TypeError,
                "jog(JOG_INCREMENT, ...) takes 4 arguments (%lu given)",
                (unsigned long)PyTuple_Size(o));
            return NULL;
        }

        EMC_AXIS_INCR_JOG incr;
        incr.axis = axis;
        incr.vel = vel;
        incr.incr = inc;
        incr.serial_number = next_serial(s);
        s->c->write(incr);
        emcWaitCommandReceived(s->serial, s->s);
    } else {
        PyErr_Format( PyExc_TypeError, "jog() first argument must be JOG_xxx");
        return NULL;
    }

    Py_INCREF(Py_None);
    return Py_None;
}

static PyObject *reset_interpreter(pyCommandChannel *s, PyObject *o) {
    EMC_TASK_PLAN_INIT m;
    m.serial_number = next_serial(s);
    s->c->write(m);
    emcWaitCommandReceived(s->serial, s->s);
    Py_INCREF(Py_None);
    return Py_None;
}

static PyObject *program_open(pyCommandChannel *s, PyObject *o) {
    EMC_TASK_PLAN_OPEN m;
    char *file;
    int len;

    if(!PyArg_ParseTuple(o, "s#", &file, &len)) return NULL;
    m.serial_number = next_serial(s);
    strcpy(m.file, file);
    s->c->write(m);
    emcWaitCommandReceived(s->serial, s->s);
    Py_INCREF(Py_None);
    return Py_None;
}

static PyObject *emcauto(pyCommandChannel *s, PyObject *o) {
    int fn;
    EMC_TASK_PLAN_RUN run;
    EMC_TASK_PLAN_PAUSE pause;
    EMC_TASK_PLAN_RESUME resume;
    EMC_TASK_PLAN_STEP step;

    if(PyArg_ParseTuple(o, "ii", &fn, &run.line) && fn == LOCAL_AUTO_RUN) {
        run.serial_number = next_serial(s);
        s->c->write(run);
        emcWaitCommandReceived(s->serial, s->s);
    } else {
        PyErr_Clear();
        if(!PyArg_ParseTuple(o, "i", &fn)) return NULL;
        switch(fn) {
        case LOCAL_AUTO_PAUSE:
            pause.serial_number = next_serial(s);
            s->c->write(pause);
            emcWaitCommandReceived(s->serial, s->s);
            break;
        case LOCAL_AUTO_RESUME:
            resume.serial_number = next_serial(s);
            s->c->write(resume);
            emcWaitCommandReceived(s->serial, s->s);
            break;
        case LOCAL_AUTO_STEP:
            step.serial_number = next_serial(s);
            s->c->write(step);
            emcWaitCommandReceived(s->serial, s->s);
            break;
        default:
            PyErr_Format(error, "Unexpected argument '%d' to command.auto", fn);
            return NULL;
        }
    }
    Py_INCREF(Py_None);
    return Py_None;
}

static PyObject *debug(pyCommandChannel *s, PyObject *o) {
    EMC_SET_DEBUG d;

    if(!PyArg_ParseTuple(o, "i", &d.debug)) return NULL;
    d.serial_number = next_serial(s);
    s->c->write(d);
    emcWaitCommandReceived(s->serial, s->s);
    
    Py_INCREF(Py_None);
    return Py_None;
}

static PyObject *teleop(pyCommandChannel *s, PyObject *o) {
    EMC_TRAJ_SET_TELEOP_ENABLE en;

    if(!PyArg_ParseTuple(o, "i", &en.enable)) return NULL;

    en.serial_number = next_serial(s);
    s->c->write(en);
    emcWaitCommandReceived(s->serial, s->s);
    
    Py_INCREF(Py_None);
    return Py_None;
}

static PyObject *set_traj_mode(pyCommandChannel *s, PyObject *o) {
    EMC_TRAJ_SET_MODE mo;

    if(!PyArg_ParseTuple(o, "i", &mo.mode)) return NULL;

    mo.serial_number = next_serial(s);
    s->c->write(mo);
    emcWaitCommandReceived(s->serial, s->s);
    
    Py_INCREF(Py_None);
    return Py_None;
}

static PyObject *set_teleop_vector(pyCommandChannel *s, PyObject *o) {
    EMC_TRAJ_SET_TELEOP_VECTOR mo;

    mo.vector.a = mo.vector.b = mo.vector.c = 0.;

    if(!PyArg_ParseTuple(o, "ddd|ddd", &mo.vector.tran.x, &mo.vector.tran.y, &mo.vector.tran.z, &mo.vector.a, &mo.vector.b, &mo.vector.c))
        return NULL;

    mo.serial_number = next_serial(s);
    s->c->write(mo);
    emcWaitCommandReceived(s->serial, s->s);

    Py_INCREF(Py_None);
    return Py_None;
}

static PyObject *set_min_limit(pyCommandChannel *s, PyObject *o) {
    EMC_AXIS_SET_MIN_POSITION_LIMIT m;
    if(!PyArg_ParseTuple(o, "id", &m.axis, &m.limit))
        return NULL;

    m.serial_number = next_serial(s);
    s->c->write(m);
    emcWaitCommandReceived(s->serial, s->s);

    Py_INCREF(Py_None);
    return Py_None;
}

static PyObject *set_max_limit(pyCommandChannel *s, PyObject *o) {
    EMC_AXIS_SET_MAX_POSITION_LIMIT m;
    if(!PyArg_ParseTuple(o, "id", &m.axis, &m.limit))
        return NULL;

    m.serial_number = next_serial(s);
    s->c->write(m);
    emcWaitCommandReceived(s->serial, s->s);

    Py_INCREF(Py_None);
    return Py_None;
}

static PyObject *set_feed_override(pyCommandChannel *s, PyObject *o) {
    EMC_TRAJ_SET_FO_ENABLE m;
    if(!PyArg_ParseTuple(o, "i", &m.mode))
        return NULL;

    m.serial_number = next_serial(s);
    s->c->write(m);
    emcWaitCommandReceived(s->serial, s->s);

    Py_INCREF(Py_None);
    return Py_None;
}

static PyObject *set_spindle_override(pyCommandChannel *s, PyObject *o) {
    EMC_TRAJ_SET_SO_ENABLE m;
    if(!PyArg_ParseTuple(o, "i", &m.mode))
        return NULL;

    m.serial_number = next_serial(s);
    s->c->write(m);
    emcWaitCommandReceived(s->serial, s->s);

    Py_INCREF(Py_None);
    return Py_None;
}

static PyObject *set_feed_hold(pyCommandChannel *s, PyObject *o) {
    EMC_TRAJ_SET_FH_ENABLE m;
    if(!PyArg_ParseTuple(o, "i", &m.mode))
        return NULL;

    m.serial_number = next_serial(s);
    s->c->write(m);
    emcWaitCommandReceived(s->serial, s->s);

    Py_INCREF(Py_None);
    return Py_None;
}

static PyObject *set_adaptive_feed(pyCommandChannel *s, PyObject *o) {
    EMC_MOTION_ADAPTIVE m;
    if(!PyArg_ParseTuple(o, "i", &m.status))
        return NULL;

    m.serial_number = next_serial(s);
    s->c->write(m);
    emcWaitCommandReceived(s->serial, s->s);

    Py_INCREF(Py_None);
    return Py_None;
}

static PyObject *set_digital_output(pyCommandChannel *s, PyObject *o) {
    EMC_MOTION_SET_DOUT m;
    if(!PyArg_ParseTuple(o, "ii", &m.index, &m.start))
        return NULL;

    m.now = 1;
    m.serial_number = next_serial(s);
    s->c->write(m);
    emcWaitCommandReceived(s->serial, s->s);

    Py_INCREF(Py_None);
    return Py_None;
}

static PyObject *set_analog_output(pyCommandChannel *s, PyObject *o) {
    EMC_MOTION_SET_AOUT m;
    if(!PyArg_ParseTuple(o, "id", &m.index, &m.start))
        return NULL;

    m.now = 1;
    m.serial_number = next_serial(s);
    s->c->write(m);
    emcWaitCommandReceived(s->serial, s->s);

    Py_INCREF(Py_None);
    return Py_None;
}

static PyObject *wait_complete(pyCommandChannel *s, PyObject *o) {
    return PyInt_FromLong(emcWaitCommandComplete(s->serial, s->s));
}

static PyMemberDef Command_members[] = {
    {(char*)"serial", T_INT, offsetof(pyCommandChannel, serial), READONLY},
    {NULL}
};

static PyMethodDef Command_methods[] = {
    {"debug", (PyCFunction)debug, METH_VARARGS},
    {"teleop_enable", (PyCFunction)teleop, METH_VARARGS},
    {"teleop_vector", (PyCFunction)set_teleop_vector, METH_VARARGS},
    {"traj_mode", (PyCFunction)set_traj_mode, METH_VARARGS},
    {"wait_complete", (PyCFunction)wait_complete, METH_NOARGS},
    {"state", (PyCFunction)state, METH_VARARGS},
    {"mdi", (PyCFunction)mdi, METH_VARARGS},
    {"mode", (PyCFunction)mode, METH_VARARGS},
    {"feedrate", (PyCFunction)feedrate, METH_VARARGS},
    {"maxvel", (PyCFunction)maxvel, METH_VARARGS},
    {"spindleoverride", (PyCFunction)spindleoverride, METH_VARARGS},
    {"spindle", (PyCFunction)spindle, METH_VARARGS},
    {"tool_offset", (PyCFunction)tool_offset, METH_VARARGS},
    {"mist", (PyCFunction)mist, METH_VARARGS},
    {"flood", (PyCFunction)flood, METH_VARARGS},
    {"brake", (PyCFunction)brake, METH_VARARGS},
    {"load_tool_table", (PyCFunction)load_tool_table, METH_NOARGS},
    {"abort", (PyCFunction)emcabort, METH_NOARGS},
    {"override_limits", (PyCFunction)override_limits, METH_NOARGS},
    {"home", (PyCFunction)home, METH_VARARGS},
    {"unhome", (PyCFunction)unhome, METH_VARARGS},
    {"jog", (PyCFunction)jog, METH_VARARGS},
    {"reset_interpreter", (PyCFunction)reset_interpreter, METH_NOARGS},
    {"program_open", (PyCFunction)program_open, METH_VARARGS},
    {"auto", (PyCFunction)emcauto, METH_VARARGS},
    {"set_optional_stop", (PyCFunction)optional_stop, METH_VARARGS},
    {"set_block_delete", (PyCFunction)block_delete, METH_VARARGS},
    {"set_min_limit", (PyCFunction)set_min_limit, METH_VARARGS},
    {"set_max_limit", (PyCFunction)set_max_limit, METH_VARARGS},
    {"set_feed_override", (PyCFunction)set_feed_override, METH_VARARGS},
    {"set_spindle_override", (PyCFunction)set_spindle_override, METH_VARARGS},
    {"set_feed_hold", (PyCFunction)set_feed_hold, METH_VARARGS},
    {"set_adaptive_feed", (PyCFunction)set_adaptive_feed, METH_VARARGS},
    {"set_digital_output", (PyCFunction)set_digital_output, METH_VARARGS},
    {"set_analog_output", (PyCFunction)set_analog_output, METH_VARARGS},
    {NULL}
};

static PyTypeObject Command_Type = {
    PyObject_HEAD_INIT(NULL)
    0,                      /*ob_size*/
    "emc.command",          /*tp_name*/
    sizeof(pyCommandChannel),/*tp_basicsize*/
    0,                      /*tp_itemsize*/
    /* methods */
    (destructor)Command_dealloc,        /*tp_dealloc*/
    0,                      /*tp_print*/
    0,                      /*tp_getattr*/
    0,                      /*tp_setattr*/
    0,                      /*tp_compare*/
    0,                      /*tp_repr*/
    0,                      /*tp_as_number*/
    0,                      /*tp_as_sequence*/
    0,                      /*tp_as_mapping*/
    0,                      /*tp_hash*/
    0,                      /*tp_call*/
    0,                      /*tp_str*/
    0,                      /*tp_getattro*/
    0,                      /*tp_setattro*/
    0,                      /*tp_as_buffer*/
    Py_TPFLAGS_DEFAULT,     /*tp_flags*/
    0,                      /*tp_doc*/
    0,                      /*tp_traverse*/
    0,                      /*tp_clear*/
    0,                      /*tp_richcompare*/
    0,                      /*tp_weaklistoffset*/
    0,                      /*tp_iter*/
    0,                      /*tp_iternext*/
    Command_methods,        /*tp_methods*/
    Command_members,        /*tp_members*/
    0,                      /*tp_getset*/
    0,                      /*tp_base*/
    0,                      /*tp_dict*/
    0,                      /*tp_descr_get*/
    0,                      /*tp_descr_set*/
    0,                      /*tp_dictoffset*/
    (initproc)Command_init, /*tp_init*/
    0,                      /*tp_alloc*/
    PyType_GenericNew,      /*tp_new*/
    0,                      /*tp_free*/
    0,                      /*tp_is_gc*/
};

static int Error_init(pyErrorChannel *self, PyObject *a, PyObject *k) {
    char *file = get_nmlfile();
    if(file == NULL) return -1;

    NML *c = new NML(emcFormat, "emcError", "xemc", file);
    if(!c) {
        PyErr_Format( error, "new NML failed");
        return -1;
    }

    self->c = c;
    return 0;
}

static PyObject* Error_poll(pyErrorChannel *s) {
    if(!s->c->valid()) {
        PyErr_Format( error, "Error buffer invalid" );
        return NULL;
    }
    NMLTYPE type = s->c->read();
    if(type == 0) {
        Py_INCREF(Py_None);
        return Py_None;
    }
    PyObject *r = PyTuple_New(2);
    PyTuple_SET_ITEM(r, 0, PyInt_FromLong(type));
#define PASTE(a,b) a ## b
#define _TYPECASE(tag, type, f) \
    case tag: { \
        char error_string[LINELEN]; \
        strncpy(error_string, ((type*)s->c->get_address())->f, LINELEN-1); \
        error_string[LINELEN-1] = 0; \
        PyTuple_SET_ITEM(r, 1, PyString_FromString(error_string)); \
        break; \
    }
#define TYPECASE(x, f) _TYPECASE(PASTE(x, _TYPE), x, f)
    switch(type) {
        TYPECASE(EMC_OPERATOR_ERROR, error)
        TYPECASE(EMC_OPERATOR_TEXT, text)
        TYPECASE(EMC_OPERATOR_DISPLAY, display)
        TYPECASE(NML_ERROR, error)
        TYPECASE(NML_TEXT, text)
        TYPECASE(NML_DISPLAY, display)
    default:
        {
            char error_string[256];
            sprintf(error_string, "unrecognized error %ld", type);
            PyTuple_SET_ITEM(r, 1, PyString_FromString(error_string));
            break;
        }
    }
    return r;
}

static void Error_dealloc(PyObject *self) {
    delete ((pyErrorChannel*)self)->c;
    PyObject_Del(self);
}

static PyMethodDef Error_methods[] = {
    {"poll", (PyCFunction)Error_poll, METH_NOARGS, "Poll for errors"},
    {NULL}
};

static PyTypeObject Error_Type = {
    PyObject_HEAD_INIT(NULL)
    0,                      /*ob_size*/
    "emc.error_channel",    /*tp_name*/
    sizeof(pyErrorChannel), /*tp_basicsize*/
    0,                      /*tp_itemsize*/
    /* methods */
    (destructor)Error_dealloc,        /*tp_dealloc*/
    0,                      /*tp_print*/
    0,                      /*tp_getattr*/
    0,                      /*tp_setattr*/
    0,                      /*tp_compare*/
    0,                      /*tp_repr*/
    0,                      /*tp_as_number*/
    0,                      /*tp_as_sequence*/
    0,                      /*tp_as_mapping*/
    0,                      /*tp_hash*/
    0,                      /*tp_call*/
    0,                      /*tp_str*/
    0,                      /*tp_getattro*/
    0,                      /*tp_setattro*/
    0,                      /*tp_as_buffer*/
    Py_TPFLAGS_DEFAULT,     /*tp_flags*/
    0,                      /*tp_doc*/
    0,                      /*tp_traverse*/
    0,                      /*tp_clear*/
    0,                      /*tp_richcompare*/
    0,                      /*tp_weaklistoffset*/
    0,                      /*tp_iter*/
    0,                      /*tp_iternext*/
    Error_methods,          /*tp_methods*/
    0,                      /*tp_members*/
    0,                      /*tp_getset*/
    0,                      /*tp_base*/
    0,                      /*tp_dict*/
    0,                      /*tp_descr_get*/
    0,                      /*tp_descr_set*/
    0,                      /*tp_dictoffset*/
    (initproc)Error_init,   /*tp_init*/
    0,                      /*tp_alloc*/
    PyType_GenericNew,      /*tp_new*/
    0,                      /*tp_free*/
    0,                      /*tp_is_gc*/
};

#include <GL/gl.h>

static void rotate_z(double pt[3], double a) {
    double theta = a * M_PI / 180;
    double c = cos(theta), s = sin(theta);
    double tx, ty;
    tx = pt[0] * c - pt[1] * s;
    ty = pt[0] * s + pt[1] * c;

    pt[0] = tx; pt[1] = ty;
}

static void rotate_y(double pt[3], double a) {
    double theta = a * M_PI / 180;
    double c = cos(theta), s = sin(theta);
    double tx, tz;
    tx = pt[0] * c - pt[2] * s;
    tz = pt[0] * s + pt[2] * c;

    pt[0] = tx; pt[2] = tz;
}

static void rotate_x(double pt[3], double a) {
    double theta = a * M_PI / 180;
    double c = cos(theta), s = sin(theta);
    double tx, tz;
    tx = pt[1] * c - pt[2] * s;
    tz = pt[1] * s + pt[2] * c;

    pt[1] = tx; pt[2] = tz;
}

static void translate(double pt[3], double ox, double oy, double oz) {
    pt[0] += ox;
    pt[1] += oy;
    pt[2] += oz;
}

static void vertex9(const double pt[9], double p[3], const char *geometry) {
    double sign = 1;

    p[0] = 0;
    p[1] = 0;
    p[2] = 0;

    for(; *geometry; geometry++) {
        switch(*geometry) {
            case '-': sign = -1; break;
            case 'X': translate(p, pt[0] * sign, 0, 0); sign=1; break;
            case 'Y': translate(p, 0, pt[1] * sign, 0); sign=1; break;
            case 'Z': translate(p, 0, 0, pt[2] * sign); sign=1; break;
            case 'U': translate(p, pt[6] * sign, 0, 0); sign=1; break;
            case 'V': translate(p, 0, pt[7] * sign, 0); sign=1; break;
            case 'W': translate(p, 0, 0, pt[8] * sign); sign=1; break;
            case 'A': rotate_x(p, pt[3] * sign); sign=1; break;
            case 'B': rotate_y(p, pt[4] * sign); sign=1; break;
            case 'C': rotate_z(p, pt[5] * sign); sign=1; break;
        }
    }
}

static void glvertex9(const double pt[9], const char *geometry) {
    double p[3];
    vertex9(pt, p, geometry);
    glVertex3dv(p);
}

#define max(a,b) ((a) < (b) ? (b) : (a))
#define max3(a,b,c) (max((a),max((b),(c))))

static void line9(const double p1[9], const double p2[9], const char *geometry) {
    if(p1[3] != p2[3] || p1[4] != p2[4] || p1[5] != p2[5]) {
        double dc = max3(
            fabs(p2[3] - p1[3]),
            fabs(p2[4] - p1[4]),
            fabs(p2[5] - p1[5]));
        int st = (int)ceil(max(10, dc/10));
        int i;

        for(i=1; i<=st; i++) {
            double t = i * 1.0 / st;
            double v = 1.0 - t;
            double pt[9];
            for(int j=0; j<9; j++) { pt[j] = t * p2[j] + v * p1[j]; }
            glvertex9(pt, geometry);
        }
    } else {
        glvertex9(p2, geometry);
    }
}

static void line9b(const double p1[9], const double p2[9], const char *geometry) {
    glvertex9(p1, geometry);
    if(p1[3] != p2[3] || p1[4] != p2[4] || p1[5] != p2[5]) {
        double dc = max3(
            fabs(p2[3] - p1[3]),
            fabs(p2[4] - p1[4]),
            fabs(p2[5] - p1[5]));
        int st = (int)ceil(max(10, dc/10));
        int i;

        for(i=1; i<=st; i++) {
            double t = i * 1.0 / st;
            double v = 1.0 - t;
            double pt[9];
            for(int j=0; j<9; j++) { pt[j] = t * p2[j] + v * p1[j]; }
            glvertex9(pt, geometry);
            if(i != st)
                glvertex9(pt, geometry);
        }
    } else {
        glvertex9(p2, geometry);
    }
}

static PyObject *pyline9(PyObject *s, PyObject *o) {
    double pt1[9], pt2[9];
    const char *geometry;

    if(!PyArg_ParseTuple(o, "s(ddddddddd)(ddddddddd):line9",
            &geometry,
            &pt1[0], &pt1[1], &pt1[2],
            &pt1[3], &pt1[4], &pt1[5],
            &pt1[6], &pt1[7], &pt1[8],
            &pt2[0], &pt2[1], &pt2[2],
            &pt2[3], &pt2[4], &pt2[5],
            &pt2[6], &pt2[7], &pt2[8]))
        return NULL;

    line9b(pt1, pt2, geometry);

    Py_RETURN_NONE;
}

static PyObject *pyvertex9(PyObject *s, PyObject *o) {
    double pt1[9], pt[3];
    char *geometry;
    if(!PyArg_ParseTuple(o, "s(ddddddddd):vertex9",
            &geometry,
            &pt1[0], &pt1[1], &pt1[2],
            &pt1[3], &pt1[4], &pt1[5],
            &pt1[6], &pt1[7], &pt1[8]))
        return NULL;

    vertex9(pt, pt1, geometry);
    return Py_BuildValue("(ddd)", &pt[0], &pt[1], &pt[2]);
}

static PyObject *pydraw_lines(PyObject *s, PyObject *o) {
    PyListObject *li;
    int for_selection = 0;
    int i;
    int first = 1;
    int nl = -1, n;
    double p1[9], p2[9], pl[9];
    char *geometry;

    if(!PyArg_ParseTuple(o, "sO!|i:draw_lines",
			    &geometry, &PyList_Type, &li, &for_selection))
        return NULL;

    for(i=0; i<PyList_GET_SIZE(li); i++) {
        PyObject *it = PyList_GET_ITEM(li, i);
        PyObject *dummy1, *dummy2, *dummy3;
        if(!PyArg_ParseTuple(it, "i(ddddddddd)(ddddddddd)|OOO", &n,
                    p1+0, p1+1, p1+2,
                    p1+3, p1+4, p1+5,
                    p1+6, p1+7, p1+8,
                    p2+0, p2+1, p2+2,
                    p2+3, p2+4, p2+5,
                    p2+6, p2+7, p2+8,
                    &dummy1, &dummy2, &dummy3)) {
            if(!first) glEnd();
            return NULL;
        }
        if(first || memcmp(p1, pl, sizeof(p1))
                || (for_selection && n != nl)) {
            if(!first) glEnd();
            if(for_selection && n != nl) {
                glLoadName(n);
                nl = n;
            }
            glBegin(GL_LINE_STRIP);
            glvertex9(p1, geometry);
            first = 0;
        }
        line9(p1, p2, geometry);
        memcpy(pl, p2, sizeof(p1));
    }

    if(!first) glEnd();

    Py_INCREF(Py_None);
    return Py_None;
}

static PyObject *pydraw_dwells(PyObject *s, PyObject *o) {
    PyListObject *li;
    int for_selection = 0, is_lathe = 0, i, n;
    double alpha;
    char *geometry;
    double delta = 0.015625;

    if(!PyArg_ParseTuple(o, "sO!dii:draw_dwells", &geometry, &PyList_Type, &li, &alpha, &for_selection, &is_lathe))
        return NULL;

    if (for_selection == 0)
        glBegin(GL_LINES);

    for(i=0; i<PyList_GET_SIZE(li); i++) {
        PyObject *it = PyList_GET_ITEM(li, i);
        double red, green, blue, x, y, z;
        int axis;
        if(!PyArg_ParseTuple(it, "i(ddd)dddi", &n, &red, &green, &blue, &x, &y, &z, &axis)) {
            return NULL;
        }
        if (for_selection != 1)
            glColor4d(red, green, blue, alpha);
        if (for_selection == 1) {
            glLoadName(n);
            glBegin(GL_LINES);
        }
        if (is_lathe == 1)
            axis = 1;

        if (axis == 0) {
            glVertex3f(x-delta,y-delta,z);
            glVertex3f(x+delta,y+delta,z);
            glVertex3f(x-delta,y+delta,z);
            glVertex3f(x+delta,y-delta,z);

            glVertex3f(x+delta,y+delta,z);
            glVertex3f(x-delta,y-delta,z);
            glVertex3f(x+delta,y-delta,z);
            glVertex3f(x-delta,y+delta,z);
        } else if (axis == 1) {
            glVertex3f(x-delta,y,z-delta);
            glVertex3f(x+delta,y,z+delta);
            glVertex3f(x-delta,y,z+delta);
            glVertex3f(x+delta,y,z-delta);

            glVertex3f(x+delta,y,z+delta);
            glVertex3f(x-delta,y,z-delta);
            glVertex3f(x+delta,y,z-delta);
            glVertex3f(x-delta,y,z+delta);
        } else {
            glVertex3f(x,y-delta,z-delta);
            glVertex3f(x,y+delta,z+delta);
            glVertex3f(x,y+delta,z-delta);
            glVertex3f(x,y-delta,z+delta);

            glVertex3f(x,y+delta,z+delta);
            glVertex3f(x,y-delta,z-delta);
            glVertex3f(x,y-delta,z+delta);
            glVertex3f(x,y+delta,z-delta);
        }
        if (for_selection == 1)
            glEnd();
    }

    if (for_selection == 0)
        glEnd();

    Py_INCREF(Py_None);
    return Py_None;
}

struct color {
    unsigned char r, g, b, a;
    bool operator==(const color &o) const {
        return r == o.r && g == o.g && b == o.b && a == o.a;
    }
    bool operator!=(const color &o) const {
        return r != o.r || g != o.g || b != o.b || a != o.a;
    }
} color;

struct logger_point {
    float x, y, z;
    float rx, ry, rz;
    struct color c;
};

#define NUMCOLORS (6)
#define MAX_POINTS (10000)
typedef struct {
    PyObject_HEAD
    int npts, mpts, lpts;
    struct logger_point *p;
    struct color colors[NUMCOLORS];
    bool exit, clear, changed;
    char *geometry;
    pyStatChannel *st;
} pyPositionLogger;

static const double epsilon = 1e-4; // 1-cos(1 deg) ~= 1e-4
static const double tiny = 1e-10; 

static inline bool colinear(float xa, float ya, float za, float xb, float yb, float zb, float xc, float yc, float zc) {
    double dx1 = xa-xb, dx2 = xb-xc;
    double dy1 = ya-yb, dy2 = yb-yc;
    double dz1 = za-zb, dz2 = zb-zc;
    double dp = sqrt(dx1*dx1 + dy1*dy1 + dz1*dz1);
    double dq = sqrt(dx2*dx2 + dy2*dy2 + dz2*dz2);
    if( fabs(dp) < tiny || fabs(dq) < tiny ) return true;
    double dot = (dx1*dx2 + dy1*dy2 + dz1*dz2) / dp / dq;
    if( fabs(1-dot) < epsilon) return true;
    return false;
}

static pthread_mutex_t mutex = PTHREAD_MUTEX_INITIALIZER;

static void LOCK() { pthread_mutex_lock(&mutex); }
static void UNLOCK() { pthread_mutex_unlock(&mutex); }

static int Logger_init(pyPositionLogger *self, PyObject *a, PyObject *k) {
    char *geometry;
    struct color *c = self->colors;
    self->p = (logger_point*)malloc(0);
    self->npts = self->mpts = 0;
    self->exit = self->clear = 0;
    self->changed = 1;
    self->st = 0;
    if(!PyArg_ParseTuple(a, "O!(BBBB)(BBBB)(BBBB)(BBBB)(BBBB)(BBBB)s",
            &Stat_Type, &self->st,
            &c[0].r,&c[0].g, &c[0].b, &c[0].a,
            &c[1].r,&c[1].g, &c[1].b, &c[1].a,
            &c[2].r,&c[2].g, &c[2].b, &c[2].a,
            &c[3].r,&c[3].g, &c[3].b, &c[3].a,
            &c[4].r,&c[4].g, &c[4].b, &c[4].a,
            &c[5].r,&c[5].g, &c[5].b, &c[5].a,
            &geometry
            ))
        return -1;
    Py_INCREF(self->st);
    self->geometry = strdup(geometry);
    return 0;
}

static void Logger_dealloc(pyPositionLogger *s) {
    free(s->p);
    Py_XDECREF(s->st);
    free(s->geometry);
    PyObject_Del(s);
}

static PyObject *Logger_start(pyPositionLogger *s, PyObject *o) {
    double interval;
    struct timespec ts;

    if(!PyArg_ParseTuple(o, "d:logger.start", &interval)) return NULL;
    ts.tv_sec = (int)interval;
    ts.tv_nsec = (long int)(1e9 * (interval - ts.tv_sec));

    Py_INCREF(s->st);

    s->exit = 0;
    s->clear = 0;
    s->npts = 0;

    Py_BEGIN_ALLOW_THREADS
    while(!s->exit) {
        if(s->clear) {
            s->npts = 0;
            s->lpts = 0;
            s->clear = 0;
        }
        if(s->st->c->valid() && s->st->c->peek() == EMC_STAT_TYPE) {
            EMC_STAT *status = static_cast<EMC_STAT*>(s->st->c->get_address());
            int colornum = 2;
            colornum = status->motion.traj.motion_type;
            if(colornum < 0 || colornum > NUMCOLORS) colornum = 0;

            double pt[9] = {
                status->motion.traj.position.tran.x - status->task.toolOffset.tran.x,
                status->motion.traj.position.tran.y - status->task.toolOffset.tran.y,
                status->motion.traj.position.tran.z - status->task.toolOffset.tran.z,
                status->motion.traj.position.a - status->task.toolOffset.a,
                status->motion.traj.position.b - status->task.toolOffset.b,
                status->motion.traj.position.c - status->task.toolOffset.c,
                status->motion.traj.position.u - status->task.toolOffset.u,
                status->motion.traj.position.v - status->task.toolOffset.v,
                status->motion.traj.position.w - status->task.toolOffset.w};

            double p[3];
            vertex9(pt, p, s->geometry);
            double x = p[0], y = p[1], z = p[2];
            double rx = pt[3], ry = -pt[4], rz = pt[5];

            struct color c = s->colors[colornum];
            struct logger_point *op = &s->p[s->npts-1];
            struct logger_point *oop = &s->p[s->npts-2];
            bool add_point = s->npts < 2 || c != op->c || !colinear(
                        x, y, z, op->x, op->y, op->z, oop->x, oop->y, oop->z);
            if(add_point) {
                // 1 or 2 points may be added, make room whenever
                // fewer than 2 are left
                bool changed_color = s->npts && c != op->c;
                if(s->npts+2 > s->mpts) {
                    LOCK();
                    if(s->mpts >= MAX_POINTS) {
                        int adjust = MAX_POINTS / 10;
                        if(adjust < 2) adjust = 2;
                        s->npts -= adjust;
                        memmove(s->p, s->p + adjust, 
                                sizeof(struct logger_point) * s->npts);
                    } else {
                        s->mpts = 2 * s->mpts + 2;
                        s->changed = 1;
                        s->p = (struct logger_point*) realloc(s->p,
                                    sizeof(struct logger_point) * s->mpts);
                    }
                    UNLOCK();
                    op = &s->p[s->npts-1];
                    oop = &s->p[s->npts-2];
                }
                if(changed_color) {
                    {
                    struct logger_point &np = s->p[s->npts];
                    np.x = op->x; np.y = op->y; np.z = op->z;
                    np.rx = rx; np.ry = ry; np.rz = rz;
                    np.c = c;
                    }
                    {
                    struct logger_point &np = s->p[s->npts+1];
                    np.x = x; np.y = y; np.z = z;
                    np.rx = rx; np.ry = ry; np.rz = rz;
                    np.c = c;
                    }
                    s->npts += 2;
                } else {
                    struct logger_point &np = s->p[s->npts];
                    np.x = x; np.y = y; np.z = z;
                    np.rx = rx; np.ry = ry; np.rz = rz;
                    np.c = c;
                    s->npts++;
                }
            } else {
                struct logger_point &np = s->p[s->npts-1];
                np.x = x; np.y = y; np.z = z;
                np.rx = rx; np.ry = ry; np.rz = rz;
            }
        }
        nanosleep(&ts, NULL);
    }
    Py_END_ALLOW_THREADS
    Py_DECREF(s->st);
    Py_INCREF(Py_None);
    return Py_None;
}

static PyObject* Logger_clear(pyPositionLogger *s, PyObject *o) {
    s->clear = true;
    Py_INCREF(Py_None);
    return Py_None;
}

static PyObject* Logger_stop(pyPositionLogger *s, PyObject *o) {
    s->exit = true;
    Py_INCREF(Py_None);
    return Py_None;
}

static PyObject* Logger_call(pyPositionLogger *s, PyObject *o) {
    if(!s->clear) {
        LOCK();
        if(s->changed) {
            glVertexPointer(3, GL_FLOAT,
                    sizeof(struct logger_point), &s->p->x);
            glColorPointer(4, GL_UNSIGNED_BYTE,
                    sizeof(struct logger_point), &s->p->c);
            glEnableClientState(GL_COLOR_ARRAY);
            glEnableClientState(GL_VERTEX_ARRAY);
            s->changed = 0;
        }
        s->lpts = s->npts;
        glDrawArrays(GL_LINE_STRIP, 0, s->npts);
        UNLOCK();
    }
    Py_INCREF(Py_None);
    return Py_None;
}

static PyObject *Logger_last(pyPositionLogger *s, PyObject *o) {
    int flag=1;
    if(!PyArg_ParseTuple(o, "|i:emc.positionlogger.last", &flag)) return NULL;
    PyObject *result = NULL;
    LOCK();
    int idx = flag ? s->lpts : s->npts;
    if(!idx) {
        Py_INCREF(Py_None);
        result = Py_None;
    } else {
        result = PyTuple_New(6);
        struct logger_point &p = s->p[idx-1];
        PyTuple_SET_ITEM(result, 0, PyFloat_FromDouble(p.x));
        PyTuple_SET_ITEM(result, 1, PyFloat_FromDouble(p.y));
        PyTuple_SET_ITEM(result, 2, PyFloat_FromDouble(p.z));
        PyTuple_SET_ITEM(result, 3, PyFloat_FromDouble(p.rx));
        PyTuple_SET_ITEM(result, 4, PyFloat_FromDouble(p.ry));
        PyTuple_SET_ITEM(result, 5, PyFloat_FromDouble(p.rz));
    }
    UNLOCK();
    return result;
}

static PyMemberDef Logger_members[] = {
    {(char*)"npts", T_INT, offsetof(pyPositionLogger, npts), READONLY},
    {0, 0, 0, 0},
};

static PyMethodDef Logger_methods[] = {
    {"start", (PyCFunction)Logger_start, METH_VARARGS,
        "Start the position logger and run every ARG seconds"},
    {"clear", (PyCFunction)Logger_clear, METH_NOARGS,
        "Clear the position logger"},
    {"stop", (PyCFunction)Logger_stop, METH_NOARGS,
        "Stop the position logger"},
    {"call", (PyCFunction)Logger_call, METH_NOARGS,
        "Plot the backplot now"},
    {"last", (PyCFunction)Logger_last, METH_VARARGS,
        "Return the most recent point on the plot or None"},
    {NULL, NULL, 0, NULL},
};

static PyTypeObject PositionLoggerType = {
    PyObject_HEAD_INIT(NULL)
    0,                      /*ob_size*/
    "emc.positionlogger",   /*tp_name*/
    sizeof(pyPositionLogger), /*tp_basicsize*/
    0,                      /*tp_itemsize*/
    /* methods */
    (destructor)Logger_dealloc, /*tp_dealloc*/
    0,                      /*tp_print*/
    0,                      /*tp_getattr*/
    0,                      /*tp_setattr*/
    0,                      /*tp_compare*/
    0,                      /*tp_repr*/
    0,                      /*tp_as_number*/
    0,                      /*tp_as_sequence*/
    0,                      /*tp_as_mapping*/
    0,                      /*tp_hash*/
    0,                      /*tp_call*/
    0,                      /*tp_str*/
    0,                      /*tp_getattro*/
    0,                      /*tp_setattro*/
    0,                      /*tp_as_buffer*/
    Py_TPFLAGS_DEFAULT,     /*tp_flags*/
    0,                      /*tp_doc*/
    0,                      /*tp_traverse*/
    0,                      /*tp_clear*/
    0,                      /*tp_richcompare*/
    0,                      /*tp_weaklistoffset*/
    0,                      /*tp_iter*/
    0,                      /*tp_iternext*/
    Logger_methods,         /*tp_methods*/
    Logger_members,         /*tp_members*/
    0,                      /*tp_getset*/
    0,                      /*tp_base*/
    0,                      /*tp_dict*/
    0,                      /*tp_descr_get*/
    0,                      /*tp_descr_set*/
    0,                      /*tp_dictoffset*/
    (initproc)Logger_init,  /*tp_init*/
    0,                      /*tp_alloc*/
    PyType_GenericNew,      /*tp_new*/
    0,                      /*tp_free*/
    0,                      /*tp_is_gc*/
};

static PyMethodDef emc_methods[] = {
#define METH(name, doc) { #name, (PyCFunction) py##name, METH_VARARGS, doc }
METH(draw_lines, "Draw a bunch of lines in the 'rs274.glcanon' format"),
METH(draw_dwells, "Draw a bunch of dwell positions in the 'rs274.glcanon' format"),
METH(line9, "Draw a single line in the 'rs274.glcanon' format; assumes glBegin(GL_LINES)"),
METH(vertex9, "Get the 3d location for a 9d point"),
    {NULL}
#undef METH
};

/* ENUM defines an integer constant with the same name as the C constant.
 * ENUMX defines an integer constant with the first i characters of the C
 * constant name removed (so that ENUMX(4,RCS_TASK_MODE_MDI) creates a constant
 * named TASK_MODE_MDI) */

#define ENUM(e) PyModule_AddIntConstant(m, const_cast<char*>(#e), e)
#define ENUMX(x,e) PyModule_AddIntConstant(m, x + const_cast<char*>(#e), e)

PyMODINIT_FUNC
initemc(void) {
    emcInitGlobals();
    verbose_nml_error_messages = 0;
    clear_rcs_print_flag(~0);

    m = Py_InitModule3("emc", emc_methods, "Interface to EMC");

    PyType_Ready(&Stat_Type);
    PyType_Ready(&Command_Type);
    PyType_Ready(&Error_Type);
    PyType_Ready(&Ini_Type);
    error = PyErr_NewException((char*)"emc.error", PyExc_RuntimeError, NULL);

    PyModule_AddObject(m, "stat", (PyObject*)&Stat_Type);
    PyModule_AddObject(m, "command", (PyObject*)&Command_Type);
    PyModule_AddObject(m, "error_channel", (PyObject*)&Error_Type);
    PyModule_AddObject(m, "ini", (PyObject*)&Ini_Type);
    PyModule_AddObject(m, "error", error);

    PyType_Ready(&PositionLoggerType);
    PyModule_AddObject(m, "positionlogger", (PyObject*)&PositionLoggerType);
    pthread_mutex_init(&mutex, NULL);

    PyModule_AddStringConstant(m, "nmlfile", EMC2_DEFAULT_NMLFILE);

    PyModule_AddIntConstant(m, "OPERATOR_ERROR", EMC_OPERATOR_ERROR_TYPE);
    PyModule_AddIntConstant(m, "OPERATOR_TEXT", EMC_OPERATOR_TEXT_TYPE);
    PyModule_AddIntConstant(m, "OPERATOR_DISPLAY", EMC_OPERATOR_DISPLAY_TYPE);
    PyModule_AddIntConstant(m, "NML_ERROR", NML_ERROR_TYPE);
    PyModule_AddIntConstant(m, "NML_TEXT", NML_TEXT_TYPE);
    PyModule_AddIntConstant(m, "NML_DISPLAY", NML_DISPLAY_TYPE);

    PyStructSequence_InitType(&ToolResultType, &tool_result_desc);
    PyModule_AddObject(m, "tool", (PyObject*)&ToolResultType);
    PyModule_AddObject(m, "version", PyString_FromString(PACKAGE_VERSION));

    ENUMX(4, EMC_AXIS_LINEAR);
    ENUMX(4, EMC_AXIS_ANGULAR);

    ENUMX(9, EMC_TASK_INTERP_IDLE);
    ENUMX(9, EMC_TASK_INTERP_READING);
    ENUMX(9, EMC_TASK_INTERP_PAUSED);
    ENUMX(9, EMC_TASK_INTERP_WAITING);

    ENUMX(9, EMC_TASK_MODE_MDI);
    ENUMX(9, EMC_TASK_MODE_MANUAL);
    ENUMX(9, EMC_TASK_MODE_AUTO);

    ENUMX(9, EMC_TASK_STATE_OFF);
    ENUMX(9, EMC_TASK_STATE_ON);
    ENUMX(9, EMC_TASK_STATE_ESTOP);
    ENUMX(9, EMC_TASK_STATE_ESTOP_RESET);

    ENUMX(6, LOCAL_SPINDLE_FORWARD);
    ENUMX(6, LOCAL_SPINDLE_REVERSE);
    ENUMX(6, LOCAL_SPINDLE_OFF);
    ENUMX(6, LOCAL_SPINDLE_INCREASE);
    ENUMX(6, LOCAL_SPINDLE_DECREASE);
    ENUMX(6, LOCAL_SPINDLE_CONSTANT);

    ENUMX(6, LOCAL_MIST_ON);
    ENUMX(6, LOCAL_MIST_OFF);

    ENUMX(6, LOCAL_FLOOD_ON);
    ENUMX(6, LOCAL_FLOOD_OFF);

    ENUMX(6, LOCAL_BRAKE_ENGAGE);
    ENUMX(6, LOCAL_BRAKE_RELEASE);

    ENUMX(6, LOCAL_JOG_STOP);
    ENUMX(6, LOCAL_JOG_CONTINUOUS);
    ENUMX(6, LOCAL_JOG_INCREMENT);

    ENUMX(6, LOCAL_AUTO_RUN);
    ENUMX(6, LOCAL_AUTO_PAUSE);
    ENUMX(6, LOCAL_AUTO_RESUME);
    ENUMX(6, LOCAL_AUTO_STEP);

    ENUMX(4, EMC_TRAJ_MODE_FREE);
    ENUMX(4, EMC_TRAJ_MODE_COORD);
    ENUMX(4, EMC_TRAJ_MODE_TELEOP);

    ENUM(KINEMATICS_IDENTITY);
    ENUM(KINEMATICS_FORWARD_ONLY);
    ENUM(KINEMATICS_INVERSE_ONLY);
    ENUM(KINEMATICS_BOTH);

    ENUMX(4, EMC_DEBUG_CONFIG);
    ENUMX(4, EMC_DEBUG_VERSIONS);
    ENUMX(4, EMC_DEBUG_TASK_ISSUE);
    ENUMX(4, EMC_DEBUG_NML);
    ENUMX(4, EMC_DEBUG_MOTION_TIME);
    ENUMX(4, EMC_DEBUG_INTERP);
    ENUMX(4, EMC_DEBUG_RCS);
    ENUMX(4, EMC_DEBUG_INTERP_LIST);

    ENUMX(9, EMC_TASK_EXEC_ERROR);
    ENUMX(9, EMC_TASK_EXEC_DONE);
    ENUMX(9, EMC_TASK_EXEC_WAITING_FOR_MOTION);
    ENUMX(9, EMC_TASK_EXEC_WAITING_FOR_MOTION_QUEUE);
    ENUMX(9, EMC_TASK_EXEC_WAITING_FOR_IO);
    ENUMX(9, EMC_TASK_EXEC_WAITING_FOR_PAUSE);
    ENUMX(9, EMC_TASK_EXEC_WAITING_FOR_MOTION_AND_IO);
    ENUMX(9, EMC_TASK_EXEC_WAITING_FOR_DELAY);
    ENUMX(9, EMC_TASK_EXEC_WAITING_FOR_SYSTEM_CMD);
}


// # vim:sw=4:sts=4:et:ts=8:
<|MERGE_RESOLUTION|>--- conflicted
+++ resolved
@@ -360,27 +360,15 @@
     {(char*)"tool_in_spindle", T_INT, O(io.tool.toolInSpindle), READONLY},
 
 // EMC_COOLANT_STAT io.cooland
-<<<<<<< HEAD
-    {"mist", T_INT, O(motion.coolant.mist), READONLY},
-    {"flood", T_INT, O(motion.coolant.flood), READONLY},
+    {(char*)"mist", T_INT, O(motion.coolant.mist), READONLY},
+    {(char*)"flood", T_INT, O(motion.coolant.flood), READONLY},
 
 // EMC_AUX_STAT     io.aux
-    {"estop", T_INT, O(motion.estop), READONLY},
+    {(char*)"estop", T_INT, O(motion.estop), READONLY},
 
 // EMC_LUBE_STAT    io.lube
-    {"lube", T_INT, O(motion.lube.on), READONLY},
-    {"lube_level", T_INT, O(motion.lube.level), READONLY},
-=======
-    {(char*)"mist", T_INT, O(io.coolant.mist), READONLY},
-    {(char*)"flood", T_INT, O(io.coolant.flood), READONLY},
-
-// EMC_AUX_STAT     io.aux
-    {(char*)"estop", T_INT, O(io.aux.estop), READONLY},
-
-// EMC_LUBE_STAT    io.lube
-    {(char*)"lube", T_INT, O(io.lube.on), READONLY},
-    {(char*)"lube_level", T_INT, O(io.lube.level), READONLY},
->>>>>>> 39867542
+    {(char*)"lube", T_INT, O(motion.lube.on), READONLY},
+    {(char*)"lube_level", T_INT, O(motion.lube.level), READONLY},
 
     {(char*)"debug", T_INT, O(debug), READONLY},
     {NULL}
