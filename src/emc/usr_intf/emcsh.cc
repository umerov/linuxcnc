--- conflicted
+++ resolved
@@ -800,13 +800,8 @@
 	if (emcUpdateType == EMC_UPDATE_AUTO) {
 	    updateStatus();
 	}
-<<<<<<< HEAD
 	if (emcStatus->motion.coolant.mist == 1) {
-	    Tcl_SetResult(interp, "on", TCL_VOLATILE);
-=======
-	if (emcStatus->io.coolant.mist == 1) {
 	    setresult(interp,"on");
->>>>>>> 39867542
 	} else {
 	    setresult(interp,"off");
 	}
@@ -840,13 +835,8 @@
 	if (emcUpdateType == EMC_UPDATE_AUTO) {
 	    updateStatus();
 	}
-<<<<<<< HEAD
 	if (emcStatus->motion.coolant.flood == 1) {
-	    Tcl_SetResult(interp, "on", TCL_VOLATILE);
-=======
-	if (emcStatus->io.coolant.flood == 1) {
 	    setresult(interp,"on");
->>>>>>> 39867542
 	} else {
 	    setresult(interp,"off");
 	}
@@ -879,13 +869,8 @@
 	if (emcUpdateType == EMC_UPDATE_AUTO) {
 	    updateStatus();
 	}
-<<<<<<< HEAD
 	if (emcStatus->motion.lube.on == 0) {
-	    Tcl_SetResult(interp, "off", TCL_VOLATILE);
-=======
-	if (emcStatus->io.lube.on == 0) {
 	    setresult(interp,"off");
->>>>>>> 39867542
 	} else {
 	    setresult(interp,"on");
 	}
@@ -918,13 +903,8 @@
 	if (emcUpdateType == EMC_UPDATE_AUTO) {
 	    updateStatus();
 	}
-<<<<<<< HEAD
 	if (emcStatus->motion.lube.level == 0) {
-	    Tcl_SetResult(interp, "low", TCL_VOLATILE);
-=======
-	if (emcStatus->io.lube.level == 0) {
 	    setresult(interp,"low");
->>>>>>> 39867542
 	} else {
 	    setresult(interp,"ok");
 	}
