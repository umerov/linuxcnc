#!/usr/bin/python2.4
# -*- encoding: utf-8 -*-
#    This is pncconf, a graphical configuration editor for EMC2
#    Chris Morley copyright 2009
#    This is based from stepconf, a graphical configuration editor for emc2
#    Copyright 2007 Jeff Epler <jepler@unpythonic.net>
#
#    This program is free software; you can redistribute it and/or modify
#    it under the terms of the GNU General Public License as published by
#    the Free Software Foundation; either version 2 of the License, or
#    (at your option) any later version.
#
#    This program is distributed in the hope that it will be useful,
#    but WITHOUT ANY WARRANTY; without even the implied warranty of
#    MERCHANTABILITY or FITNESS FOR A PARTICULAR PURPOSE.  See the
#    GNU General Public License for more details.
#
#    You should have received a copy of the GNU General Public License
#    along with this program; if not, write to the Free Software
#    Foundation, Inc., 59 Temple Place, Suite 330, Boston, MA  02111-1307  USA
import sys
import os
# this is for importing modules from lib/python/pncconf
BASE = os.path.abspath(os.path.join(os.path.dirname(sys.argv[0]), ".."))
libdir = os.path.join(BASE, "lib", "python","pncconf")
sys.path.insert(0, libdir)
import pwd
import errno
import time
import md5
import pickle
import shutil
import math
import getopt
import textwrap
import locale
import copy
import commands
import fnmatch
import subprocess
import gobject
import gtk
import gtk.glade
import gnome.ui

import xml.dom.minidom
import xml.etree.ElementTree
import xml.etree.ElementPath
import traceback

import cairo
import hal
#import mesatest

def get_value(w):
    try:
        return w.get_value()
    except AttributeError:
        pass
    oldlocale = locale.getlocale(locale.LC_NUMERIC)
    try:
        locale.setlocale(locale.LC_NUMERIC, "")
        return locale.atof(w.get_text())
    finally:
        locale.setlocale(locale.LC_NUMERIC, oldlocale)

# otherwise, on hardy the user is shown spurious "[application] closed
# unexpectedly" messages but denied the ability to actually "report [the]
# problem"
def excepthook(exc_type, exc_obj, exc_tb):
    try:
        w = app.widgets.window1
    except NameError:
        w = None
    lines = traceback.format_exception(exc_type, exc_obj, exc_tb)
    m = gtk.MessageDialog(w,
                gtk.DIALOG_MODAL | gtk.DIALOG_DESTROY_WITH_PARENT,
                gtk.MESSAGE_ERROR, gtk.BUTTONS_OK,
                _("PNCconf encountered an error.  The following "
                "information may be useful in troubleshooting:\n\n")
                + "".join(lines))
    m.show()
    m.run()
    m.destroy()
sys.excepthook = excepthook

BASE = os.path.abspath(os.path.join(os.path.dirname(sys.argv[0]), ".."))
LOCALEDIR = os.path.join(BASE, "share", "locale")
import gettext;
#def _(x): return x
gettext.install("emc2", localedir=LOCALEDIR, unicode=True)
gtk.glade.bindtextdomain("emc2", LOCALEDIR)
gtk.glade.textdomain("emc2")

def iceil(x):
    if isinstance(x, (int, long)): return x
    if isinstance(x, basestring): x = float(x)
    return int(math.ceil(x))

datadir = os.path.join(os.path.abspath(os.path.dirname(__file__)), "..", "share", "emc")
wizard = os.path.join(datadir, "emc2-wizard.gif")
if not os.path.isfile(wizard):
    wizard = os.path.join("/etc/emc2/emc2-wizard.gif")
if not os.path.isfile(wizard):
    emc2icon = os.path.join("/usr/share/emc/emc2-wizard.gif")
if not os.path.isfile(wizard):
    wizdir = os.path.join(os.path.abspath(os.path.dirname(__file__)), "..")
    wizard = os.path.join(wizdir, "emc2-wizard.gif")

icondir = os.path.join(os.path.abspath(os.path.dirname(__file__)), "..")
emc2icon = os.path.join(icondir, "emc2icon.png")
if not os.path.isfile(emc2icon):
    emc2icon = os.path.join("/etc/emc2/emc2-wizard.gif")
if not os.path.isfile(emc2icon):
    emc2icon = os.path.join("/usr/share/emc/emc2icon.png")

distdir = os.path.join(os.path.abspath(os.path.dirname(__file__)), "..", "configs", "common")
if not os.path.isdir(distdir):
    distdir = os.path.join(os.path.abspath(os.path.dirname(__file__)), "..", "share", "doc", "emc2", "sample-configs", "common")
if not os.path.isdir(distdir):
    distdir = os.path.join(os.path.abspath(os.path.dirname(__file__)), "..", "emc2", "sample-configs", "common")
if not os.path.isdir(distdir):
    distdir = "/usr/share/doc/emc2/examples/sample-configs/common"
helpdir = os.path.join(BASE, "share", "emc", "pncconf", "pncconf-help")
if not os.path.exists(helpdir):
    helpdir = os.path.join(BASE, "src", "emc", "usr_intf", "pncconf", "pncconf-help")
firmdir = "/lib/firmware/hm2/"
mesablacklist = ["5i22","7i43","4i65","4i68","SVST8_3P.xml"]

# internalname / displayed name / steptime / step space / direction hold / direction setup
drivertypes = [
    ["gecko201", _("Gecko 201"), 500, 4000, 20000, 1000],
    ["gecko202", _("Gecko 202"), 500, 4500, 20000, 1000],
    ["gecko203v", _("Gecko 203v"), 1000, 2000, 200 , 200],
    ["gecko210", _("Gecko 210"),  500, 4000, 20000, 1000],
    ["gecko212", _("Gecko 212"),  500, 4000, 20000, 1000],
    ["gecko320", _("Gecko 320"),  3500, 500, 200, 200],
    ["gecko540", _("Gecko 540"),  1000, 2000, 200, 200],
    ["l297", _("L297"), 500,  4000, 4000, 1000],
    ["pmdx150", _("PMDX-150"), 1000, 2000, 1000, 1000],
    ["sherline", _("Sherline"), 22000, 22000, 100000, 100000],
    ["xylotex", _("Xylotex 8S-3"), 2000, 1000, 200, 200],
    ["oem750", _("Parker-Compumotor oem750"), 1000, 1000, 1000, 200000],
    ["jvlsmd41", _("JVL-SMD41 or 42"), 500, 500, 2500, 2500],
    ["hobbycnc", _("Hobbycnc Pro Chopper"), 2000, 2000, 2000, 2000],
    ["keling", _("Keling 4030"), 5000, 5000, 20000, 20000],
]

(GPIOI, GPIOO, GPIOD, ENCA, ENCB, ENCI, ENCM, STEPA, STEPB, STEPC, STEPD, STEPE, STEPF, PWMP, PWMD, PWME, PDMP, PDMD, PDME ) = pintype_names = [
_("GPIO Input"),_("GPIO Output"),_("GPIO O Drain"),
_("Quad Encoder-A"),_("Quad Encoder-B"),_("Quad Encoder-I"),_("Quad Encoder-M"),
_("Step Gen-A"),_("Dir Gen-B"),_("Step/Dir Gen-C"),_("Step/Dir Gen-D"),_("Step/Dir Gen-E"),_("Step/dir Gen-F"),
_("Pulse Width Gen-P"),_("Pulse Width Gen-D"),_("Pulse Width Gen-E"),
_("Pulse Density Gen-P"),_("Pulse Density Gen-D"),_("Pulse Density Gen-E") ]

( GPIOI, GPIOO, GPIOD ) = pintype_gpio = [ _("GPIO Input"),_("GPIO Output"),_("GPIO O Drain") ]
( ENCA, ENCB, ENCI, ENCM ) = pintype_encoder = [_("Quad Encoder-A"),_("Quad Encoder-B"),_("Quad Encoder-I"),_("Quad Encoder-M") ]
(  MXEA, MXEB, MXEI, MXEM, MXES ) = pintype_muxencoder = [_("Muxed Encoder-A"),_("Muxed Encoder-B"),_("Muxed Encoder-I"),_("Muxed Encoder-M"),
    _("Mux Enc Select") ]
( STEPA, STEPB, STEPC, STEPD, STEPE, STEPF ) = pintype_stepper = [_("Step Gen-A"),_("Dir Gen-B"),_("Step/Dir Gen-C"), _("Step/Dir Gen-D"),
    _("Step/Dir Gen-E"),_("Step/dir Gen-F") ]
( PWMP, PWMD, PWME ) = pintype_pwm = [ _("Pulse Width Gen-P"),_("Pulse Width Gen-D"),_("Pulse Width Gen-E") ]
( PDMP, PDMD, PDME ) = pintype_pdm = [ _("Pulse Density Gen-P"),_("Pulse Density Gen-D"),_("Pulse Density Gen-E") ]
( TPPWMA,TPPWMB,TPPWMC,TPPWMAN,TPPWMBN,TPPWMCN,TPPWME,TPPWMF ) = pintype_tp_pwm = [ _("Motor Phase A"),_("Motor Phase B"),_("Motor Phase C"),
    _("Motor Phase A Not"),_("Motor Phase B Not") ,_("Motor Phase C Not"), _("Motor Enable"), _("Motor Fault") ]

_BOARDTITLE = 0;_BOARDNAME = 1;_FIRMWARE = 2;_DIRECTORY = 3;_HALDRIVER = 4;_MAXENC = 5;_ENCPINS = 6;_MAXPWM = 7;_MAXTPPWM = 8;
_MAXSTEP = 9;_STEPPINS = 10;_HASWATCHDOG = 11;_MAXGPIO = 12;_LOWFREQ = 13;_HIFREQ = 14;_NUMOFCNCTRS = 15;_STARTOFDATA = 16
_AXIS = 1;_TKEMC = 2;_MINI = 3;_TOUCHY = 4
<<<<<<< HEAD
_IMPERIAL = 0;_METRIC = 1
# boardname, firmwarename, firmware directory,Hal driver name,
=======
# board title, boardname, firmwarename, firmware directory,Hal driver name,
>>>>>>> a19d3685
# max encoders, max pwm gens, 
# max step gens, number of pins per encoder,
# number of pins per step gen, 
# has watchdog, max GPIOI, 
# low frequency rate , hi frequency rate, 
# available connector numbers,  then list of component type and logical number
mesafirmwaredata = [
    ["5i20", "5i20", "SV12", "5i20", "hm2_pci", 12, 3, 12, 0, 0, 0, 1, 72 , 33, 100, [2,3,4],
        [ENCB,1],[ENCA,1],[ENCB,0],[ENCA,0],[ENCI,1],[ENCI,0],[PWMP,1],[PWMP,0],[PWMD,1],[PWMD,0],[PWME,1],[PWME,0],
                 [ENCB,3],[ENCA,3],[ENCB,2],[ENCA,2],[ENCI,3],[ENCI,2],[PWMP,3],[PWMP,2],[PWMD,3],[PWMD,2],[PWME,3],[PWME,2],
        [ENCB,5],[ENCA,5],[ENCB,4],[ENCA,4],[ENCI,5],[ENCI,4],[PWMP,5],[PWMP,4],[PWMD,5],[PWMD,4],[PWME,5],[PWME,4],
                 [ENCB,7],[ENCA,7],[ENCB,6],[ENCA,6],[ENCI,7],[ENCI,6],[PWMP,7],[PWMP,6],[PWMD,7],[PWMD,6],[PWME,7],[PWME,6],
        [ENCB,9],[ENCA,9],[ENCB,8],[ENCA,8],[ENCI,9],[ENCI,8],[PWMP,9],[PWMP,8],[PWMD,9],[PWMD,8],[PWME,9],[PWME,8],
                 [ENCB,11],[ENCA,11],[ENCB,10],[ENCA,10],[ENCI,11],[ENCI,10],[PWMP,11],[PWMP,10],[PWMD,11],[PWMD,10],[PWME,11],[PWME,10] ],
    ["5i20", "5i20", "SVST8_4", "5i20", "hm2_pci", 8, 3, 8, 0, 4, 6, 1, 72, 33, 100, [2,3,4],
        [ENCB,1],[ENCA,1],[ENCB,0],[ENCA,0],[ENCI,1],[ENCI,0],[PWMP,1],[PWMP,0],[PWMD,1],[PWMD,0],[PWME,1],[PWME,0],
                 [ENCB,3],[ENCA,3],[ENCB,2],[ENCA,2],[ENCI,3],[ENCI,2],[PWMP,3],[PWMP,2],[PWMD,3],[PWMD,2],[PWME,3],[PWME,2],
        [ENCB,5],[ENCA,5],[ENCB,4],[ENCA,4],[ENCI,5],[ENCI,4],[PWMP,5],[PWMP,4],[PWMD,5],[PWMD,4],[PWME,5],[PWME,4],
                 [ENCB,7],[ENCA,7],[ENCB,6],[ENCA,6],[ENCI,7],[ENCI,6],[PWMP,7],[PWMP,6],[PWMD,7],[PWMD,6],[PWME,7],[PWME,6],
        [STEPA,0],[STEPB,0],[GPIOI,0],[GPIOI,0],[GPIOI,0],[GPIOI,0],[STEPA,1],[STEPB,1],[GPIOI,0],[GPIOI,0],[GPIOI,0],[GPIOI,0],
                  [STEPA,2],[STEPB,2],[GPIOI,0],[GPIOI,0],[GPIOI,0],[GPIOI,0],[STEPA,3],[STEPB,3],[GPIOI,0],[GPIOI,0],[GPIOI,0],[GPIOI,0] ],
    ["5i20", "5i20", "SVST2_4_7I47", "5i20", "hm2_pci", 4, 3, 2, 0, 4, 2, 1, 72, 33, 100, [2,3,4],
        [STEPA,0],[STEPB,0],[STEPA,1],[STEPB,1],[ENCA,0],[ENCA,2],[ENCB,0],[ENCB,2],[ENCI,0],[ENCI,2],[ENCA,1],[ENCA,3],
                [ENCB,1],[ENCB,3],[ENCI,1],[ENCI,3],[STEPA,2],[STEPB,2],[STEPA,3],[STEPB,3],[PWMP,0],[PWMD,0],[PWMP,1],[PWMD,1],
        [GPIOI,0],[GPIOI,0],[GPIOI,0],[GPIOI,0],[GPIOI,0],[GPIOI,0],[GPIOI,0],[GPIOI,0],[GPIOI,0],[GPIOI,0],[GPIOI,0],[GPIOI,0],
                [GPIOI,0],[GPIOI,0],[GPIOI,0],[GPIOI,0],[GPIOI,0],[GPIOI,0],[GPIOI,0],[GPIOI,0],[GPIOI,0],[GPIOI,0],[GPIOI,0],[GPIOI,0],
        [GPIOI,0],[GPIOI,0],[GPIOI,0],[GPIOI,0],[GPIOI,0],[GPIOI,0],[GPIOI,0],[GPIOI,0],[GPIOI,0],[GPIOI,0],[GPIOI,0],[GPIOI,0],
                [GPIOI,0],[GPIOI,0],[GPIOI,0],[GPIOI,0],[GPIOI,0],[GPIOI,0],[GPIOI,0],[GPIOI,0],[GPIOI,0],[GPIOI,0],[GPIOI,0],[GPIOI,0], ],
    ["5i20", "5i20", "SVST2_8", "5i20", "hm2_pci", 2, 3, 2, 0, 8, 6, 1, 72, 33, 100, [2,3,4],
        [ENCB,1],[ENCA,1],[ENCB,0],[ENCA,0],[ENCI,1],[ENCI,0],[PWMP,1],[PWMP,0],[PWMD,1],[PWMD,0],[PWME,1],[PWME,0],
                 [GPIOI,0],[GPIOI,0],[GPIOI,0],[GPIOI,0],[GPIOI,0],[GPIOI,0],[GPIOI,0],[GPIOI,0],[GPIOI,0],[GPIOI,0],[GPIOI,0],[GPIOI,0],
        [STEPA,0],[STEPB,0],[GPIOI,0],[GPIOI,0],[GPIOI,0],[GPIOI,0],[STEPA,1],[STEPB,1],[GPIOI,0],[GPIOI,0],[GPIOI,0],[GPIOI,0],
                  [STEPA,2],[STEPB,2],[GPIOI,0],[GPIOI,0],[GPIOI,0],[GPIOI,0],[STEPA,3],[STEPB,3],[GPIOI,0],[GPIOI,0],[GPIOI,0],[GPIOI,0],
        [STEPA,4],[STEPB,4],[GPIOI,0],[GPIOI,0],[GPIOI,0],[GPIOI,0],[STEPA,5],[STEPB,5],[GPIOI,0],[GPIOI,0],[GPIOI,0],[GPIOI,0],
                  [STEPA,6],[STEPB,6],[GPIOI,0],[GPIOI,0],[GPIOI,0],[GPIOI,0],[STEPA,7],[STEPB,7],[GPIOI,0],[GPIOI,0],[GPIOI,0],[GPIOI,0] ],
    ["5i20", "5i20", "SVST8_4IM2", "5i20", "hm2_pci", 8, 4, 8, 0, 4, 2, 1, 72, 33, 100, [2,3,4],
        [ENCB,1],[ENCA,1],[ENCB,0],[ENCA,0],[ENCI,1],[ENCI,0],[PWMP,1],[PWMP,0],[PWMD,1],[PWMD,0],[PWME,1],[PWME,0],
                 [ENCB,3],[ENCA,3],[ENCB,2],[ENCA,2],[ENCI,3],[ENCI,2],[PWMP,3],[PWMP,2],[PWMD,3],[PWMD,2],[PWME,3],[PWME,2],
        [ENCB,5],[ENCA,5],[ENCB,4],[ENCA,4],[ENCI,5],[ENCI,4],[PWMP,5],[PWMP,4],[PWMD,5],[PWMD,4],[PWME,5],[PWME,4],
                 [ENCB,7],[ENCA,7],[ENCB,6],[ENCA,6],[ENCI,7],[ENCI,6],[PWMP,7],[PWMP,6],[PWMD,7],[PWMD,6],[PWME,7],[PWME,6],
        [ENCM,0],[ENCM,1],[ENCM,2],[ENCM,3],[ENCM,4],[ENCM,5],[ENCM,6],[ENCM,7],[GPIOI,0],[GPIOI,0],[GPIOI,0],[GPIOI,0],
                 [GPIOI,0],[GPIOI,0],[GPIOI,0],[GPIOI,0],[STEPA,0],[STEPB,0],[STEPA,1],[STEPB,1],[STEPA,2],[STEPB,2],[STEPA,3],[STEPB,3] ],
<<<<<<< HEAD
    ["5i22-1", "5i22", "SV16", "5i22", "hm2_pci", 16, 3, 16, 0, 0, 0, 1, 96, 48, 96, [2,3,4,5],
=======
    ["5i22-1", "5i22", "SV16", "5i22-1", "hm2_pci", 16, 16, 0, 3, 0, 1, 96, 48, 96, [2,3,4,5],
>>>>>>> a19d3685
        [ENCB,1],[ENCA,1],[ENCB,0],[ENCA,0],[ENCI,1],[ENCI,0],[PWMP,1],[PWMP,0],[PWMD,1],[PWMD,0],[PWME,1],[PWME,0],
                 [ENCB,3],[ENCA,3],[ENCB,2],[ENCA,2],[ENCI,3],[ENCI,2],[PWMP,3],[PWMP,2],[PWMD,3],[PWMD,2],[PWME,3],[PWME,2],
        [ENCB,5],[ENCA,5],[ENCB,4],[ENCA,4],[ENCI,5],[ENCI,4],[PWMP,5],[PWMP,4],[PWMD,5],[PWMD,4],[PWME,5],[PWME,4],
                 [ENCB,7],[ENCA,7],[ENCB,6],[ENCA,6],[ENCI,7],[ENCI,6],[PWMP,7],[PWMP,6],[PWMD,7],[PWMD,6],[PWME,7],[PWME,6],
        [ENCB,9],[ENCA,9],[ENCB,8],[ENCA,8],[ENCI,9],[ENCI,8],[PWMP,9],[PWMP,8],[PWMD,9],[PWMD,8],[PWME,9],[PWME,8],
                 [ENCB,11],[ENCA,11],[ENCB,10],[ENCA,10],[ENCI,11],[ENCI,10],[PWMP,11],[PWMP,10],[PWMD,11],[PWMD,10],[PWME,11],[PWME,10],
        [ENCB,13],[ENCA,13],[ENCB,12],[ENCA,12],[ENCI,13],[ENCI,12],[PWMP,13],[PWMP,12],[PWMD,13],[PWMD,12],[PWME,13],[PWME,12],
                  [ENCB,15],[ENCA,15],[ENCB,14],[ENCA,14],[ENCI,15],[ENCI,14],[PWMP,15],[PWMP,14],[PWMD,15],[PWMD,14],[PWME,15],[PWME,14] ],
<<<<<<< HEAD
    ["5i22-1", "5i22", "SVST8_8", "5i22", "hm2_pci", 8, 3, 8, 0, 8, 6, 1, 96, 48, 96, [2,3,4,5],
=======
    ["5i22-1", "5i22", "SVST8_8", "5i22-1", "hm2_pci", 8, 8, 8, 3, 6, 1, 96, 48, 96, [2,3,4,5],
>>>>>>> a19d3685
       [ENCB,1],[ENCA,1],[ENCB,0],[ENCA,0],[ENCI,1],[ENCI,0],[PWMP,1],[PWMP,0],[PWMD,1],[PWMD,0],[PWME,1],[PWME,0],
                [ENCB,3],[ENCA,3],[ENCB,2],[ENCA,2],[ENCI,3],[ENCI,2],[PWMP,3],[PWMP,2],[PWMD,3],[PWMD,2],[PWME,3],[PWME,2],
       [ENCB,5],[ENCA,5],[ENCB,4],[ENCA,4],[ENCI,5],[ENCI,4],[PWMP,5],[PWMP,4],[PWMD,5],[PWMD,4],[PWME,5],[PWME,4],
                [ENCB,7],[ENCA,7],[ENCB,6],[ENCA,6],[ENCI,7],[ENCI,6],[PWMP,7],[PWMP,6],[PWMD,7],[PWMD,6],[PWME,7],[PWME,6],
       [STEPA,0],[STEPB,0],[GPIOI,0],[GPIOI,0],[GPIOI,0],[GPIOI,0],[STEPA,1],[STEPB,1],[GPIOI,0],[GPIOI,0],[GPIOI,0],[GPIOI,0],
                [STEPA,2],[STEPB,2],[GPIOI,0],[GPIOI,0],[GPIOI,0],[GPIOI,0],[STEPA,3],[STEPB,3],[GPIOI,0],[GPIOI,0],[GPIOI,0],[GPIOI,0],
       [STEPA,4],[STEPB,4],[GPIOI,0],[GPIOI,0],[GPIOI,0],[GPIOI,0],[STEPA,5],[STEPB,5],[GPIOI,0],[GPIOI,0],[GPIOI,0],[GPIOI,0],
                [STEPA,6],[STEPB,6],[GPIOI,0],[GPIOI,0],[GPIOI,0],[GPIOI,0],[STEPA,7],[STEPB,7],[GPIOI,0],[GPIOI,0],[GPIOI,0],[GPIOI,0] ],
<<<<<<< HEAD
    ["5i22-1", "5i22", "SVS8_24", "5i22", "hm2_pci", 8, 3, 8, 0, 24, 2, 1, 96, 48, 96, [2,3,4,5],
=======
    ["5i22-1", "5i22", "SVST8_24", "5i22-1", "hm2_pci", 8, 8, 24, 3, 2, 1, 96, 48, 96, [2,3,4,5],
>>>>>>> a19d3685
       [ENCB,1],[ENCA,1],[ENCB,0],[ENCA,0],[ENCI,1],[ENCI,0],[PWMP,1],[PWMP,0],[PWMD,1],[PWMD,0],[PWME,1],[PWME,0],
                [ENCB,3],[ENCA,3],[ENCB,2],[ENCA,2],[ENCI,3],[ENCI,2],[PWMP,3],[PWMP,2],[PWMD,3],[PWMD,2],[PWME,3],[PWME,2],
       [ENCB,5],[ENCA,5],[ENCB,4],[ENCA,4],[ENCI,5],[ENCI,4],[PWMP,5],[PWMP,4],[PWMD,5],[PWMD,4],[PWME,5],[PWME,4],
                [ENCB,7],[ENCA,7],[ENCB,6],[ENCA,6],[ENCI,7],[ENCI,6],[PWMP,7],[PWMP,6],[PWMD,7],[PWMD,6],[PWME,7],[PWME,6],
       [STEPA,0],[STEPB,0],[STEPA,1],[STEPB,1],[STEPA,2],[STEPB,2],[STEPA,3],[STEPB,3],[STEPA,4],[STEPB,4],[STEPA,5],[STEPB,5],
                [STEPA,6],[STEPB,6],[STEPA,7],[STEPB,7],[STEPA,8],[STEPB,8],[STEPA,9],[STEPB,9],[STEPA,10],[STEPB,10],[STEPA,11],[STEPB,11],
       [STEPA,12],[STEPB,12],[STEPA,13],[STEPB,13],[STEPA,14],[STEPB,14],[STEPA,15],[STEPB,15],[STEPA,16],[STEPB,16],[STEPA,17],[STEPB,17],
                [STEPA,18],[STEPB,18],[STEPA,19],[STEPB,19],[STEPA,20],[STEPB,20],[STEPA,21],[STEPB,21],[STEPA,22],[STEPB,22],[STEPA,23],[STEPB,23] ],
<<<<<<< HEAD
    ["5i22-1.5", "5i22", "SV16", "5i22", "hm2_pci", 16, 3, 16, 0, 0, 0, 1, 96, 48, 96, [2,3,4,5],
=======
    ["5i22-1.5", "5i22", "SV16", "5i22-1.5", "hm2_pci", 16, 16, 0, 3, 0, 1, 96, 48, 96, [2,3,4,5],
>>>>>>> a19d3685
        [ENCB,1],[ENCA,1],[ENCB,0],[ENCA,0],[ENCI,1],[ENCI,0],[PWMP,1],[PWMP,0],[PWMD,1],[PWMD,0],[PWME,1],[PWME,0],
                 [ENCB,3],[ENCA,3],[ENCB,2],[ENCA,2],[ENCI,3],[ENCI,2],[PWMP,3],[PWMP,2],[PWMD,3],[PWMD,2],[PWME,3],[PWME,2],
        [ENCB,5],[ENCA,5],[ENCB,4],[ENCA,4],[ENCI,5],[ENCI,4],[PWMP,5],[PWMP,4],[PWMD,5],[PWMD,4],[PWME,5],[PWME,4],
                 [ENCB,7],[ENCA,7],[ENCB,6],[ENCA,6],[ENCI,7],[ENCI,6],[PWMP,7],[PWMP,6],[PWMD,7],[PWMD,6],[PWME,7],[PWME,6],
        [ENCB,9],[ENCA,9],[ENCB,8],[ENCA,8],[ENCI,9],[ENCI,8],[PWMP,9],[PWMP,8],[PWMD,9],[PWMD,8],[PWME,9],[PWME,8],
                 [ENCB,11],[ENCA,11],[ENCB,10],[ENCA,10],[ENCI,11],[ENCI,10],[PWMP,11],[PWMP,10],[PWMD,11],[PWMD,10],[PWME,11],[PWME,10],
        [ENCB,13],[ENCA,13],[ENCB,12],[ENCA,12],[ENCI,13],[ENCI,12],[PWMP,13],[PWMP,12],[PWMD,13],[PWMD,12],[PWME,13],[PWME,12],
                  [ENCB,15],[ENCA,15],[ENCB,14],[ENCA,14],[ENCI,15],[ENCI,14],[PWMP,15],[PWMP,14],[PWMD,15],[PWMD,14],[PWME,15],[PWME,14] ],
<<<<<<< HEAD
    ["5i22-1.5", "5i22", "SVST8_8", "5i22", "hm2_pci", 8, 3, 8, 0, 8, 6, 1, 96, 48, 96, [2,3,4,5],
=======
    ["5i22-1.5", "5i22", "SVST8_8", "5i22-1.5", "hm2_pci", 8, 8, 8, 3, 6, 1, 96, 48, 96, [2,3,4,5],
>>>>>>> a19d3685
       [ENCB,1],[ENCA,1],[ENCB,0],[ENCA,0],[ENCI,1],[ENCI,0],[PWMP,1],[PWMP,0],[PWMD,1],[PWMD,0],[PWME,1],[PWME,0],
                [ENCB,3],[ENCA,3],[ENCB,2],[ENCA,2],[ENCI,3],[ENCI,2],[PWMP,3],[PWMP,2],[PWMD,3],[PWMD,2],[PWME,3],[PWME,2],
       [ENCB,5],[ENCA,5],[ENCB,4],[ENCA,4],[ENCI,5],[ENCI,4],[PWMP,5],[PWMP,4],[PWMD,5],[PWMD,4],[PWME,5],[PWME,4],
                [ENCB,7],[ENCA,7],[ENCB,6],[ENCA,6],[ENCI,7],[ENCI,6],[PWMP,7],[PWMP,6],[PWMD,7],[PWMD,6],[PWME,7],[PWME,6],
       [STEPA,0],[STEPB,0],[GPIOI,0],[GPIOI,0],[GPIOI,0],[GPIOI,0],[STEPA,1],[STEPB,1],[GPIOI,0],[GPIOI,0],[GPIOI,0],[GPIOI,0],
                [STEPA,2],[STEPB,2],[GPIOI,0],[GPIOI,0],[GPIOI,0],[GPIOI,0],[STEPA,3],[STEPB,3],[GPIOI,0],[GPIOI,0],[GPIOI,0],[GPIOI,0],
       [STEPA,4],[STEPB,4],[GPIOI,0],[GPIOI,0],[GPIOI,0],[GPIOI,0],[STEPA,5],[STEPB,5],[GPIOI,0],[GPIOI,0],[GPIOI,0],[GPIOI,0],
                [STEPA,6],[STEPB,6],[GPIOI,0],[GPIOI,0],[GPIOI,0],[GPIOI,0],[STEPA,7],[STEPB,7],[GPIOI,0],[GPIOI,0],[GPIOI,0],[GPIOI,0] ],
<<<<<<< HEAD
    ["5i22-1.5", "5i22", "SVS8_24", "5i22", "hm2_pci", 8, 3, 8, 0, 24, 2, 1, 96, 48, 96, [2,3,4,5],
=======
    ["5i22-1.5", "5i22", "SVST8_24", "5i22-1.5", "hm2_pci", 8, 8, 24, 3, 2, 1, 96, 48, 96, [2,3,4,5],
>>>>>>> a19d3685
       [ENCB,1],[ENCA,1],[ENCB,0],[ENCA,0],[ENCI,1],[ENCI,0],[PWMP,1],[PWMP,0],[PWMD,1],[PWMD,0],[PWME,1],[PWME,0],
                [ENCB,3],[ENCA,3],[ENCB,2],[ENCA,2],[ENCI,3],[ENCI,2],[PWMP,3],[PWMP,2],[PWMD,3],[PWMD,2],[PWME,3],[PWME,2],
       [ENCB,5],[ENCA,5],[ENCB,4],[ENCA,4],[ENCI,5],[ENCI,4],[PWMP,5],[PWMP,4],[PWMD,5],[PWMD,4],[PWME,5],[PWME,4],
                [ENCB,7],[ENCA,7],[ENCB,6],[ENCA,6],[ENCI,7],[ENCI,6],[PWMP,7],[PWMP,6],[PWMD,7],[PWMD,6],[PWME,7],[PWME,6],
       [STEPA,0],[STEPB,0],[STEPA,1],[STEPB,1],[STEPA,2],[STEPB,2],[STEPA,3],[STEPB,3],[STEPA,4],[STEPB,4],[STEPA,5],[STEPB,5],
                [STEPA,6],[STEPB,6],[STEPA,7],[STEPB,7],[STEPA,8],[STEPB,8],[STEPA,9],[STEPB,9],[STEPA,10],[STEPB,10],[STEPA,11],[STEPB,11],
       [STEPA,12],[STEPB,12],[STEPA,13],[STEPB,13],[STEPA,14],[STEPB,14],[STEPA,15],[STEPB,15],[STEPA,16],[STEPB,16],[STEPA,17],[STEPB,17],
                [STEPA,18],[STEPB,18],[STEPA,19],[STEPB,19],[STEPA,20],[STEPB,20],[STEPA,21],[STEPB,21],[STEPA,22],[STEPB,22],[STEPA,23],[STEPB,23] ],
    ["5i23", "5i23", "SV12", "5i23", "hm2_pci", 12, 3, 12, 0, 0, 0, 1, 72 , 48, 96, [2,3,4],
        [ENCB,1],[ENCA,1],[ENCB,0],[ENCA,0],[ENCI,1],[ENCI,0],[PWMP,1],[PWMP,0],[PWMD,1],[PWMD,0],[PWME,1],[PWME,0],
                 [ENCB,3],[ENCA,3],[ENCB,2],[ENCA,2],[ENCI,3],[ENCI,2],[PWMP,3],[PWMP,2],[PWMD,3],[PWMD,2],[PWME,3],[PWME,2],
        [ENCB,5],[ENCA,5],[ENCB,4],[ENCA,4],[ENCI,5],[ENCI,4],[PWMP,5],[PWMP,4],[PWMD,5],[PWMD,4],[PWME,5],[PWME,4],
                 [ENCB,7],[ENCA,7],[ENCB,6],[ENCA,6],[ENCI,7],[ENCI,6],[PWMP,7],[PWMP,6],[PWMD,7],[PWMD,6],[PWME,7],[PWME,6],
        [ENCB,9],[ENCA,9],[ENCB,8],[ENCA,8],[ENCI,9],[ENCI,8],[PWMP,9],[PWMP,8],[PWMD,9],[PWMD,8],[PWME,9],[PWME,8],
                 [ENCB,11],[ENCA,11],[ENCB,10],[ENCA,10],[ENCI,11],[ENCI,10],[PWMP,11],[PWMP,10],[PWMD,11],[PWMD,10],[PWME,11],[PWME,10] ],
    ["5i23", "5i23", "SVST8_4", "5i23", "hm2_pci", 8, 3, 8, 0, 4, 6, 1, 72, 48, 96, [2,3,4],
        [ENCB,1],[ENCA,1],[ENCB,0],[ENCA,0],[ENCI,1],[ENCI,0],[PWMP,1],[PWMP,0],[PWMD,1],[PWMD,0],[PWME,1],[PWME,0],
                 [ENCB,3],[ENCA,3],[ENCB,2],[ENCA,2],[ENCI,3],[ENCI,2],[PWMP,3],[PWMP,2],[PWMD,3],[PWMD,2],[PWME,3],[PWME,2],
        [ENCB,5],[ENCA,5],[ENCB,4],[ENCA,4],[ENCI,5],[ENCI,4],[PWMP,5],[PWMP,4],[PWMD,5],[PWMD,4],[PWME,5],[PWME,4],
                 [ENCB,7],[ENCA,7],[ENCB,6],[ENCA,6],[ENCI,7],[ENCI,6],[PWMP,7],[PWMP,6],[PWMD,7],[PWMD,6],[PWME,7],[PWME,6],
        [STEPA,0],[STEPB,0],[GPIOI,0],[GPIOI,0],[GPIOI,0],[GPIOI,0],[STEPA,1],[STEPB,1],[GPIOI,0],[GPIOI,0],[GPIOI,0],[GPIOI,0],
                  [STEPA,2],[STEPB,2],[GPIOI,0],[GPIOI,0],[GPIOI,0],[GPIOI,0],[STEPA,3],[STEPB,3],[GPIOI,0],[GPIOI,0],[GPIOI,0],[GPIOI,0] ],
    ["5i23", "5i23", "SVST4_8", "5i23", "hm2_pci", 4, 3, 4, 8, 6, 1, 72, 48, 96, [2,3,4],
       [ENCB,1],[ENCA,1],[ENCB,0],[ENCA,0],[ENCI,1],[ENCI,0],[PWMP,1],[PWMP,0],[PWMD,1],[PWMD,0],[PWME,1],[PWME,0],
                [ENCB,3],[ENCA,3],[ENCB,2],[ENCA,2],[ENCI,3],[ENCI,2],[PWMP,3],[PWMP,2],[PWMD,3],[PWMD,2],[PWME,3],[PWME,2],
       [STEPA,0],[STEPB,0],[GPIOI,0],[GPIOI,0],[GPIOI,0],[GPIOI,0],[STEPA,1],[STEPB,1],[GPIOI,0],[GPIOI,0],[GPIOI,0],[GPIOI,0],
                 [STEPA,2],[STEPB,2],[GPIOI,0],[GPIOI,0],[GPIOI,0],[GPIOI,0],[STEPA,3],[STEPB,3],[GPIOI,0],[GPIOI,0],[GPIOI,0],[GPIOI,0],
       [STEPA,4],[STEPB,4],[GPIOI,0],[GPIOI,0],[GPIOI,0],[GPIOI,0],[STEPA,5],[STEPB,5],[GPIOI,0],[GPIOI,0],[GPIOI,0],[GPIOI,0],
                 [STEPA,6],[STEPB,6],[GPIOI,0],[GPIOI,0],[GPIOI,0],[GPIOI,0],[STEPA,7],[STEPB,7],[GPIOI,0],[GPIOI,0],[GPIOI,0],[GPIOI,0] ],
<<<<<<< HEAD
    ["7i43-2", "7i43", "SV8", "7i43-2", "hm2_7i43", 8, 3, 8, 0, 0, 1, 48, 50, 100, [4,3],
=======
    ["7i43-2", "7i43", "SV8", "7i43-2", "hm2_7i43", 8, 8, 0, 3, 0, 1, 48, 50, 100, [4,3],
>>>>>>> a19d3685
        [ENCB,1],[ENCA,1],[ENCB,0],[ENCA,0],[ENCI,1],[ENCI,0],[PWMP,1],[PWMP,0],[PWMD,1],[PWMD,0],[PWME,1],[PWME,0],
                 [ENCB,3],[ENCA,3],[ENCB,2],[ENCA,2],[ENCI,3],[ENCI,2],[PWMP,3],[PWMP,2],[PWMD,3],[PWMD,2],[PWME,3],[PWME,2],
        [ENCB,5],[ENCA,5],[ENCB,4],[ENCA,4],[ENCI,5],[ENCI,4],[PWMP,5],[PWMP,4],[PWMD,5],[PWMD,4],[PWME,5],[PWME,4],
                 [ENCB,7],[ENCA,7],[ENCB,6],[ENCA,6],[ENCI,7],[ENCI,6],[PWMP,7],[PWMP,6],[PWMD,7],[PWMD,6],[PWME,7],[PWME,6] ],
<<<<<<< HEAD
    ["7i43-2", "7i43", "SVST4_4", "7i43-2", "hm2_7i43", 4, 3, 4, 0, 4, 6, 1, 48, 50, 100, [4,3],
=======
    ["7i43-2", "7i43", "SVST4_4", "7i43-2", "hm2_7i43", 4, 4, 4, 3, 6, 1, 48, 50, 100, [4,3],
>>>>>>> a19d3685
        [ENCB,1],[ENCA,1],[ENCB,0],[ENCA,0],[ENCI,1],[ENCI,0],[PWMP,1],[PWMP,0],[PWMD,1],[PWMD,0],[PWME,1],[PWME,0],
                 [ENCB,3],[ENCA,3],[ENCB,2],[ENCA,2],[ENCI,3],[ENCI,2],[PWMP,3],[PWMP,2],[PWMD,3],[PWMD,2],[PWME,3],[PWME,2],
        [STEPA,0],[STEPB,0],[GPIOI,0],[GPIOI,0],[GPIOI,0],[GPIOI,0],[STEPA,1],[STEPB,1],[GPIOI,0],[GPIOI,0],[GPIOI,0],[GPIOI,0],
                  [STEPA,2],[STEPB,2],[GPIOI,0],[GPIOI,0],[GPIOI,0],[GPIOI,0],[STEPA,3],[STEPB,3],[GPIOI,0],[GPIOI,0],[GPIOI,0],[GPIOI,0] ],
<<<<<<< HEAD
    ["7i43-2", "7i43", "SVST4_6", "7i43-2", "hm2_7i43", 4, 4, 6, 0, 3, 4, 1, 48, 50, 100, [4,3],
=======
    ["7i43-2", "7i43", "SVST4_6", "7i43-2", "hm2_7i43", 4, 4, 6, 3, 4, 1, 48, 50, 100, [4,3],
>>>>>>> a19d3685
        [ENCB,1],[ENCA,1],[ENCB,0],[ENCA,0],[ENCI,1],[ENCI,0],[PWMP,1],[PWMP,0],[PWMD,1],[PWMD,0],[PWME,1],[PWME,0],
                 [ENCB,3],[ENCA,3],[ENCB,2],[ENCA,2],[ENCI,3],[ENCI,2],[PWMP,3],[PWMP,2],[PWMD,3],[PWMD,2],[PWME,3],[PWME,2],
        [STEPA,0],[STEPB,0],[GPIOI,0],[GPIOI,0],[STEPA,1],[STEPB,1],[GPIOI,0],[GPIOI,0],[STEPA,2],[STEPB,2],[GPIOI,0],[GPIOI,0],
                  [STEPA,3],[STEPB,3],[GPIOI,0],[GPIOI,0],[STEPA,4],[STEPB,4],[GPIOI,0],[GPIOI,0],[STEPA,5],[STEPB,5],[GPIOI,0],[GPIOI,0] ],
<<<<<<< HEAD
    ["7i43-4", "7i43", "SV8", "7i43-4", "hm2_7i43", 8, 3, 8, 0, 0, 0, 1, 48, 50, 100, [4,3],
=======
    ["7i43-4", "7i43", "SV8", "7i43-4", "hm2_7i43", 8, 8, 0, 3, 0, 1, 48, 50, 100, [4,3],
>>>>>>> a19d3685
        [ENCB,1],[ENCA,1],[ENCB,0],[ENCA,0],[ENCI,1],[ENCI,0],[PWMP,1],[PWMP,0],[PWMD,1],[PWMD,0],[PWME,1],[PWME,0],
                 [ENCB,3],[ENCA,3],[ENCB,2],[ENCA,2],[ENCI,3],[ENCI,2],[PWMP,3],[PWMP,2],[PWMD,3],[PWMD,2],[PWME,3],[PWME,2],
        [ENCB,5],[ENCA,5],[ENCB,4],[ENCA,4],[ENCI,5],[ENCI,4],[PWMP,5],[PWMP,4],[PWMD,5],[PWMD,4],[PWME,5],[PWME,4],
                 [ENCB,7],[ENCA,7],[ENCB,6],[ENCA,6],[ENCI,7],[ENCI,6],[PWMP,7],[PWMP,6],[PWMD,7],[PWMD,6],[PWME,7],[PWME,6] ],
<<<<<<< HEAD
    ["7i43-4", "7i43", "SVST4_4", "7i43-4", "hm2_7i43", 4, 3, 4, 0, 4, 6, 1, 48, 50, 100, [4,3],
=======
    ["7i43-4", "7i43", "SVST4_4", "7i43-4", "hm2_7i43", 4, 4, 4, 3, 6, 1, 48, 50, 100, [4,3],
>>>>>>> a19d3685
        [ENCB,1],[ENCA,1],[ENCB,0],[ENCA,0],[ENCI,1],[ENCI,0],[PWMP,1],[PWMP,0],[PWMD,1],[PWMD,0],[PWME,1],[PWME,0],
                 [ENCB,3],[ENCA,3],[ENCB,2],[ENCA,2],[ENCI,3],[ENCI,2],[PWMP,3],[PWMP,2],[PWMD,3],[PWMD,2],[PWME,3],[PWME,2],
        [STEPA,0],[STEPB,0],[GPIOI,0],[GPIOI,0],[GPIOI,0],[GPIOI,0],[STEPA,1],[STEPB,1],[GPIOI,0],[GPIOI,0],[GPIOI,0],[GPIOI,0],
                  [STEPA,2],[STEPB,2],[GPIOI,0],[GPIOI,0],[GPIOI,0],[GPIOI,0],[STEPA,3],[STEPB,3],[GPIOI,0],[GPIOI,0],[GPIOI,0],[GPIOI,0] ],
<<<<<<< HEAD
    ["7i43-4", "7i43", "SVST4_6", "7i43-4", "hm2_7i43", 4, 3, 4, 6, 4, 1, 48, 50, 100, [4,3],
=======
    ["7i43-4", "7i43", "SVST4_6", "7i43-4", "hm2_7i43", 4, 4, 6, 3, 4, 1, 48, 50, 100, [4,3],
>>>>>>> a19d3685
        [ENCB,1],[ENCA,1],[ENCB,0],[ENCA,0],[ENCI,1],[ENCI,0],[PWMP,1],[PWMP,0],[PWMD,1],[PWMD,0],[PWME,1],[PWME,0],
                 [ENCB,3],[ENCA,3],[ENCB,2],[ENCA,2],[ENCI,3],[ENCI,2],[PWMP,3],[PWMP,2],[PWMD,3],[PWMD,2],[PWME,3],[PWME,2],
        [STEPA,0],[STEPB,0],[GPIOI,0],[GPIOI,0],[STEPA,1],[STEPB,1],[GPIOI,0],[GPIOI,0],[STEPA,2],[STEPB,2],[GPIOI,0],[GPIOI,0],
                  [STEPA,3],[STEPB,3],[GPIOI,0],[GPIOI,0],[STEPA,4],[STEPB,4],[GPIOI,0],[GPIOI,0],[STEPA,5],[STEPB,5],[GPIOI,0],[GPIOI,0] ],
<<<<<<< HEAD
    ["7i43-4", "7i43", "SVST4_12", "7i43-4", "hm2_7i43", 4, 3, 4, 0, 12, 2, 1, 48, 50, 100, [4,3],
=======
    ["7i43-4", "7i43", "SVST4_12", "7i43-4", "hm2_7i43", 4, 4, 12, 3, 2, 1, 48, 50, 100, [4,3],
>>>>>>> a19d3685
        [ENCB,1],[ENCA,1],[ENCB,0],[ENCA,0],[ENCI,1],[ENCI,0],[PWMP,1],[PWMP,0],[PWMD,1],[PWMD,0],[PWME,1],[PWME,0],
                 [ENCB,3],[ENCA,3],[ENCB,2],[ENCA,2],[ENCI,3],[ENCI,2],[PWMP,3],[PWMP,2],[PWMD,3],[PWMD,2],[PWME,3],[PWME,2],
        [STEPA,0],[STEPB,0],[STEPA,1],[STEPB,1],[STEPA,2],[STEPB,2],[STEPA,3],[STEPB,3],[STEPA,4],[STEPB,4],[STEPA,5],[STEPB,5],
                  [STEPA,6],[STEPB,6],[STEPA,7],[STEPB,7],[STEPA,8],[STEPB,8],[STEPA,9],[STEPB,9],[STEPA,10],[STEPB,10],[STEPA,11],[STEPB,11] ],
<<<<<<< HEAD
    ["3x20-1", "3x20", "SV24", "3x20-1", "hm2_pci", 24, 3, 24, 0, 0, 0, 1, 144, 50, 100, [4,5,6,9,8,7],
=======
    ["3x20-1", "3x20", "SV24", "3x20-1", "hm2_pci", 24, 24, 0, 3, 0, 1, 144, 50, 100, [4,5,6,9,8,7],
>>>>>>> a19d3685
        [ENCB,1],[ENCA,1],[ENCB,0],[ENCA,0],[ENCI,1],[ENCI,0],[PWMP,1],[PWMP,0],[PWMD,1],[PWMD,0],[PWME,1],[PWME,0],
                 [ENCB,3],[ENCA,3],[ENCB,2],[ENCA,2],[ENCI,3],[ENCI,2],[PWMP,3],[PWMP,2],[PWMD,3],[PWMD,2],[PWME,3],[PWME,2],
        [ENCB,5],[ENCA,5],[ENCB,4],[ENCA,4],[ENCI,5],[ENCI,4],[PWMP,5],[PWMP,4],[PWMD,5],[PWMD,4],[PWME,5],[PWME,4],
                 [ENCB,7],[ENCA,7],[ENCB,6],[ENCA,6],[ENCI,7],[ENCI,6],[PWMP,7],[PWMP,6],[PWMD,7],[PWMD,6],[PWME,7],[PWME,6],
        [ENCB,9],[ENCA,9],[ENCB,8],[ENCA,8],[ENCI,9],[ENCI,8],[PWMP,9],[PWMP,8],[PWMD,9],[PWMD,8],[PWME,9],[PWME,8],
                 [ENCB,11],[ENCA,11],[ENCB,10],[ENCA,10],[ENCI,11],[ENCI,10],[PWMP,11],[PWMP,10],[PWMD,11],[PWMD,10],[PWME,11],[PWME,10],
        [ENCB,13],[ENCA,13],[ENCB,12],[ENCA,12],[ENCI,13],[ENCI,12],[PWMP,13],[PWMP,12],[PWMD,13],[PWMD,12],[PWME,13],[PWME,12],
                 [ENCB,15],[ENCA,15],[ENCB,14],[ENCA,14],[ENCI,15],[ENCI,14],[PWMP,15],[PWMP,14],[PWMD,15],[PWMD,14],[PWME,15],[PWME,14],
        [ENCB,17],[ENCA,17],[ENCB,16],[ENCA,16],[ENCI,17],[ENCI,16],[PWMP,17],[PWMP,16],[PWMD,17],[PWMD,16],[PWME,17],[PWME,16],
                 [ENCB,19],[ENCA,19],[ENCB,18],[ENCA,18],[ENCI,19],[ENCI,18],[PWMP,19],[PWMP,18],[PWMD,19],[PWMD,18],[PWME,19],[PWME,18],
        [ENCB,21],[ENCA,21],[ENCB,20],[ENCA,20],[ENCI,21],[ENCI,20],[PWMP,21],[PWMP,20],[PWMD,21],[PWMD,20],[PWME,21],[PWME,20],
                 [ENCB,23],[ENCA,23],[ENCB,22],[ENCA,22],[ENCI,23],[ENCI,22],[PWMP,23],[PWMP,22],[PWMD,23],[PWMD,22],[PWME,23],[PWME,22] ],
<<<<<<< HEAD
    ["3x20-1", "3x20", "SVST16_24", "3x20-1", "hm2_pci", 16, 3, 16, 0, 24, 2, 1, 144, 50, 100, [4,5,6,9,8,7],
=======
    ["3x20-1", "3x20", "SVST16_24", "3x20-1", "hm2_pci", 16, 16, 24, 3, 2, 1, 144, 50, 100, [4,5,6,9,8,7],
>>>>>>> a19d3685
        [ENCB,1],[ENCA,1],[ENCB,0],[ENCA,0],[ENCI,1],[ENCI,0],[PWMP,1],[PWMP,0],[PWMD,1],[PWMD,0],[PWME,1],[PWME,0],
                 [ENCB,3],[ENCA,3],[ENCB,2],[ENCA,2],[ENCI,3],[ENCI,2],[PWMP,3],[PWMP,2],[PWMD,3],[PWMD,2],[PWME,3],[PWME,2],
        [ENCB,5],[ENCA,5],[ENCB,4],[ENCA,4],[ENCI,5],[ENCI,4],[PWMP,5],[PWMP,4],[PWMD,5],[PWMD,4],[PWME,5],[PWME,4],
                 [ENCB,7],[ENCA,7],[ENCB,6],[ENCA,6],[ENCI,7],[ENCI,6],[PWMP,7],[PWMP,6],[PWMD,7],[PWMD,6],[PWME,7],[PWME,6],
        [ENCB,9],[ENCA,9],[ENCB,8],[ENCA,8],[ENCI,9],[ENCI,8],[PWMP,9],[PWMP,8],[PWMD,9],[PWMD,8],[PWME,9],[PWME,8],
                 [ENCB,11],[ENCA,11],[ENCB,10],[ENCA,10],[ENCI,11],[ENCI,10],[PWMP,11],[PWMP,10],[PWMD,11],[PWMD,10],[PWME,11],[PWME,10],
        [ENCB,13],[ENCA,13],[ENCB,12],[ENCA,12],[ENCI,13],[ENCI,12],[PWMP,13],[PWMP,12],[PWMD,13],[PWMD,12],[PWME,13],[PWME,12],
                 [ENCB,15],[ENCA,15],[ENCB,14],[ENCA,14],[ENCI,15],[ENCI,14],[PWMP,15],[PWMP,14],[PWMD,15],[PWMD,14],[PWME,15],[PWME,14],
        [STEPA,0],[STEPB,0],[STEPA,1],[STEPB,1],[STEPA,2],[STEPB,2],[STEPA,3],[STEPB,3],[STEPA,4],[STEPB,4],[STEPA,5],[STEPB,5],
                [STEPA,6],[STEPB,6],[STEPA,7],[STEPB,7],[STEPA,8],[STEPB,8],[STEPA,9],[STEPB,9],[STEPA,10],[STEPB,10],[STEPA,11],[STEPB,11],
        [STEPA,12],[STEPB,12],[STEPA,13],[STEPB,13],[STEPA,14],[STEPB,14],[STEPA,15],[STEPB,15],[STEPA,16],[STEPB,16],[STEPA,17],[STEPB,17],
                [STEPA,18],[STEPB,18],[STEPA,19],[STEPB,19],[STEPA,20],[STEPB,20],[STEPA,21],[STEPB,21],[STEPA,22],[STEPB,22],[STEPA,23],[STEPB,23] ],

]
# boardname, firmwarename, Hal driver name,
# max encoders, max pwm gens, 
# max step gens, number of pins per encoder,
# number of pins per step gen, 
# has watchdog, max GPIOI, 
# low frequency rate , hi frequency rate, 
# available connector numbers,  then list of component type and logical number
mesaboardnames = [ "5i20", "5i22-1", "5i22-1.5", "5i23", "7i43-2", "7i43-4","3x20-1" ]

(UNUSED_OUTPUT,
ON, CW, CCW, BRAKE,
MIST, FLOOD, ESTOP, AMP,
PUMP, DOUT0, DOUT1, DOUT2, DOUT3) = hal_output_names = [
"unused-output", 
"spindle-enable", "spindle-cw", "spindle-ccw", "spindle-brake",
"coolant-mist", "coolant-flood", "estop-out", "enable",
"charge-pump", "dout-00", "dout-01", "dout-02", "dout-03" ]

spindle_output = [_("Spindle ON"),_("Spindle CW"), _("Spindle CCW"), _("Spindle Brake") ]
coolant_output = [_("Coolant Mist"), _("Coolant Flood")]
control_output = [_("ESTOP Out"), _("Amplifier Enable"),_("Charge Pump")]
digital_output = [_("Digital out 0"), _("Digital out 1"), _("Digital out 2"), _("Digital out 3")]
human_output_names = [ [_("Unused Output"),[None]],[_("Spindle"),spindle_output],[_("Coolant"),coolant_output],
    [_("Control"),control_output],[_("Digital"),digital_output],[_("Custom Signals"),[None]]  ]

limit = [_("X Minimum Limit"), _("Y Minimum Limit"), _("Z Minimum Limit"), _("A Minimum Limit"),
    _("X Maximum Limit"), _("Y Maximum Limit"), _("Z Maximum Limit"), _("A Maximum Limit"),
    _("X Both Limit"), _("Y Both Limit"), _("Z Both Limit"), _("A Both Limit"),
    _("All Limits") ]
home = [_("X Home"), _("Y Home"), _("Z Home"), _("A Home"),_("All Home") ]
home_limits_shared = [ _("X Minimum Limit + Home"), _("Y Minimum Limit + Home"), _("Z Minimum Limit + Home"), _("A Minimum Limit + Home"),
    _("X Maximum Limit + Home"), _("Y Maximum Limit + Home"), _("Z Maximum Limit + Home"), _("A Maximum Limit + Home"),
    _("X Both Limit + Home"), _("Y Both Limit + Home"), _("Y Both Limit + Home"), _("A Both Limit + Home") ]
digital = [ _("Digital in 0"), _("Digital in 1"), _("Digital in 2"), _("Digital in 3") ]
axis_select = [_("Joint select A"),_("Joint select B"),_("Joint select C"), _("Joint select D") ]
override = [_("Jog incr A"),_("Jog incr B"),_("Jog incr C"),_("Jog incr D"),_("Feed Override incr A"),_("Feed Override incr B"),
    _("Feed Override incr C"),_("Feed Override incr D") ]
spindle = [ _("Manual Spindle CW"),_("Manual Spindle CCW"),_("Manual Spindle Stop"),_("Spindle Up-To-Speed") ]
operation =  [_("Cycle Start"),_("Abort"),_("Single Step") ]
control = [_("ESTOP In"), _("Probe In") ]
rapid = [_("Jog X +"),_("Jog X -"),_("Jog Y +"),_("Jog Y -"),_("Jog Z +"),_("Jog Z -"),_("Jog A +"),_("Jog A -"),
    _("Jog button selected +"),_("Jog button selected -") ]

human_input_names = [ [_("Unused Input"),[None]],[_("Limits"),limit],[_("Home"),home],[_("Limts/Home Shared"),home_limits_shared],
    [_("Digital"),digital],[_("Axis Selection"),axis_select],[_("Overrides"),override],[_("Spindle"),spindle],
    [_("Operation"),operation],[_("External Control"),control],[_("Axis rapid"),rapid],[_("Custom Signals"),[None]] ]

(UNUSED_INPUT,
MIN_X, MIN_Y, MIN_Z, MIN_A,
MAX_X, MAX_Y, MAX_Z, MAX_A,
BOTH_X, BOTH_Y, BOTH_Z, BOTH_A,ALL_LIMIT, 
HOME_X, HOME_Y, HOME_Z, HOME_A,ALL_HOME,
MIN_HOME_X, MIN_HOME_Y, MIN_HOME_Z, MIN_HOME_A,
MAX_HOME_X, MAX_HOME_Y, MAX_HOME_Z, MAX_HOME_A,
BOTH_HOME_X, BOTH_HOME_Y, BOTH_HOME_Z, BOTH_HOME_A,
DIN0, DIN1, DIN2, DIN3,
SELECT_A, SELECT_B, SELECT_C, SELECT_D,
JOGA, JOGB, JOGC, JOGD, FOA, FOB, FOC, FOD,
SPINDLE_CW, SPINDLE_CCW, SPINDLE_STOP,SPINDLE_AT_SPEED,
CYCLE_START, ABORT, SINGLE_STEP,
ESTOP_IN, PROBE,
JOGX_P,JOGX_N,JOGY_P,JOGY_N,JOGZ_P,JOGZ_N,JOGA_P,JOGA_N,JOGSLCT_P, JOGSLCT_N    ) = hal_input_names = ["unused-input",
"min-x", "min-y", "min-z", "min-a",
"max-x", "max-y", "max-z", "max-a",
"both-x", "both-y", "both-z", "both-a","all-limit",
"home-x", "home-y", "home-z", "home-a","all-home",
"min-home-x", "min-home-y", "min-home-z", "min-home-a",
"max-home-x", "max-home-y", "max-home-z", "max-home-a",
"both-home-x", "both-home-y", "both-home-z", "both-home-a",
"din-00", "din-01", "din-02", "din-03",
"joint-select-a","joint-select-b","joint-select-c","joint-select-d",
"jog-incr-a","jog-incr-b","jog-incr-c","jog-incr-d","fo-incr-a","fo-incr-b","fo-incr-c","fo-incr-d",
"spindle-manual-cw","spindle-manual-ccw","spindle-manual-stop","spindle-at-speed",
"cycle-start","abort","single-step",
"estop-ext", "probe-in",
"jog-x-pos","jog-x-neg","jog-y-pos","jog-y-neg",
"jog-z-pos","jog-z-neg","jog-a-pos","jog-a-neg","jog-selected-pos","jog-selected-neg"]


human_names_multi_jog_buttons = [_("Jog X +"),_("Jog X -"),
_("Jog Y +"),_("Jog Y -"),
_("Jog Z +"),_("Jog Z -"),
_("Jog A +"),_("Jog A -")]

human_names_shared_home = [_("X Minimum Limit + Home"), _("Y Minimum Limit + Home"),
_("Z Minimum Limit + Home"), _("A Minimum Limit + Home"),
_("X Maximum Limit + Home"), _("Y Maximum Limit + Home"),
_("Z Maximum Limit + Home"), _("A Maximum Limit + Home"),
_("X Both Limit + Home"), _("Y Both Limit + Home"),
_("Z Both Limit + Home"), _("A Both Limit + Home")]

human_names_limit_only = [ _("X Minimum Limit"), _("Y Minimum Limit"),
_("Z Minimum Limit"), _("A Minimum Limit"),
_("X Maximum Limit"), _("Y Maximum Limit"),
_("Z Maximum Limit"), _("A Maximum Limit"),
_("X Both Limit"), _("Y Both Limit"),
_("Z Both Limit"), _("A Both Limit"), _("All Limits")]

(UNUSED_PWM,
X_PWM_PULSE, X_PWM_DIR, X_PWM_ENABLE, Y_PWM_PULSE, Y_PWM_DIR, Y_PWM_ENABLE, 
Z_PWM_PULSE, Z_PWM_DIR, Z_PWM_ENABLE, A_PWM_PULSE, A_PWM_DIR, A_PWM_ENABLE, 
SPINDLE_PWM_PULSE, SPINDLE_PWM_DIR, SPINDLE_PWM_ENABLE,   ) = hal_pwm_output_names = ["unused-pwm",
"x-pwm-pulse", "x-pwm-dir", "x-pwm-enable", "y-pwm-pulse", "y-pwm-dir", "y-pwm-enable",
"z-pwm-pulse", "z-pwm-dir", "z-pwm-enable", "a-pwm-pulse", "a-pwm-dir", "a-pwm-enable", 
"s-pwm-pulse", "s-pwm-dir", "s-pwm-enable"]

human_pwm_output_names =[ [_("Unused PWM Gen"),[None]],[_("X Axis PWM"),[None]],[_("Y Axis PWM"),[None]],
                        [_("Z Axis PWM"),[None]],[_("A Axis PWM"),[None]],[_("Spindle PWM"),[None]],[_("Custom Signals"),[None]] ]

(UNUSED_ENCODER, 
X_ENCODER_A, X_ENCODER_B, X_ENCODER_I, X_ENCODER_M,
Y_ENCODER_A, Y_ENCODER_B, Y_ENCODER_I, Y_ENCODER_M,
Z_ENCODER_A, Z_ENCODER_B, Z_ENCODER_I, Z_ENCODER_M, 
A_ENCODER_A, A_ENCODER_B, A_ENCODER_I, A_ENCODER_M, 
SPINDLE_ENCODER_A, SPINDLE_ENCODER_B, SPINDLE_ENCODER_I, SPINDLE_ENCODER_M,
X_MPG_A, X_MPG_B, X_MPG_I, X_MPG_M, Y_MPG_A, Y_MPG_B, Y_MPG_I, Y_MPG_M,
Z_MPG_A, Z_MPG_B, Z_MPG_I, Z_MPG_M, A_MPG_A, A_MPG_B, A_MPG_I,A_MPG_M,
SELECT_MPG_A, SELECT_MPG_B, SELECT_MPG_I, SELECT_MPG_M,
FO_MPG_A,FO_MPG_B,FO_MPG_I,FO_MPG_M,SO_MPG_A,SO_MPG_B,SO_MPG_I,SO_MPG_I,)  = hal_encoder_input_names = [ "unused-encoder",
"x-encoder-a", "x-encoder-b", "x-encoder-i", "x-encoder-m",
"y-encoder-a", "y-encoder-b", "y-encoder-i", "y-encoder-m",
"z-encoder-a", "z-encoder-b", "z-encoder-i", "z-encoder-m", 
"a-encoder-a", "a-encoder-b", "a-encoder-i", "a-encoder-m",
"s-encoder-a","s-encoder-b","s-encoder-i", "s-encoder-m",
"x-mpg-a","x-mpg-b", "x-mpg-i", "x-mpg-m", "y-mpg-a", "y-mpg-b", "y-mpg-i", "y-mpg-m",
"z-mpg-a","z-mpg-b", "z-mpg-i", "z-mpg-m", "a-mpg-a", "a-mpg-b", "a-mpg-i", "a-mpg-m",
"select-mpg-a", "select-mpg-b", "select-mpg-i", "select-mpg-m",
"fo-mpg-a","fo-mpg-b","fo-mpg-i","fo-mpg-m","so-mpg-a","so-mpg-b","so-mpg-i","so-mpg-m"]

axis = [_("X Encoder"),_("Y Encoder"), _("Z Encoder"),_("A Encoder"),_("Spindle Encoder")]
mpg = [_("X Hand Wheel"), _("Y Hand Wheel"), _("Z Hand Wheel"), _("A Hand Wheel") ,_("Multi Hand Wheel")]
over = [_("Feed Override"),_("spindle Override")]
human_encoder_input_names = [ [_("Unused Encoder"),[None]],[_("Axis Encoder"), axis],[_("MPG Jog Controls"), mpg],[_("Override MPG control"), over],
                            [_("Custom Signals"),[None]] ] 


(UNUSED_STEPGEN, 
X_STEPGEN_STEP, X_STEPGEN_DIR, X_STEPGEN_PHC, X_STEPGEN_PHD, X_STEPGEN_PHE, X_STEPGEN_PHF,
Y_STEPGEN_STEP, X_STEPGEN_DIR, X_STEPGEN_PHC, X_STEPGEN_PHD, X_STEPGEN_PHE, X_STEPGEN_PHF,
Z_STEPGEN_STEP, Z_STEPGEN_DIR, Z_STEPGEN_PHC, Z_STEPGEN_PHD, Z_STEPGEN_PHE, Z_STEPGEN_PHF,
A_STEPGEN_STEP, A_STEPGEN_DIR, A_STEPGEN_PHC, A_STEPGEN_PHD, A_STEPGEN_PHE, A_STEPGEN_PHF,
SPINDLE_STEPGEN_STEP, SPINDLE_STEPGEN_DIR, SPINDLE_STEPGEN_PHC, SPINDLE_STEPGEN_PHD, SPINDLE_STEPGEN_PHE, SPINDLE_STEPGEN_PHF) = hal_stepper_names = ["unused-stepgen", 
"x-stepgen-step", "x-stepgen-dir", "x-stepgen-phase-c", "x-stepgen-phase-d", "x-stepgen-phase-e", "x-stepgen-phase-f", 
"y-stepgen-step", "y-stepgen-dir", "y-stepgen-phase-c", "y-stepgen-phase-d", "y-stepgen-phase-e", "y-stepgen-phase-f",
"z-stepgen-step", "z-stepgen-dir", "z-stepgen-phase-c", "z-stepgen-phase-d", "z-stepgen-phase-e", "z-stepgen-phase-f",
"a-stepgen-step", "a-stepgen-dir", "a-stepgen-phase-c", "a-stepgen-phase-d", "a-stepgen-phase-e", "a-stepgen-phase-f",
"s-stepgen-step", "s-stepgen-dir", "s-stepgen-phase-c", "s-stepgen-phase-d", "s-stepgen-phase-e", 
"s-stepgen-phase-f"]

human_stepper_names = [ [_("Unused StepGen"),[None]],[_("X Axis StepGen"),[None]],[_("Y Axis StepGen"),[None]],[_("Z Axis StepGen"),[None]],
                        [_("A Axis StepGen"),[None]],[_("Spindle StepGen"),[None]],[_("Custom Signals"),[None]] ]

(UNUSED_TPPWM,
X_TPPWM_A, X_TPPWM_B,X_TPPWM_C,X_TPPWM_AN,X_TPPWM_BN,X_TPPWM_CN,X_TPPWM_ENABLE,X_TPPWM_FAULT,
Y_TPPWM_A, Y_TPPWM_B,Y_TPPWM_C,Y_TPPWM_AN,Y_TPPWM_BN,Y_TPPWM_CN,Y_TPPWM_ENABLE,Y_TPPWM_FAULT,
Z_TPPWM_A, Z_TPPWM_B,Z_TPPWM_C,Z_TPPWM_AN,Z_TPPWM_BN,Z_TPPWM_CN,Z_TPPWM_ENABLE,Z_TPPWM_FAULT,
A_TPPWM_A, A_TPPWM_B,A_TPPWM_C,A_TPPWM_AN,A_TPPWM_BN,A_TPPWM_CN,A_TPPWM_ENABLE,A_TPPWM_FAULT,
S_TPPWM_A, S_TPPWM_B,S_TPPWM_C,S_TPPWM_AN,S_TPPWM_BN,S_TPPWM_CN,S_TPPWM_ENABLE,S_TPPWM_FAULT) = hal_tppwm_output_names= ["unused-tppwm",
"x-tppwm-a","x-tppwm-b","x-tppwm-c","x-tppwm-anot","x-tppwm-bnot","x-tppwm-cnot", "x-tppwm-enable","x-tppwm-fault",
"y-tppwm-a","y-tppwm-b","y-tppwm-c","y-tppwm-anot","y-tppwm-bnot","y-tppwm-cnot", "y-tppwm-enable","y-tppwm-fault",
"z-tppwm-a","z-tppwm-b","z-tppwm-c","z-tppwm-anot","z-tppwm-bnot","z-tppwm-cnot", "z-tppwm-enable","z-tppwm-fault",
"a-tppwm-a","a-tppwm-b","a-tppwm-c","a-tppwm-anot","a-tppwm-bnot","a-tppwm-cnot", "a-tppwm-enable","a-tppwm-fault",
"s-tppwm-a","s-tppwm-b","s-tppwm-c","s-tppwm-anot","s-tppwm-bnot","s-tppwm-cnot", "s-tppwm-enable","s-tppwm-fault"]

human_tppwm_output_names = [ [_("Unused TPPWM Gen"),[None]],[_("X Axis BL Driver"),[None]],[ _("Y Axis BL Driver"),[None]],
    [_("Z Axis BL Driver"),[None]],[_("A Axis BL Driver"),[None]],[_("S Axis BL Driver"),[None]],[_("Custom Signals"),[None]] ]



def md5sum(filename):
    try:
        f = open(filename, "rb")
    except IOError:
        return None
    else:
        return md5.new(f.read()).hexdigest()      

class Widgets:
    def __init__(self, xml):
        self._xml = xml
    def __getattr__(self, attr):
        r = self._xml.get_widget(attr)
        if r is None: raise AttributeError, "No widget %r" % attr
        return r
    def __getitem__(self, attr):
        r = self._xml.get_widget(attr)
        if r is None: raise IndexError, "No widget %r" % attr
        return r

class Data:
    def __init__(self):
        pw = pwd.getpwuid(os.getuid())
        # custom signal name lists
        self.halencoderinputsignames = []
        self.halmuxencodersignames = []
        self.halpwmoutputsignames = []
        self.haltppwmoutputsignames = []
        self.halinputsignames = []
        self.haloutputsignames = []
        self.halsteppersignames = []

        # internal flags
        self._arrayloaded = False
        self._mesa0_configured = False
        self._mesa1_configured = False
        self._components_is_prepared = False

        # internal data
        self._gpioliststore = None
        self._stepperliststore = None
        self._encoderliststore = None
        self._muxencoderliststore = None
        self._pwmliststore = None
        self._tppwmliststore = []

        self._gpioosignaltree = None
        self._gpioisignaltree = None
        self._steppersignaltree = None
        self._encodersignaltree = None
        self._muxencodersignaltree = None
        self._pwmcontrolsignaltree = None
        self._pwmrelatedsignaltree = None
        self._tppwmsignaltree = None

        # pncconf default options
        self.createsymlink = 1
        self.createshortcut = 0  
        self._lastconfigname= ""
        self._chooselastconfig = True

        # basic machine data
        self.help = "help-welcome.txt"
        self.machinename = _("my_EMC_machine")
        self.frontend = _AXIS 
        self.axes = 0 # XYZ
        self.available_axes = []
        self.baseperiod = 50000
        self.servoperiod = 1000000
        self.units = _IMPERIAL # inch
        self.limitsnone = True
        self.limitswitch = False
        self.limitshared = False
        self.homenone = True
        self.homeswitch = False
        self.homeindex = False
        self.homeboth = False
        self.limitstype = 0
        self.homingtype = 0
        self.usbdevicename = "none"
        self.joystickjog = False
        self.joystickjograpidrate0 = 0.1
        self.joystickjograpidrate1 = 1.0
        self.joystickjograpidrate2 = 10.0
        self.joystickjograpidrate3 = 100.0
        self.joycmdrapida = ""
        self.joycmdrapidb = ""
        self.joycmdxpos = ""
        self.joycmdxneg = ""
        self.joycmdypos = ""
        self.joycmdyneg = ""
        self.joycmdzpos = ""
        self.joycmdzneg = ""
        self.joycmdrapid = ""
        self.externaljog = False
        self.singlejogbuttons = False
        self.multijogbuttons = False
        self.jograpidrate = 1.0
        self.externalmpg = False
        self.guimpg = True    
        self.multimpg = False
        self.sharedmpg = False
        self.incrselect = False
        self.mpgincrvalue0 = 0     # all incr-select low
        self.mpgincrvalue1 = .0001 # incr-select-a  high
        self.mpgincrvalue2 = .0005 # b
        self.mpgincrvalue3 = .001  # ab
        self.mpgincrvalue4 = .005  # c
        self.mpgincrvalue5 = .01   # ac
        self.mpgincrvalue6 = .05   # bc
        self.mpgincrvalue7 = .1    # abc
        self.mpgincrvalue8 = .125 # d
        self.mpgincrvalue9 = .125  # ad
        self.mpgincrvalue10 = .125  # bd
        self.mpgincrvalue11 = .125  # abd
        self.mpgincrvalue12 = .125 # cd
        self.mpgincrvalue13 = .125 # acd
        self.mpgincrvalue14 = .125 # bcd
        self.mpgincrvalue15 = .125 # abcd
        self.externalfo = False
        self.fo_usempg = False
        self.fo_useswitch = False
        self.foincrvalue0 = 0  # all incr-select low
        self.foincrvalue1 = 5  # incr-select-a  high
        self.foincrvalue2 = 10  # b
        self.foincrvalue3 = 25  # ab
        self.foincrvalue4 = 50 # c
        self.foincrvalue5 = 75 # ac
        self.foincrvalue6 = 90 # bc
        self.foincrvalue7 = 100 # abc
        self.foincrvalue8 = 110  # d
        self.foincrvalue9 = 125  # ad
        self.foincrvalue10 = 140  # bd
        self.foincrvalue11 = 150  # abd
        self.foincrvalue12 = 165 # cd
        self.foincrvalue13 = 180 # acd
        self.foincrvalue14 = 190 # bcd
        self.foincrvalue15 = 200 # abcd
        self.externalso = False
        self.so_usempg = False
        self.so_useswitch = False
        self.soincrvalue0 = 0  # all incr-select low
        self.soincrvalue1 = 5  # incr-select-a  high
        self.soincrvalue2 = 10  # b
        self.soincrvalue3 = 25  # ab
        self.soincrvalue4 = 50 # c
        self.soincrvalue5 = 75 # ac
        self.soincrvalue6 = 90 # bc
        self.soincrvalue7 = 100 # abc
        self.soincrvalue8 = 110  # d
        self.soincrvalue9 = 125  # ad
        self.soincrvalue10 = 140  # bd
        self.soincrvalue11 = 150  # abd
        self.soincrvalue12 = 165 # cd
        self.soincrvalue13 = 180 # acd
        self.soincrvalue14 = 190 # bcd
        self.soincrvalue15 = 200 # abcd

        # GUI frontend defaults
        self.position_offset = 1 # relative
        self.position_feedback = 1 # actual
        self.max_feed_override = 2.0 # percentage
        self.min_spindle_override = .5
        self.max_spindle_override = 1.0
        # These are for AXIS gui only
        self.default_linear_velocity = .25 # units per second
        self.min_linear_velocity = .01
        self.max_linear_velocity = 1.0
        self.default_angular_velocity = .25
        self.min_angular_velocity = .01
        self.max_angular_velocity = 1.0
        self.increments_metric = "5mm 1mm .5mm .1mm .05mm .01mm .005mm"
        self.increments_imperial= ".1in .05in .01in .005in .001in .0005in .0001in"
        self.editor = "gedit"
        self.geometry = "xyz"

        # EMC assorted defaults and options
        self.toolchangeprompt = True
        self.multimpg = False
        self.require_homing = True
        self.individual_homing = False
        self.restore_joint_position = False
        self.random_toolchanger = False
        self.raise_z_on_toolchange = False
        self.allow_spindle_on_toolchange = False
        self.customhal = False

        # These components can be used by pncconf so we must keep track of them.
        # in case the user needs some for a custom HAL file
        self.userneededpid = 0
        self.userneededabs = 0
        self.userneededscale = 0
        self.userneededmux16 = 0
        self.userneededlowpass = 0
        self.userneededbldc = 0

        # pyvcp data
        self.pyvcp = 0 # not included
        self.pyvcpname = "custom.xml"
        self.pyvcphaltype = 0 # no HAL connections specified
        self.pyvcpconnect = 1 # HAL connections allowed

        # gladevcp data
        self.gladevcp = 0 # not included
        self.gladevcpname = "custom.xml"
        self.gladevcphaltype = 0 # no HAL connections specified
        self.gladevcpconnect = 1 # HAL connections allowed

        # classicladder data
        self.classicladder = 0 # not included
        self.digitsin = 15 # default number of pins
        self.digitsout = 15
        self.s32in = 10
        self.s32out = 10
        self.floatsin = 10
        self.floatsout = 10
        self.tempexists = 0 # not present
        self.laddername = "custom.clp"
        self.modbus = 0 # not included
        self.ladderhaltype = 0 # no HAL connections specified
        self.ladderconnect = 1 # HAL connections allowed

        # stepper timing data
        self.drivertype = "other"
        self.steptime = 5000
        self.stepspace = 5000
        self.dirhold = 20000 
        self.dirsetup = 20000
        self.latency = 15000
        self.period = 25000

        # For parallel port 
        self.pp1_direction = 1 # output
        self.ioaddr = "0x0278"
        self.ioaddr2 = _("Enter Address")
        self.pp2_direction = 0 # input
        self.ioaddr3 = _("Enter Address")
        self.pp3_direction = 0 # input
        self.number_pports = 0

        for connector in("pp1","pp2","pp3"):
            # initialize parport input / inv pins
            for i in (2,3,4,5,6,7,8,9,10,11,12,13,15):
                pinname ="%sIpin%d"% (connector,i)
                self[pinname] = UNUSED_INPUT
                pinname ="%sIpin%dinv"% (connector,i)
                self[pinname] = False
            # initialize parport output / inv pins
            for i in (1,2,3,4,5,6,7,8,9,14,16,17):
                pinname ="%sOpin%d"% (connector,i)
                self[pinname] = UNUSED_OUTPUT
                pinname ="%sOpin%dinv"% (connector,i)
                self[pinname] = False

        self.number_mesa = 1 # number of cards
        # for first mesa card
        self.mesa0_currentfirmwaredata = mesafirmwaredata[1]       
        self.mesa0_boardtitle = "5i20"        
        self.mesa0_firmware = "SVST8_4"
        self.mesa0_parportaddrs = "0x378"
        self.mesa0_isawatchdog = 1
        self.mesa0_pwm_frequency = 100000
        self.mesa0_pdm_frequency = 100000
        self.mesa0_watchdog_timeout = 10000000
        self.mesa0_numof_encodergens = 4
        self.mesa0_numof_pwmgens = 4
        self.mesa0_numof_tppwmgens = 0
        self.mesa0_numof_stepgens = 0
        self.mesa0_numof_gpio = 48
        # second mesa card
        self.mesa1_currentfirmwaredata = mesafirmwaredata[1]
        self.mesa1_boardtitle = "5i20"
        self.mesa1_firmware = "SVST8_4"
        self.mesa1_parportaddrs = "0x378"
        self.mesa1_isawatchdog = 1
        self.mesa1_pwm_frequency = 100000
        self.mesa1_pdm_frequency = 100000
        self.mesa1_watchdog_timeout = 10000000
        self.mesa1_numof_encodergens = 4
        self.mesa1_numof_pwmgens = 4
        self.mesa1_numof_tppwmgens = 0
        self.mesa1_numof_stepgens = 0
        self.mesa1_numof_gpio = 48

        for boardnum in(0,1):
            connector = 2
            pinname ="mesa%dc%dpin"% (boardnum,connector)
            self[pinname+"0"] = UNUSED_ENCODER
            self[pinname+"0type"] = ENCB
            self[pinname+"1"] = UNUSED_ENCODER
            self[pinname+"1type"] = ENCA
            self[pinname+"2"] = UNUSED_ENCODER
            self[pinname+"2type"] = ENCB
            self[pinname+"3"] = UNUSED_ENCODER
            self[pinname+"3type"] = ENCA
            self[pinname+"4"] = UNUSED_ENCODER
            self[pinname+"4type"] = ENCI
            self[pinname+"5"] = UNUSED_ENCODER
            self[pinname+"5type"] = ENCI
            self[pinname+"6"] = UNUSED_PWM
            self[pinname+"6type"] = PWMP
            self[pinname+"7"] = UNUSED_PWM
            self[pinname+"7type"] = PWMP
            self[pinname+"8"] = UNUSED_PWM
            self[pinname+"8type"] = PWMD
            self[pinname+"9"] = UNUSED_PWM
            self[pinname+"9type"] = PWMD
            self[pinname+"10"] = UNUSED_PWM
            self[pinname+"10type"] = PWME
            self[pinname+"11"] = UNUSED_PWM
            self[pinname+"11type"] = PWME
            self[pinname+"12"] = UNUSED_ENCODER
            self[pinname+"12type"] = ENCB
            self[pinname+"13"] = UNUSED_ENCODER
            self[pinname+"13type"] = ENCA
            self[pinname+"14"] = UNUSED_ENCODER
            self[pinname+"14type"] = ENCB
            self[pinname+"15"] = UNUSED_ENCODER
            self[pinname+"15type"] = ENCA
            self[pinname+"16"] = UNUSED_ENCODER
            self[pinname+"16type"] = ENCI
            self[pinname+"17"] = UNUSED_ENCODER
            self[pinname+"17type"] = ENCI
            self[pinname+"18"] = UNUSED_PWM
            self[pinname+"18type"] = PWMP
            self[pinname+"19"] = UNUSED_PWM
            self[pinname+"19type"] = PWMP
            self[pinname+"20"] = UNUSED_PWM
            self[pinname+"20type"] = PWMD
            self[pinname+"21"] = UNUSED_PWM
            self[pinname+"21type"] = PWMD
            self[pinname+"22"] = UNUSED_PWM
            self[pinname+"22type"] = PWME
            self[pinname+"23"] = UNUSED_PWM
            self[pinname+"23type"] = PWME
        for boardnum in(0,1):
            for connector in(3,4,5,6,7,8,9):
                # This initializes GPIO input pins
                for i in range(0,16):
                    pinname ="mesa%dc%dpin%d"% (boardnum,connector,i)
                    self[pinname] = UNUSED_INPUT
                    pinname ="mesa%dc%dpin%dtype"% (boardnum,connector,i)
                    self[pinname] = GPIOI
                # This initializes GPIO output pins
                for i in range(16,24):
                    pinname ="mesa%dc%dpin%d"% (boardnum,connector,i)
                    self[pinname] = UNUSED_OUTPUT
                    pinname ="mesa%dc%dpin%dtype"% (boardnum,connector,i)
                    self[pinname] = GPIOO
            for connector in(2,3,4,5,6,7,8,9):
                # This initializes the mesa inverse pins
                for i in range(0,24):
                    pinname ="mesa%dc%dpin%dinv"% (boardnum,connector,i)
                    self[pinname] = False

        # halui data
        self.halui = 0 # not included
        # Command list
        for i in range(1,16):
                pinname ="halui_cmd%s"% i
                self[pinname] = ""

        #HAL component command list
        self.loadcompservo = []
        self.addcompservo = []
        self.loadcompbase = []
        self.addcompbase = []

        # common axis data
        for temp in("x","y","z","s"):

            self[temp+"drivertype"]= "custom"
            self[temp+"steprev"]= 200
            self[temp+"microstep"]= 5
            self[temp+"motor_pulleydriver"]= 1
            self[temp+"motor_pulleydriven"]= 1
            self[temp+"motor_wormdriver"]= 1
            self[temp+"motor_wormdriven"]= 1
            self[temp+"encoder_pulleydriver"]= 1
            self[temp+"encoder_pulleydriven"]= 1
            self[temp+"encoder_wormdriver"]= 1
            self[temp+"encoder_wormdriven"]= 1
            self[temp+"motor_leadscrew"]= 5
            self[temp+"encoder_leadscrew"]= 5
            self[temp+"encodercounts"]= 4000
            self[temp+"usecomp"]= 0
            self[temp+"compfilename"]= temp+"compensation"
            self[temp+"comptype"]= 0
            self[temp+"usebacklash"]= 0
            self[temp+"backlash"]= 0
            self[temp+"maxvel"]= 1.667
            self[temp+"maxacc"]= 2
            self[temp+"invertmotor"]= 0
            self[temp+"invertencoder"]= 0
            self[temp+"outputscale"]= 1
            self[temp+"outputoffset"]= 0
            self[temp+"maxoutput"]= 10
            self[temp+"P"]= 1.0
            self[temp+"I"]= 0
            self[temp+"D"]= 0
            self[temp+"FF0"]= 0
            self[temp+"FF1"]= 0
            self[temp+"FF2"]= 0
            self[temp+"bias"]= 0
            self[temp+"deadband"]= 0
            self[temp+"steptime"]= 1000
            self[temp+"stepspace"]= 1000
            self[temp+"dirhold"]= 1000
            self[temp+"dirsetup"]= 1000
            self[temp+"minferror"]= .0005
            self[temp+"maxferror"]= .005
            self[temp+"homepos"]= 0
            self[temp+"minlim"]=  0
            self[temp+"maxlim"]=  8
            self[temp+"homesw"]=  0
            self[temp+"homesearchvel"]= .05
            self[temp+"homelatchvel"]= .025
            self[temp+"homefinalvel"]= 0
            self[temp+"latchdir"]= 0
            self[temp+"searchdir"]= 0
            self[temp+"usehomeindex"]= 1
            self[temp+"stepscale"]= 0
            self[temp+"encoderscale"]= 0
    
            self[temp+"bldc_scale"]= 512
            self[temp+"bldc_poles"]= 4
            self[temp+"bldc_lead-angle"]= 0
            self[temp+"bldc_initvalue"]= 1
            self[temp+"bldc_encoder_offset"]= 0
            self[temp+"bldc_rev"]= 0
            self[temp+"bldc_drive_offset"]= 0.0
            self[temp+"bldc_output_patern"]= 0
            self[temp+"bldc_pattern"]= 25
            self[temp+"bldc_intial_value"]= .2

        # rotary tables need bigger limits
        self.aminlim = -9999
        self.amaxlim =  9999

        # extra axis s (spindle) data
        self.spidcontrol = False
        #self.spindlecarrier = 100
        #self.spindlecpr = 100
        #self.spindlespeed1 = 100
        #self.spindlespeed2 = 800
        #self.spindlepwm1 = .2
        #self.spindlepwm2 = .8
        #self.spindlefeedback = 0
        #self.spindlecontrol = 0
        #self.spindleoutputscale = 1
        #self.spindleoutputoffset = 0
        #self.spindlemaxoutput = 10


    def load(self, filename, app=None, force=False):
        def str2bool(s):
            return s == 'True'

        converters = {'string': str, 'float': float, 'int': int, 'bool': str2bool, 'eval': eval}

        d = xml.dom.minidom.parse(open(filename, "r"))
        for n in d.getElementsByTagName("property"):
            name = n.getAttribute("name")
            conv = converters[n.getAttribute('type')]
            text = n.getAttribute('value')
            setattr(self, name, conv(text))
        
        # this loads custom signal names created by the user
        # adds endings to the custom signal name when put in
        # hal signal name arrays
        #encoders
        temp =[]; i = False
        for i in  self.halencoderinputsignames:
            temp.append(i)
            for j in(["-a","-b","-i","-m"]):
                hal_encoder_input_names.append(i+j)
        if i:  human_encoder_input_names[4][1]= temp
        #pwm
        temp =[]; i = False
        for i in  self.halpwmoutputsignames:
            temp.append(i)
            for j in(["-pulse","-dir","-enable"]):
                hal_pwm_output_names.append(i+j)
        if i: human_pwm_output_names[6][1]= temp
        # TODO add tppwm

        # GPIO Input
        temp = []; i = False
        for i in  self.halinputsignames:
            temp.append(i)
            hal_input_names.append(i)
        if i: human_input_names[11][1]= temp
        # GPIO Output
        temp = []; i = False
        for i in  self.haloutputsignames:
            temp.append(i)
            hal_output_names.append(i)
        if i: human_output_names[5][1]= temp
        # steppers
        temp = []; i = False
        for i in  self.halsteppersignames:
            temp.append(i)
            for j in(["-step","-dir","-c","-d","-e","-f"]):
                hal_stepper_names.append(i+j)
        if i: human_stepper_names[6][1]= temp

        warnings = []
        for f, m in self.md5sums:
            m1 = md5sum(f)
            if m1 and m != m1:
                warnings.append(_("File %r was modified since it was written by PNCconf") % f)
        if not warnings: return

        warnings.append("")
        warnings.append(_("Saving this configuration file will discard configuration changes made outside PNCconf."))
        if app:
            dialog = gtk.MessageDialog(app.widgets.window1,
                gtk.DIALOG_MODAL | gtk.DIALOG_DESTROY_WITH_PARENT,
                gtk.MESSAGE_WARNING, gtk.BUTTONS_OK,
                     "\n".join(warnings))
            dialog.show_all()
            dialog.run()
            dialog.destroy()
        else:
            for para in warnings:
                for line in textwrap.wrap(para, 78): print line
                print
            print
            if force: return
            response = raw_input(_("Continue? "))
            if response[0] not in _("yY"): raise SystemExit, 1

    def add_md5sum(self, filename, mode="r"):
        self.md5sums.append((filename, md5sum(filename)))

    def write_inifile(self, base):
        filename = os.path.join(base, self.machinename + ".ini")
        file = open(filename, "w")
        print >>file, _("# Generated by PNCconf at %s") % time.asctime()
        print >>file, _("# If you make changes to this file, they will be")
        print >>file, _("# overwritten when you run PNCconf again")
        
        print >>file
        print >>file, "[EMC]"
        print >>file, "MACHINE = %s" % self.machinename
        print >>file, "DEBUG = 0"

        print >>file
        print >>file, "[DISPLAY]"
        if self.frontend == _AXIS:
            print >>file, "DISPLAY = axis"
        elif self.frontend == _TKEMC:
            print >>file, "DISPLAY = tkemc"
        elif self.frontend == _MINI:
            print >>file, "DISPLAY = mini"
        elif self.frontend == _TOUCHY:
            print >>file, "DISPLAY = touchy"
        if self.position_offset == 1: temp ="RELATIVE"
        else: temp = "MACHINE"
        print >>file, "POSITION_OFFSET = %s"% temp
        if self.position_feedback == 1: temp ="ACTUAL"
        else: temp = "COMMANDED"
        print >>file, "POSITION_FEEDBACK = %s"% temp
        print >>file, "MAX_FEED_OVERRIDE = %f"% self.max_feed_override
        print >>file, "MAX_SPINDLE_OVERRIDE = %f"% self.max_spindle_override
        print >>file, "MIN_SPINDLE_OVERRIDE = %f"% self.min_spindle_override
        print >>file, "INTRO_GRAPHIC = emc2.gif"
        print >>file, "INTRO_TIME = 5"
        print >>file, "PROGRAM_PREFIX = %s" % \
                                    os.path.expanduser("~/emc2/nc_files")
        if self.pyvcp:
            print >>file, "PYVCP = custompanel.xml"
        # these are for AXIS GUI only
        if self.units == _METRIC:
            print >>file, "INCREMENTS = %s"% self.increments_metric
        else:
            print >>file, "INCREMENTS = %s"% self.increments_imperial
        if self.axes == 2:
            print >>file, "LATHE = 1"
        if self.position_offset:
            temp = "RELATIVE"
        else:
            temp = "MACHINE"
        print >>file, "POSITION_OFFSET = %s"% temp
        if self.position_feedback:
            temp = "ACTUAL"
        else:
            temp = "COMMANDED"
        print >>file, "POSITION_FEEDBACK = %s"% temp
        print >>file, "DEFAULT_LINEAR_VELOCITY = %f"% self.default_linear_velocity
        print >>file, "MAX_LINEAR_VELOCITY = %f"% self.max_linear_velocity
        print >>file, "MIN_LINEAR_VELOCITY = %f"% self.min_linear_velocity
        print >>file, "DEFAULT_ANGULAR_VELOCITY = %f"% self.default_angular_velocity
        print >>file, "MAX_ANGULAR_VELOCITY = %f"% self.max_angular_velocity
        print >>file, "MIN_ANGULAR_VELOCITY = %f"% self.min_angular_velocity
        print >>file, "EDITOR = %s"% self.editor
        print >>file, "GEOMETRY = %s"% self.geometry 

        print >>file
        print >>file, "[FILTER]"
        print >>file, "PROGRAM_EXTENSION = .png,.gif,.jpg Greyscale Depth Image"
        print >>file, "PROGRAM_EXTENSION = .py Python Script"
        print >>file, "png = image-to-gcode"
        print >>file, "gif = image-to-gcode"
        print >>file, "jpg = image-to-gcode"
        print >>file, "py = python"        

        print >>file
        print >>file, "[TASK]"
        print >>file, "TASK = milltask"
        print >>file, "CYCLE_TIME = 0.010"

        print >>file
        print >>file, "[RS274NGC]"
        print >>file, "PARAMETER_FILE = emc.var"

        #base_period = self.ideal_period()

        print >>file
        print >>file, "[EMCMOT]"
        print >>file, "EMCMOT = motmod"
        print >>file, "COMM_TIMEOUT = 1.0"
        print >>file, "COMM_WAIT = 0.010"
        #print >>file, "BASE_PERIOD = %d" % self.baseperiod
        print >>file, "SERVO_PERIOD = %d" % self.servoperiod
        print >>file
        print >>file, "# [HOSTMOT2]"
        print >>file, "# This is for info only"
        print >>file, "# DRIVER0=%s"% self.mesa0_currentfirmwaredata[_HALDRIVER]
        print >>file, "# BOARD0=%s"% self.mesa0_currentfirmwaredata[_BOARDNAME]
        print >>file, """# CONFIG0="firmware=hm2/%s/%s.BIT num_encoders=%d num_pwmgens=%d num_3pwmgens=%d num_stepgens=%d" """ % (
                    self.mesa0_boardtitle, self.mesa0_firmware, self.mesa0_numof_encodergens, 
                    self.mesa0_numof_pwmgens, self.mesa0_numof_tppwmgens, self.mesa0_numof_stepgens )
        if self.number_mesa == 2:
            print >>file, "# DRIVER1=%s" % self.mesa1_currentfirmwaredata[_HALDRIVER]
            print >>file, "# BOARD1=%s"% self.mesa1_currentfirmwaredata[_BOARDNAME]
            print >>file, """# CONFIG1="firmware=hm2/%s/%s.BIT num_encoders=%d num_pwmgens=%d num_3pwmgens=%d num_stepgens=%d" """ % (
                     self.mesa1_boardtitle, self.mesa1_firmware, self.mesa1_numof_encodergens, 
                     self.mesa1_numof_pwmgens, self.mesa1_numof_tppwmgens, self.mesa1_numof_stepgens )
        print >>file
        print >>file, "[HAL]"
        print >>file, "HALUI = halui"          
        print >>file, "HALFILE = %s.hal" % self.machinename
        if self.customhal:
            print >>file, "HALFILE = custom.hal"
        if self.pyvcp or self.customhal:
            print >>file, "POSTGUI_HALFILE = custom_postgui.hal"
        print >>file, "SHUTDOWN = shutdown.hal"
        print >>file
        print >>file, "[HALUI]"          
        if self.halui == True:
            for i in range(1,16):
                cmd =self["halui_cmd" + str(i)]
                if cmd =="": break
                print >>file,"MDI_COMMAND = %s"% cmd           

        print >>file
        print >>file, "[TRAJ]"
        if self.axes == 1:
            print >>file, "AXES = 4"
            print >>file, "COORDINATES = X Y Z A"
            print >>file, "MAX_ANGULAR_VELOCITY = %.2f" % self.amaxvel
            defvel = min(60, self.amaxvel/10.)
            print >>file, "DEFAULT_ANGULAR_VELOCITY = %.2f" % defvel
        elif self.axes == 0:
            print >>file, "AXES = 3"
            print >>file, "COORDINATES = X Y Z"
        else:
            print >>file, "AXES = 3"
            print >>file, "COORDINATES = X Z"
        if self.units == _METRIC:
            print >>file, "LINEAR_UNITS = mm"
        else:
            print >>file, "LINEAR_UNITS = inch"
        print >>file, "ANGULAR_UNITS = degree"
        print >>file, "CYCLE_TIME = 0.010"
        maxvel = max(self.xmaxvel, self.ymaxvel, self.zmaxvel)        
        hypotvel = (self.xmaxvel**2 + self.ymaxvel**2 + self.zmaxvel**2) **.5
        defvel = min(maxvel, max(.1, maxvel/10.))
        print >>file, "DEFAULT_VELOCITY = %.2f" % defvel
        print >>file, "MAX_LINEAR_VELOCITY = %.2f" % maxvel
        if self.restore_joint_position:
            print >>file, "POSITION_FILE = position.txt"
        if not self.require_homing:
            print >>file, "NO_FORCE_HOMING = 1"
        print >>file
        print >>file, "[EMCIO]"
        print >>file, "EMCIO = io"
        print >>file, "CYCLE_TIME = 0.100"
        print >>file, "TOOL_TABLE = tool.tbl"
        if self.allow_spindle_on_toolchange:
            print >>file, "TOOLCHANGE_WITH_SPINDLE_ON = 1"
        if self.raise_z_on_toolchange:
            print >>file, "TOOLCHANGE_QUILL_UP = 1"
        if self.random_toolchanger:
            print >>file, "RANDOM_TOOLCHANGER = 1"
        
        all_homes = self.home_sig("x") and self.home_sig("z")
        if self.axes != 2: all_homes = all_homes and self.home_sig("y")
        if self.axes == 4: all_homes = all_homes and self.home_sig("a")

        self.write_one_axis(file, 0, "x", "LINEAR", all_homes)
        if self.axes != 2:
            self.write_one_axis(file, 1, "y", "LINEAR", all_homes)
        self.write_one_axis(file, 2, "z", "LINEAR", all_homes)
        if self.axes == 1:
            self.write_one_axis(file, 3, "a", "ANGULAR", all_homes)
        self.write_one_axis(file, 9, "s", "null", all_homes)

        file.close()
        self.add_md5sum(filename)

    def write_one_axis(self, file, num, letter, type, all_homes):
        order = "1203"
        def get(s): return self[letter + s]       
        pwmgen = self.pwmgen_sig(letter)
        tppwmgen = self.tppwmgen_sig(letter)
        stepgen = self.stepgen_sig(letter)
        encoder = self.encoder_sig(letter)
        closedloop = False
        if stepgen and encoder: closedloop = True
        if letter == "s" and self.spidcontrol == True: closedloop = True
        if not letter == "s" and encoder and (pwmgen or tppwmgen) : closedloop = True
        print "INI ",letter + " is closedloop? "+ str(closedloop),encoder,pwmgen,tppwmgen,stepgen

        print >>file
        print >>file, "#********************"
        if letter == 's':
            print >>file, "# Spindle "
            print >>file, "#********************"
            print >>file, "[SPINDLE_%d]" % num
        else:
            print >>file, "# Axis %s" % letter.upper()
            print >>file, "#********************"
            print >>file, "[AXIS_%d]" % num
            print >>file, "TYPE = %s" % type
            print >>file, "HOME = %s" % get("homepos")
            print >>file, "FERROR = %s"% get("maxferror")
            print >>file, "MIN_FERROR = %s" % get("minferror")
        print >>file, "MAX_VELOCITY = %s" % get("maxvel")
        print >>file, "MAX_ACCELERATION = %s" % get("maxacc")
        if encoder:
            if closedloop:
                print >>file, "P = %s" % get("P")
                print >>file, "I = %s" % get("I") 
                print >>file, "D = %s" % get("D")
                print >>file, "FF0 = %s" % get("FF0")
                print >>file, "FF1 = %s" % get("FF1")
                print >>file, "FF2 = %s" % get("FF2")
                print >>file, "BIAS = %s"% get("bias") 
                print >>file, "DEADBAND = %s"% get("deadband")
            if get("invertencoder"):
                temp = -1
            else: temp = 1
            print >>file, "ENCODER_SCALE = %s" % (get("encoderscale") * temp)
        if pwmgen:
            if get("invertmotor"):
                temp = -1
            else: temp = 1
            print >>file, "OUTPUT_SCALE = %s" % (get("outputscale") * temp)
            print >>file, "OUTPUT_OFFSET = %s" % get("outputoffset")
            print >>file, "MAX_OUTPUT = %s" % get("maxoutput")

        if stepgen:
            print >>file, "# these are in nanoseconds"
            print >>file, "DIRSETUP   = %d"% int(get("dirsetup"))
            print >>file, "DIRHOLD    = %d"% int(get("dirhold"))
            print >>file, "STEPLEN    = %d"% int(get("steptime"))          
            print >>file, "STEPSPACE  = %d"% int(get("stepspace"))
            if get("invertmotor"):
                temp = -1
            else: temp = 1
            print >>file, "STEP_SCALE = %s"% (get("stepscale") * temp)
        if letter == 's':return
        if self[letter + "usecomp"]:
            print >>file, "COMP_FILE = %s" % get("compfilename")
            print >>file, "COMP_FILE_TYPE = %s" % get("comptype")
        if self[letter + "usebacklash"]:
            print >>file, "BACKLASH = %s" % get("backlash")
        # emc2 doesn't like having home right on an end of travel,
        # so extend the travel limit by up to .01in or .1mm
        minlim = -abs(get("minlim"))
        maxlim = get("maxlim")
        home = get("homepos")
        if self.units == _METRIC: extend = .01
        else: extend = .001
        minlim = min(minlim, home - extend)
        maxlim = max(maxlim, home + extend)
        print >>file, "MIN_LIMIT = %s" % minlim
        print >>file, "MAX_LIMIT = %s" % maxlim

        thisaxishome = set(("all-home", "home-" + letter, "min-home-" + letter, "max-home-" + letter, "both-home-" + letter))
        ignore = set(("min-home-" + letter, "max-home-" + letter, "both-home-" + letter))
        homes = False
        for i in thisaxishome:
            if self.findsignal(i): homes = True
        # set homing speeds and directions
        # search direction : True = positive direction
        # latch direction :  True = opposite direction
        if homes:
            searchvel = abs(get("homesearchvel"))
            latchvel = abs(get("homelatchvel"))
            print get("searchdir")
            if get("searchdir") == 0:
                 searchvel = -searchvel
                 if get("latchdir") == 0: 
                    latchvel = -latchvel 
            else:
                if get("latchdir") == 1: 
                    latchvel = -latchvel
            print >>file, "HOME_OFFSET = %f" % get("homesw")
            print >>file, "HOME_SEARCH_VEL = %f" % searchvel                      
            print >>file, "HOME_LATCH_VEL = %f" % latchvel
            print >>file, "HOME_FINAL_VEL = %f" % get("homefinalvel")
            if get("usehomeindex"):useindex = "YES"
            else: useindex = "NO"   
            print >>file, "HOME_USE_INDEX = %s" % useindex
            for i in ignore:
                if self.findsignal(i):
                    print >>file, "HOME_IGNORE_LIMITS = YES"
                    break
            if all_homes and not self.individual_homing:
                print >>file, "HOME_SEQUENCE = %s" % order[num]
        else:
            print >>file, "HOME_OFFSET = %s" % get("homepos")

    def home_sig(self, axis):
        thisaxishome = set(("all-home", "home-" + axis, "min-home-" + axis, "max-home-" + axis, "both-home-" + axis))
        for i in thisaxishome:
            if self.findsignal(i): return i
        return None

    def min_lim_sig(self, axis):
           thisaxishome = set(("all-limit", "min-" + axis,"min-home-" + axis, "both-" + axis, "both-home-" + axis))
           for i in thisaxishome:
               if self.findsignal(i): return i
           return None

    def max_lim_sig(self, axis):
           thisaxishome = set(("all-limit", "max-" + axis, "max-home-" + axis, "both-" + axis, "both-home-" + axis))
           for i in thisaxishome:
               if self.findsignal(i): return i
           return None

    def stepgen_sig(self, axis):
           thisaxisstepgen =  axis + "-stepgen-step" 
           test = self.findsignal(thisaxisstepgen)
           return test

    def stepgen_invert_pins(self,pinnumber):
        signallist = []
        pin = int(pinnumber[10:])
        connector = int(pinnumber[6:7])
        boardnum = int(pinnumber[4:5])
        pinlist = self.list_related_pins([STEPA,STEPB], boardnum, connector, pin, 0)
        print pinlist
        for i in pinlist:
            if self[i[0]+"inv"]:
                gpioname = self.make_pinname(self.findsignal( self[i[0]] ),True)
                print gpioname
                signallist.append(gpioname)
        return signallist

    def encoder_sig(self, axis): 
           thisaxisencoder = axis +"-encoder-a"
           test = self.findsignal(thisaxisencoder)
           return test

    def pwmgen_sig(self, axis):
           thisaxispwmgen =  axis + "-pwm-pulse" 
           test = self.findsignal( thisaxispwmgen)
           return test

    def tppwmgen_sig(self, axis):
           thisaxispwmgen =  axis + "-tppwm-a" 
           test = self.findsignal(thisaxispwmgen)
           return test

    def connect_axis(self, file, num, let):
        axnum = "xyzabcuvws".index(let)
        title = 'AXIS'
        if let == 's':
            title = 'SPINDLE'
        closedloop = False
        pwmpinname = self.make_pinname(self.pwmgen_sig(let))
        tppwmpinname = self.make_pinname(self.tppwmgen_sig(let))
        steppinname = self.make_pinname(self.stepgen_sig(let))
        if steppinname:
            stepinvertlist = self.stepgen_invert_pins(self.stepgen_sig(let))
        encoderpinname = self.make_pinname(self.encoder_sig(let))
        if steppinname and encoderpinname: closedloop = True
        if let == "s" and self.spidcontrol == True: closedloop = True
        if not let == "s" and encoderpinname and (pwmpinname or tppwmpinname): closedloop = True
        print let + " is closedloop? "+ str(closedloop),encoderpinname,pwmpinname,tppwmpinname,steppinname

        lat = self.latency
        print >>file, "#*******************"
        print >>file, "#  %s %s" % (title, let.upper())
        print >>file, "#*******************"
        print >>file
         
        if closedloop:
            if closedloop:
                print >>file, "setp   pid.%s.Pgain     [%s_%d]P" % (let, title, axnum)
                print >>file, "setp   pid.%s.Igain     [%s_%d]I" % (let, title, axnum)
                print >>file, "setp   pid.%s.Dgain     [%s_%d]D" % (let, title, axnum)
                print >>file, "setp   pid.%s.bias      [%s_%d]BIAS" % (let, title, axnum)
                print >>file, "setp   pid.%s.FF0       [%s_%d]FF0" % (let, title, axnum)
                print >>file, "setp   pid.%s.FF1       [%s_%d]FF1" % (let, title, axnum)
                print >>file, "setp   pid.%s.FF2       [%s_%d]FF2" % (let, title, axnum)
                print >>file, "setp   pid.%s.deadband  [%s_%d]DEADBAND" % (let, title, axnum)
                print >>file, "setp   pid.%s.maxoutput [%s_%d]MAX_OUTPUT" % (let, title, axnum)
                print >>file
                if let == 's':
                    name = "spindle"
                else:
                    name = let
                print >>file, "net %s-index-enable  <=>  pid.%s.index-enable" % (name, let)
                print >>file

            if tppwmpinname:
                print >>file, "# ---TPPWM Generator signals/setup---"
                print >>file, "# TODO write some commands!"
                print >>file

            if pwmpinname:
                print >>file, "# ---PWM Generator signals/setup---"
                print >>file
                print >>file, "setp   "+pwmpinname+".output-type 1" 
                print >>file, "setp   "+pwmpinname+".scale  [%s_%d]OUTPUT_SCALE"% (title, axnum)
                print >>file
                if let == 's':  
                    
                    x1 = self.spindlepwm1
                    x2 = self.spindlepwm2
                    y1 = self.spindlespeed1
                    y2 = self.spindlespeed2
                    scale = (y2-y1) / (x2-x1)
                    offset = x1 - y1 / scale
                    print >>file
                    
                    #print >>file, "    setp pwmgen.0.pwm-freq %s" % self.spindlecarrier        
                    #print >>file, "    setp pwmgen.0.scale %s" % scale
                    #print >>file, "    setp pwmgen.0.offset %s" % offset
                    #print >>file, "    setp pwmgen.0.dither-pwm true"
                    if self.spidcontrol == True:
                        print >>file, "net spindle-vel-cmd     => pid.%s.command" % (let)
                        print >>file, "net spindle-output     pid.%s.output      => "% (let) + pwmpinname + ".value"
                        print >>file, "net spindle-enable      => pid.%s.enable" % (let)
                        print >>file, "net spindle-enable      => " + pwmpinname +".enable"
                        print >>file, "net spindle-vel-fb      => pid.%s.feedback"% (let)    
                    else:
                        print >>file, "net spindle-vel-cmd     => " + pwmpinname + ".value"
                        print >>file, "net spindle-enable      => " + pwmpinname +".enable"
                else:
                    print >>file, "net %senable     => pid.%s.enable" % (let, let)
                    print >>file, "net %soutput     pid.%s.output           => "% (let, let) + pwmpinname + ".value"
                    print >>file, "net %spos-cmd    axis.%d.motor-pos-cmd   => pid.%s.command" % (let, axnum , let)
                    print >>file, "net %senable     axis.%d.amp-enable-out  => "% (let,axnum) + pwmpinname +".enable"

                print >>file    
        if steppinname:
            print >>file, "# Step Gen signals/setup"
            print >>file
            print >>file, "setp   " + steppinname + ".dirsetup        [%s_%d]DIRSETUP"% (title, axnum)
            print >>file, "setp   " + steppinname + ".dirhold         [%s_%d]DIRHOLD"% (title, axnum)
            print >>file, "setp   " + steppinname + ".steplen         [%s_%d]STEPLEN"% (title, axnum)
            print >>file, "setp   " + steppinname + ".stepspace       [%s_%d]STEPSPACE"% (title, axnum)
            print >>file, "setp   " + steppinname + ".position-scale  [%s_%d]STEP_SCALE"% (title, axnum)
            print >>file, "setp   " + steppinname + ".step_type        0"
            if closedloop or let == "s":
                print >>file, "setp   " + steppinname + ".control-type     1"
            else:
                print >>file, "setp   " + steppinname + ".control-type     0"
            if let =="s":
                print >>file, "setp   " + steppinname + ".maxaccel         [%s_%d]MAX_ACCELERATION"% (title, axnum)
                print >>file, "setp   " + steppinname + ".maxvel           [%s_%d]MAX_VELOCITY"% (title, axnum)
            else:
                print >>file, "setp   " + steppinname + ".maxaccel         0"
                print >>file, "setp   " + steppinname + ".maxvel           0"
            if let == "s":
                print >>file
                print >>file, "net spindle-enable          =>  " + steppinname + ".enable" 
                print >>file, "net spindle-vel-cmd-rps     =>  "+ steppinname + ".velocity-cmd"
                if not encoderpinname:
                    print >>file, "net spindle-vel-fb         <=  "+ steppinname + ".velocity-fb"
            elif closedloop:
                print >>file, "closedloop stepper signals"
                print >>file, "net %senable                             => pid.%s.enable" % (let, let)
                print >>file, "net %spos-cmd    axis.%d.motor-pos-cmd   => pid.%s.command" % (let, axnum , let)
                print >>file, "net %soutput     pid.%s.output           => "% (let, let) + steppinname + ".velocity-cmd"
                print >>file, "net %senable     axis.%d.amp-enable-out  => "% (let,axnum) + steppinname +".enable"
            else:
                print >>file
                print >>file, "net %spos-fb     axis.%d.motor-pos-fb   <=  "% (let, axnum) + steppinname + ".position-fb"
                print >>file, "net %spos-cmd    axis.%d.motor-pos-cmd  =>  "% (let, axnum) + steppinname + ".position-cmd"
                print >>file, "net %senable     axis.%d.amp-enable-out =>  "% (let, axnum) + steppinname + ".enable"
            for i in stepinvertlist:
                   print >>file, "setp    "+i+".invert_output true"
            print >>file

        if encoderpinname:             
                countmode = 0
                print >>file, "# ---Encoder feedback signals/setup---"
                print >>file             
                print >>file, "setp    "+encoderpinname+".counter-mode %d"% countmode
                print >>file, "setp    "+encoderpinname+".filter 1" 
                print >>file, "setp    "+encoderpinname+".index-invert 0"
                print >>file, "setp    "+encoderpinname+".index-mask 0" 
                print >>file, "setp    "+encoderpinname+".index-mask-invert 0"              
                print >>file, "setp    "+encoderpinname+".scale  [%s_%d]ENCODER_SCALE"% (title, axnum)
                print >>file
                if let == 's':
                    print >>file, "net spindle-revs              <=  " + encoderpinname + ".position"
                    print >>file, "net spindle-vel-fb            <=  " + encoderpinname + ".velocity"
                    print >>file, "net spindle-index-enable     <=>  " + encoderpinname + ".index-enable" 
               
                else: 
                    print >>file, "net %spos-fb               <=  "% (let) + encoderpinname+".position"
                    print >>file, "net %spos-fb               =>  pid.%s.feedback"% (let,let)
                    print >>file, "net %spos-fb               =>  axis.%d.motor-pos-fb" % (let, axnum)
                    print >>file, "net %s-index-enable    axis.%d.index-enable  <=>  "% (let, axnum) + encoderpinname + ".index-enable"
                print >>file

        if let =='s':
            print >>file, "# ---setup spindle control signals---" 
            print >>file
            print >>file, "net spindle-vel-cmd-rps    <=  motion.spindle-speed-out-rps"
            print >>file, "net spindle-vel-cmd        <=  motion.spindle-speed-out"
            print >>file, "net spindle-enable         <=  motion.spindle-on"
            print >>file, "net spindle-cw             <=  motion.spindle-forward"
            print >>file, "net spindle-ccw            <=  motion.spindle-reverse"
            print >>file, "net spindle-brake          <=  motion.spindle-brake"            
            print >>file, "net spindle-revs           =>  motion.spindle-revs"
            print >>file, "net spindle-at-speed       =>  motion.spindle-at-speed"
            print >>file, "net spindle-vel-fb         =>  motion.spindle-speed-in"
            print >>file, "net spindle-index-enable  <=>  motion.spindle-index-enable"
            if not self.findsignal("spindle-at-speed"):
                print >>file
                print >>file, "# ---Setup spindle at speed signals---"
                print >>file
                if encoderpinname:
                    print >>file, "net spindle-vel-cmd-rps    =>  near.0.in1"
                    print >>file, "net spindle-vel-fb         =>  near.0.in2"
                    print >>file, "net spindle-at-speed       <=  near.0.out"
                    print >>file, "setp near.0.scale .9"
                else:
                    print >>file, "sets spindle-at-speed true"
            return

        min_limsig = self.min_lim_sig(let)
        if not min_limsig: min_limsig = "%s-neg-limit" % let
        max_limsig = self.max_lim_sig(let)  
        if not max_limsig: max_limsig = "%s-pos-limit" % let 
        homesig = self.home_sig(let)
        if not homesig: homesig = "%s-home-sw" % let
        print >>file, "# ---setup home / limit switch signals---"       
        print >>file       
        print >>file, "net %s     =>  axis.%d.home-sw-in" % (homesig, axnum)       
        print >>file, "net %s     =>  axis.%d.neg-lim-sw-in" % (min_limsig, axnum)       
        print >>file, "net %s     =>  axis.%d.pos-lim-sw-in" % (max_limsig, axnum)
        print >>file                

    def connect_input(self, file):
        print >>file, "# external input signals"
        print >>file
        for pin in (2,3,4,5,6,7,8,9,10,11,12,13,15):
            p = self['pp1Ipin%d' % pin]
            i = self['pp1Ipin%dinv' % pin]
            if p == UNUSED_INPUT: continue
            if i: print >>file, "net %s     <= parport.0.pin-%02d-in-not" % (p, pin)
            else: print >>file, "net %s     <= parport.0.pin-%02d-in" % (p, pin)
        print >>file
        for boardnum in range(0,int(self.number_mesa)):
            for concount,connector in enumerate(self["mesa%d_currentfirmwaredata"% (boardnum)][_NUMOFCNCTRS]) :
                for pin in range(0,24):
                    p = self['mesa%dc%dpin%d' % (boardnum,connector, pin)]
                    i = self['mesa%dc%dpin%dinv' % (boardnum,connector, pin)]
                    t = self['mesa%dc%dpin%dtype' % (boardnum,connector, pin)]
                    truepinnum = pin + ((connector-2)*24)
                    # for input pins
                    if t == GPIOI:
                        if p == "unused-input":continue 
                        pinname = self.make_pinname(self.findsignal( p )) 
                        print >>file, "# ---",p.upper(),"---"
                        if i: print >>file, "net %s     <=  "% (p)+pinname +".in_not"
                        else: print >>file, "net %s     <=  "% (p)+pinname +".in"
                    # for encoder pins
                    elif t in (ENCA):
                        if p == "unused-encoder":continue
                        for sig in (self.halencoderinputsignames):
                            if p == sig+"-a":
                                pinname = self.make_pinname(self.findsignal( p ))
                                print >>file, "# ---",sig.upper(),"---"
                                print >>file, "net %s         <=  "% (sig+"-position")+pinname +".position"
                                print >>file, "net %s            <=  "% (sig+"-count")+pinname +".count"
                                print >>file, "net %s         <=  "% (sig+"-velocity")+pinname +".velocity"
                                print >>file, "net %s            <=  "% (sig+"-reset")+pinname +".reset"
                                print >>file, "net %s     <=  "% (sig+"-index-enable")+pinname +".index-enable"
                                break
                    else: continue

    def connect_output(self, file):
        
        print >>file, "# external output signals"
        print >>file
        for pin in (1,2,3,4,5,6,7,8,9,14,16,17):
            p = self['pp1Opin%d' % pin]
            i = self['pp1Opin%dinv' % pin]
            if p == UNUSED_OUTPUT: continue
            print >>file, "net %s     =>  parport.0.pin-%02d-out" % (p, pin)
            if i: print >>file, "setp    parport.0.pin-%02d-out-invert true" % pin           
        print >>file
        for boardnum in range(0,int(self.number_mesa)):
            for concount,connector in enumerate(self["mesa%d_currentfirmwaredata"% (boardnum)][_NUMOFCNCTRS]) :
                for pin in range(0,24):
                    p = self['mesa%dc%dpin%d' % (boardnum,connector, pin)]
                    i = self['mesa%dc%dpin%dinv' % (boardnum,connector, pin)]
                    t = self['mesa%dc%dpin%dtype' % (boardnum,connector, pin)]
                    #print "**** INFO output:",p,t,boardnum,connector,pin
                    truepinnum = pin + ((connector-2)*24)
                    # for output /open drain pins
                    if t in (GPIOO,GPIOD):
                        if p == "unused-output":continue
                        pinname = self.make_pinname(self.findsignal( p ))
                        print >>file, "# ---",p.upper(),"---"
                        print >>file, "setp    "+pinname +".is_output true"
                        if i: print >>file, "setp    "+pinname+".invert_output true"
                        if t == 2: print >>file, "setp    "+pinname+".is_opendrain  true"   
                        print >>file, "net %s     =>  "% (p)+pinname +".out"              
                    # for pwm pins
                    elif t in (PWMP,PDMP):
                        if p == "unused-pwm":continue
                        for sig in (self.halpwmoutputsignames):
                            if p == (sig+"-pulse"):
                                pinname = self.make_pinname(self.findsignal( p ))
                                print >>file, "# ---",sig.upper(),"---"
                                if t == PWMP:
                                    print >>file, "setp    "+pinname +".output-type 1"
                                elif t == PDMP:
                                    print >>file, "setp    "+pinname +".output-type 3"
                                print >>file, "net %s     <=  "% (sig+"-enable")+pinname +".enable"
                                print >>file, "net %s      <=  "% (sig+"-value")+pinname +".value"
                                break
                    # fot TP pwm pins
                    elif t == (TPPWMA):
                        if p == "unused-tppwmgen":continue
                        for sig in (self.haltppwmoutputsignames):
                            if p == (sig+"-a"):
                                pinname = self.make_pinname(self.findsignal( p ),ini_style) 
                                print >>file, "# ---",sig.upper(),"---"
                                print >>file, "net %s           <=  "% (sig+"-enable")+pinname +".enable" 
                    # for stepper pins
                    elif t == (STEPA):
                        if p == "unused-stepgen":continue
                        for sig in (self.halsteppersignames):
                            if p == (sig+"-step"):
                                pinname = self.make_pinname(self.findsignal( p )) 
                                print >>file, "# ---",sig.upper(),"---"
                                print >>file, "net %s           <=  "% (sig+"-enable")+pinname +".enable"  
                                print >>file, "net %s            <=  "% (sig+"-count")+pinname +".counts" 
                                print >>file, "net %s     <=  "% (sig+"-cmd-position")+pinname +".position-cmd"  
                                print >>file, "net %s     <=  "% (sig+"-act-position")+pinname +".position-fb" 
                                print >>file, "net %s         <=  "% (sig+"-velocity")+pinname +".velocity-fb"
                                pinlist = self.list_related_pins([STEPA,STEPB], boardnum, connector, pin, 0)
                                print pinlist
                                for i in pinlist:
                                    if self[i[0]+"inv"]:
                                        gpioname = self.make_pinname(self.findsignal( self[i[0]] ),True)
                                        print gpioname
                                        print >>file, "setp    "+gpioname+".invert_output true"
                                break
                    else:continue

    def write_halfile(self, base):
        filename = os.path.join(base, self.machinename + ".hal")
        file = open(filename, "w")
        print >>file, _("# Generated by PNCconf at %s") % time.asctime()
        print >>file, _("# If you make changes to this file, they will be")
        print >>file, _("# overwritten when you run PNCconf again")
        print >>file
        print >>file, "loadrt trivkins"
        print >>file, "loadrt [EMCMOT]EMCMOT servo_period_nsec=[EMCMOT]SERVO_PERIOD num_joints=[TRAJ]AXES"
        print >>file, "loadrt probe_parport"
        print >>file, "loadrt hostmot2"
        board0 = self.mesa0_currentfirmwaredata[_BOARDNAME]
        board1 = self.mesa1_currentfirmwaredata[_BOARDNAME]
        driver0 = self.mesa0_currentfirmwaredata[_HALDRIVER]
        driver1 = self.mesa1_currentfirmwaredata[_HALDRIVER]
        directory0 = self.mesa0_currentfirmwaredata[_DIRECTORY]
        directory1 = self.mesa1_currentfirmwaredata[_DIRECTORY]
        firm0 = self.mesa0_currentfirmwaredata[_FIRMWARE]
        firm1 = self.mesa1_currentfirmwaredata[_FIRMWARE]
        if self.number_mesa == 1:            
            print >>file, """loadrt %s config="firmware=hm2/%s/%s.BIT num_encoders=%d num_pwmgens=%d numof_3pwmgens%d num_stepgens=%d" """ % (
                    driver0, directory0, firm0, self.mesa0_numof_encodergens, self.mesa0_numof_pwmgens, self.mesa0_numof_tppwmgens, self.mesa0_numof_stepgens )
        elif self.number_mesa == 2 and (driver0 == driver1):
            print >>file, """loadrt %s config="firmware=hm2/%s/%s.BIT num_encoders=%d num_pwmgens=%d numof_3pwmgens%d num_stepgens=%d,firmware=hm2/%s/%s.BIT num_encoders=%d num_pwmgens=%d num_stepgens=%d"
                    """ % (
                    driver0, directory0, firm0, self.mesa0_numof_encodergens, self.mesa0_numof_pwmgens, self.mesa0_numof_stepgens,
                    directory1, firm1, self.mesa1_numof_encodergens, self.mesa1_numof_pwmgens, self.mesa1_numof_tppwmgens, self.mesa1_numof_stepgens )
        elif self.number_mesa == 2:
            print >>file, """loadrt %s config="firmware=hm2/%s/%s.BIT num_encoders=%d num_pwmgens=%d numof_3pwmgens%d num_stepgens=%d" """ % (
                    driver0, directory0, firm0, self.mesa0_numof_encodergens, self.mesa0_numof_pwmgens, self.mesa0_numof_tppwmgens,self.mesa0_numof_stepgens )
            print >>file, """loadrt %s config="firmware=hm2/%s/%s.BIT num_encoders=%d num_pwmgens=%d numof_3pwmgens%d num_stepgens=%d" """ % (
                    driver1, directory1, firm1, self.mesa1_numof_encodergens, self.mesa1_numof_pwmgens, self.mesa0_numof_tppwmgens,self.mesa1_numof_stepgens )
        for boardnum in range(0,int(self.number_mesa)):
            if boardnum == 1 and (board0 == board1):
                halnum = 1
            else:
                halnum = 0
            if self["mesa%d_numof_pwmgens"% boardnum] > 0:
                print >>file, "setp     hm2_%s.%d.pwmgen.pwm_frequency %d"% ( self["mesa%d_currentfirmwaredata"% boardnum][_BOARDNAME],
                     halnum, self["mesa%d_pwm_frequency"% boardnum] )
                print >>file, "setp     hm2_%s.%d.pwmgen.pdm_frequency %d"% ( self["mesa%d_currentfirmwaredata"% boardnum][_BOARDNAME],
                     halnum,self["mesa%d_pdm_frequency"% boardnum] )
            print >>file, "setp     hm2_%s.%d.watchdog.timeout_ns %d"% ( self["mesa%d_currentfirmwaredata"% boardnum][_BOARDNAME],
                     halnum,self["mesa%d_watchdog_timeout"% boardnum] )

        if self.number_pports>0:
            port3name = port2name = port1name = port3dir = port2dir = port1dir = ""
            if self.number_pports>2:
                 port3name = " " + self.ioaddr3
                 if self.pp3_direction:
                    port3dir =" out"
                 else: 
                    port3dir =" in"
            if self.number_pports>1:
                 port2name = " " + self.ioaddr2
                 if self.pp2_direction:
                    port2dir =" out"
                 else: 
                    port2dir =" in"
            port1name = self.ioaddr
            if self.pp1_direction:
               port1dir =" out"
            else: 
               port1dir =" in"
            print >>file, "loadrt hal_parport cfg=\"%s%s%s%s%s%s\"" % (port1name, port1dir, port2name, port2dir, port3name, port3dir)

        if self.joystickjog:
            print >>file, "loadusr -W hal_input -KRAL %s\n"% self.usbdevicename

        spindle_enc = counter = probe = pwm = pump = estop = False 
        enable = spindle_on = spindle_cw = spindle_ccw = False
        mist = flood = brake = at_speed = False

        if self.findsignal("s-encoder-a"):
            spindle_enc = True        
        if self.findsignal("probe"):
            probe = True
        if self.findsignal("s-pwm-pulse"):
            pwm = True
        if self.findsignal("charge-pump"):
            pump = True
        if self.findsignal("estop-ext"):
            estop = True
        if self.findsignal("enable"):
            enable = True
        if self.findsignal("spindle-enable"):
            spindle_on = True
        if self.findsignal("spindle-cw"):
            spindle_cw = True
        if self.findsignal("spindle-ccw"):
            spindle_ccw = True
        if self.findsignal("coolant-mist"):
            mist = True
        if self.findsignal("coolant-flood"):
            flood = True
        if self.findsignal("spindle-brake"):
            brake = True
        if self.findsignal("spindle-at-speed"):
            at_speed = True

        if self.pyvcp or self.userneededabs >0:
            self.absnames=""
            if self.pyvcphaltype == 1 and self.pyvcpconnect == 1 and self.pyvcp:
                self.absnames=self.absnames+"abs.spindle"
                if self.userneededabs >0:
                    self.absnames=self.absnames+","
            for i in range(0,self.userneededabs):
                self.absnames = self.absnames+"abs.%d"% (i)
                if i <> self.userneededabs-1:
                    self.absnames = self.absnames+","
            print >>file, "loadrt abs names=%s"% self.absnames

        if self.pyvcp or self.userneededlowpass >0:
            self.lowpassnames=""
            for i in range(0,self.userneededlowpass):
                self.lowpassnames = self.lowpassnames+"lowpass.%d,"% (i)
            if self.pyvcphaltype == 1 and self.pyvcpconnect == 1 and self.pyvcp:
                self.lowpassnames=self.lowpassnames+"lowpass.spindle"
            temp = self.lowpassnames.rstrip(",")
            print >>file, "loadrt lowpass names=%s"% temp

        if self.pyvcp and self.pyvcphaltype == 1 and self.pyvcpconnect == 1 and spindle_enc or self.userneededscale >0:
            self.scalenames=""
            if spindle_enc and self.pyvcp:
                self.scalenames=self.scalenames+"scale.spindle"
                if self.userneededscale >0:
                    self.scalenames=self.scalenames+","
            for i in range(0,self.userneededscale):
                self.scalenames = self.scalenames+"scale.%d"% (i)
                if  i <> self.userneededscale-1:
                    self.scalenames = self.scalenames+","
            print >>file, "loadrt scale names=%s"% self.scalenames
        if pump:
            print >>file, "loadrt charge_pump"
        if not at_speed:
            print >>file, "loadrt near"
        if self.classicladder:
            print >>file, "loadrt classicladder_rt numPhysInputs=%d numPhysOutputs=%d numS32in=%d numS32out=%d numFloatIn=%d numFloatOut=%d" %(self.digitsin , self.digitsout , self.s32in, self.s32out, self.floatsin, self.floatsout)
        
        if self.externalmpg or self.externalfo or self.externalso or self.joystickjog or self.userneededmux16 > 0:
            self.mux16names=""
            for i in range(0,self.userneededmux16):
                self.mux16names = self.mux16names+"%d,"% (i)
            if self.joystickjog: 
                self.mux16names = self.mux16names+"jogspeed,"
            if self.externalmpg: 
                self.mux16names = self.mux16names+"jogincr,"  
            if self.externalfo: 
                self.mux16names = self.mux16names+"foincr," 
            if self.externalso: 
                self.mux16names = self.mux16names+"soincr,"
            temp = self.mux16names.rstrip(",")
            self.mux16names = temp
            print >>file, "loadrt mux16 names=%s"% (self.mux16names)

        # load user custom components
        for i in self.loadcompbase:
            if i == '': continue
            else:              
                print >>file, i 
        for i in self.loadcompservo:
            if i == '': continue
            else:              
                print >>file, i 

        if self.pyvcp and not self.frontend == _AXIS:
            print >>file, "loadusr -Wn custompanel pyvcp -c custompanel [DISPLAY](PYVCP)"
        
        print >>file
        if self.number_pports > 0:
            print >>file, "addf parport.0.read servo-thread"
        if self.number_pports > 1:
            print >>file, "addf parport.1.read servo-thread"
        if self.number_pports > 2:
            print >>file, "addf parport.2.read servo-thread"
 
        if pump: print >>file, "addf charge-pump servo-thread"
           
        for i in self.addcompbase:
            if not i == '':
                print >>file, i +" base-thread"

        if self.number_pports > 0:
            print >>file, "addf parport.0.write servo-thread"         
        if self.number_pports > 1:
            print >>file, "addf parport.1.write servo-thread"
        if self.number_pports > 2:
            print >>file, "addf parport.2.write servo-thread"
        if self.number_mesa:
            for boardnum in range(0,int(self.number_mesa)):
                if boardnum == 1 and (self.mesa0_currentfirmwaredata[_BOARDNAME] == self.mesa1_currentfirmwaredata[_BOARDNAME]):
                    halnum = 1
                else:
                    halnum = 0
                if self.number_mesa> 0:
                    print >>file, "addf hm2_%s.%d.read servo-thread"% (self["mesa%d_currentfirmwaredata"% boardnum][_BOARDNAME], halnum)
            
        print >>file, "addf motion-command-handler servo-thread"
        print >>file, "addf motion-controller servo-thread"
        temp = 0
        axislet = []
        for i in self.available_axes:
            #if axis needs pid- (has pwm)
            print "looking at available axis : ",i
            if not self.findsignal(i+"-encoder-a"): 
                continue 
            if (self.spidcontrol == False and i == 's') :   
                continue
            temp = temp +1 
            axislet.append(i)
            # add axis letter to 'need pid' string
            #if axis is needed
        temp = temp + self.userneededpid
        if temp <> 0 : 
            print >>file, "loadrt pid num_chan=%d"% temp          
            #use 'need pid string' to add calcs and make aliases 
            for j in range(0,temp ):
                print >>file, "addf pid.%d.do-pid-calcs servo-thread"% j
            for axnum,j in enumerate(axislet):
                print >>file, "alias pin    pid.%d.Pgain         pid.%s.Pgain" % (axnum + self.userneededpid, j)
                print >>file, "alias pin    pid.%d.Igain         pid.%s.Igain" % (axnum + self.userneededpid, j)
                print >>file, "alias pin    pid.%d.Dgain         pid.%s.Dgain" % (axnum + self.userneededpid, j)
                print >>file, "alias pin    pid.%d.bias          pid.%s.bias" % (axnum + self.userneededpid, j)
                print >>file, "alias pin    pid.%d.FF0           pid.%s.FF0" % (axnum + self.userneededpid, j)
                print >>file, "alias pin    pid.%d.FF1           pid.%s.FF1" % (axnum + self.userneededpid, j)
                print >>file, "alias pin    pid.%d.FF2           pid.%s.FF2" % (axnum + self.userneededpid, j)
                print >>file, "alias pin    pid.%d.deadband      pid.%s.deadband" % (axnum + self.userneededpid, j)
                print >>file, "alias pin    pid.%d.maxoutput     pid.%s.maxoutput" % (axnum + self.userneededpid, j)
                print >>file, "alias pin    pid.%d.enable        pid.%s.enable" % (axnum + self.userneededpid, j)
                print >>file, "alias pin    pid.%d.command       pid.%s.command" % (axnum + self.userneededpid, j)
                print >>file, "alias pin    pid.%d.feedback      pid.%s.feedback" % (axnum + self.userneededpid, j)
                print >>file, "alias pin    pid.%d.output        pid.%s.output" % (axnum + self.userneededpid, j)
                print >>file, "alias pin    pid.%d.index-enable  pid.%s.index-enable" % (axnum + self.userneededpid, j)
                print >>file
        if self.classicladder:
            print >>file,"addf classicladder.0.refresh servo-thread"

        if self.externalmpg or self.externalfo or self.externalso or self.joystickjog or self.userneededmux16 > 0: 
            temp=self.mux16names.split(",")
            for j in (temp):
                print >>file, "addf %s servo-thread"% j
        if self.pyvcp and self.pyvcphaltype == 1 and self.pyvcpconnect == 1 or self.userneededabs > 0:
            temp=self.absnames.split(",")
            for j in (temp):
                print >>file, "addf %s servo-thread"% j
        if self.pyvcp and self.pyvcphaltype == 1 and self.pyvcpconnect == 1 or self.userneededscale > 0:
            if spindle_enc or self.userneededscale > 0:
                temp=self.scalenames.split(",")
                for j in (temp):
                    print >>file, "addf %s servo-thread"% j
        if self.pyvcp and self.pyvcphaltype == 1 and self.pyvcpconnect == 1 or self.userneededlowpass > 0:
            temp=self.lowpassnames.split(",")
            for j in (temp):
                print >>file, "addf %s servo-thread"% j

        for i in self.addcompservo:
            if not i == '':
                print >>file, i +" servo-thread"
        if not at_speed:
            print >>file, "addf near.0                   servo-thread"
        if self.number_mesa:
            for boardnum in range(0,int(self.number_mesa)):
                if boardnum == 1 and (self.mesa0_currentfirmwaredata[_BOARDNAME] == self.mesa1_currentfirmwaredata[_BOARDNAME]):
                    halnum = 1
                else:
                    halnum = 0         
                print >>file, "addf hm2_%s.%d.write         servo-thread"% (self["mesa%d_currentfirmwaredata"% boardnum][_BOARDNAME], halnum)
                print >>file, "addf hm2_%s.%d.pet_watchdog  servo-thread"% (self["mesa%d_currentfirmwaredata"% boardnum][_BOARDNAME], halnum)
            
        print >>file
        self.connect_output(file)              
        print >>file
        self.connect_input(file)
        print >>file

        if self.axes == 2:
            self.connect_axis(file, 0, 'x')
            self.connect_axis(file, 1, 'z')
            self.connect_axis(file, 2, 's')
        elif self.axes == 0:
            self.connect_axis(file, 0, 'x')
            self.connect_axis(file, 1, 'y')
            self.connect_axis(file, 2, 'z')
            self.connect_axis(file, 3, 's')
        elif self.axes == 1:
            self.connect_axis(file, 0, 'x')
            self.connect_axis(file, 1, 'y')
            self.connect_axis(file, 2, 'z')
            self.connect_axis(file, 3, 'a')
            self.connect_axis(file, 4, 's')

        print >>file
        print >>file, "#******************************"
        print >>file, _("# connect miscellaneous signals") 
        print >>file, "#******************************"
        print >>file    
        if pump:    
            print >>file, _("#  ---charge pump signals---")
            print >>file, "net estop-out       =>  charge-pump.enable"
            print >>file, "net charge-pump     <=  charge-pump.out"
            print >>file
        print >>file, _("#  ---coolant signals---")
        print >>file
        print >>file, "net coolant-mist      <=  iocontrol.0.coolant-mist"
        print >>file, "net coolant-flood     <=  iocontrol.0.coolant-flood"
        print >>file
        print >>file, _("#  ---probe signal---")
        print >>file
        print >>file, "net probe-in     =>  motion.probe-input"
        print >>file
        if self.externaljog:
            print >>file, _("# ---jog button signals---")
            print >>file
            print >>file, "net jog-speed            halui.jog-speed "
            print >>file, "sets    jog-speed %f"% self.jograpidrate
            temp = ("x","y","z","a")
            if self.multijogbuttons:
                for axnum,axletter in enumerate(temp):
                    if axletter in self.available_axes:
                        print >>file, "net jog-%s-pos            halui.jog.%d.plus"% (axletter,axnum)
                        print >>file, "net jog-%s-neg            halui.jog.%d.minus"% (axletter,axnum)
            else:
                for axnum,axletter in enumerate(temp):
                    if axletter in self.available_axes:
                        print >>file, "net joint-select-%s         halui.joint.%d.select"% (chr(axnum+97),axnum)
                print >>file, "net jog-selected-pos     halui.jog.selected.plus"
                print >>file, "net jog-selected-neg     halui.jog.selected.minus"
            print >>file, "net spindle-manual-cw     halui.spindle.forward"
            print >>file, "net spindle-manual-ccw    halui.spindle.reverse"
            print >>file, "net spindle-manual-stop   halui.spindle.stop"
            print >>file

        if self.joystickjog:
            print >>file, _("# ---USB device jog button signals---")
            print >>file
            print >>file, "# connect selectable mpg jog speeds "
            print >>file, "net jog-speed-a           =>  jogspeed.sel0"
            print >>file, "net jog-speed-b           =>  jogspeed.sel1"
            print >>file, "net jog-speed             halui.jog-speed  <=  jogspeed.out-f"
            print >>file, "setp    jogspeed.in00          %f"% (self.joystickjograpidrate0)
            print >>file, "setp    jogspeed.in01          %f"% (self.joystickjograpidrate1)
            print >>file, "setp    jogspeed.in02          %f"% (self.joystickjograpidrate2)
            print >>file, "setp    jogspeed.in03          %f"% (self.joystickjograpidrate3)
            if not self.joycmdrapida =="":
                print >>file, "net jog-speed-a           <=  %s"% (self.joycmdrapida)
            if not self.joycmdrapidb =="":
                print >>file, "net jog-speed-b           <=  %s"% (self.joycmdrapidb)
            temp = ("x","y","z","a")
            for axnum,axletter in enumerate(temp):
                if axletter in self.available_axes:
                    pin_pos = self["joycmd"+axletter+"pos"]
                    pin_neg = self["joycmd"+axletter+"neg"]
                    if pin_pos == "" or pin_neg =="": continue
                    print >>file, "net jog-%s-pos            halui.jog.%d.plus"% (axletter,axnum)
                    print >>file, "net jog-%s-pos            %s"% (axletter,pin_pos)
                    print >>file, "net jog-%s-neg            halui.jog.%d.minus"% (axletter,axnum)
                    print >>file, "net jog-%s-neg            %s"% (axletter,pin_neg)
            print >>file

        pinname = self.make_pinname(self.findsignal("select-mpg-a"))
        if pinname:
            print >>file, "# ---jogwheel signals to mesa encoder - shared MPG---"
            print >>file
            print >>file, "net joint-selected-count     <=  %s.count"% (pinname)
            print >>file, "setp    %s.filter true" % pinname
            print >>file, "setp    %s.counter-mode true" % pinname
            print >>file
            if self.externalmpg:
                    print >>file, _("#  ---mpg signals---")
                    print >>file
                    if not self.multimpg:
                        temp = ("x","y","z","a")
                        for axnum,axletter in enumerate(temp):
                            if axletter in self.available_axes:
                                print >>file, "#       for axis %s MPG" % (axletter)
                                print >>file, "setp    axis.%d.jog-vel-mode 0" % axnum
                                print >>file, "net selected-jog-incr    =>  axis.%d.jog-scale" % (axnum)
                                print >>file, "net joint-select-%s       =>  axis.%d.jog-enable"% (chr(axnum+97),axnum)
                                print >>file, "net joint-selected-count =>  axis.%d.jog-counts"% (axnum)
                            print >>file
        temp = ("x","y","z","a")
        for axnum,axletter in enumerate(temp):
            if axletter in self.available_axes:
                pinname = self.make_pinname(self.findsignal(axletter+"-mpg-a"))
                if pinname:
                    print >>file, "# ---jogwheel signals to mesa encoder - %s axis MPG---"% axletter
                    print >>file
                    print >>file, "net %s-jog-count          <=  %s.count"% (axletter, pinname)
                    print >>file, "setp    %s.filter true" % pinname
                    print >>file, "setp    %s.counter-mode false" % pinname
                    print >>file
                    if self.externalmpg:
                        print >>file, _("#  ---mpg signals---")
                        print >>file
                        if self.multimpg:
                            print >>file, "setp    axis.%d.jog-vel-mode 0" % axnum
                            print >>file, "net %s-jog-enable    axis.%d.jog-enable"% (axletter, axnum)            
                            print >>file, "net %s-jog-count          =>  axis.%d.jog-counts" % (axletter, axnum)
                            print >>file, "net selected-jog-incr    =>  axis.%d.jog-scale" % (axnum)
                            print >>file, "sets %s-jog-enable    true"% (axletter)
                            print >>file
        if self.externalmpg and not self.frontend == _TOUCHY:# TOUCHY GUI sets its own jog increments:
            if self.incrselect :
                print >>file, "# connect selectable mpg jog increments "  
                print >>file, "net jog-incr-a           =>  jogincr.sel0"
                print >>file, "net jog-incr-b           =>  jogincr.sel1"
                print >>file, "net jog-incr-c           =>  jogincr.sel2"
                print >>file, "net jog-incr-d           =>  jogincr.sel3"
                print >>file, "net selected-jog-incr    <=  jogincr.out-f"
                print >>file, "    setp jogincr.suppress-no-input true"
                for i in range(0,16):
                    value = self["mpgincrvalue%d"% i]
                    print >>file, "    setp jogincr.in%02d          %f"% (i,value)
                print >>file
            else:
                print >>file, "sets selected-jog-incr     %f"% (self.mpgincrvalue0)

        pinname = self.make_pinname(self.findsignal("fo-mpg-a"))
        if pinname:
            print >>file, "# ---feed override signals to mesa encoder - mpg---"
            print >>file
            print >>file, "net fo-count     <=  %s.count"% (pinname)
            print >>file, "setp    %s.filter true" % pinname
            print >>file, "setp    %s.counter-mode true" % pinname
            print >>file
        if self.externalfo:
            if self.fo_usempg:
                print >>file, "# connect feed overide increments - MPG" 
                print >>file, "    setp halui.feed-override.count-enable true"
                print >>file, "    setp halui.feed-override.direct-value false"
                print >>file, "net fo-count =>  halui.feed-override.counts"
                print >>file, "    setp halui.feed-override.scale .01"
                print >>file
            elif self.fo_useswitch:
                print >>file, "# connect feed overide increments - switches" 
                print >>file, "    setp halui.feed-override.count-enable true"
                print >>file, "    setp halui.feed-override.direct_value true"
                print >>file, "net feedoverride-incr <=  halui.feed-override.counts"
                print >>file, "    setp halui.feed-override.scale .01"
                print >>file, "net fo-incr-a           =>  foincr.sel0"
                print >>file, "net fo-incr-b           =>  foincr.sel1"
                print >>file, "net fo-incr-c           =>  foincr.sel2"
                print >>file, "net fo-incr-d           =>  foincr.sel3"
                print >>file, "net feedoverride-incr   <=  foincr.out-s"
                print >>file, "    setp foincr.suppress-no-input true"
                for i in range(0,16):
                    value = self["foincrvalue%d"% i]
                    print >>file, "    setp foincr.in%02d          %f"% (i,value)
                print >>file

        pinname = self.make_pinname(self.findsignal("so-mpg-a"))
        if pinname:
            print >>file, "# ---spindle override signals to mesa encoder - mpg---"
            print >>file
            print >>file, "net so-count     <=  %s.count"% (pinname)
            print >>file, "setp    %s.filter true" % pinname
            print >>file, "setp    %s.counter-mode true" % pinname
            print >>file
        if self.externalso:
            if self.so_usempg:
                print >>file, "# connect spindle overide increments - MPG" 
                print >>file, "    setp halui.feed-override.count-enable true"
                print >>file, "    setp halui.feed-override.direct-value false"
                print >>file, "net so-count =>  halui.feed-override.counts"
                print >>file, "    setp halui.feed-override.scale .01"
                print >>file
            elif self.so_useswitch:
                print >>file, "# connect spindle overide increments " 
                print >>file, "    setp halui.spindle-override.count-enable true"
                print >>file, "    setp halui.spindle-override.direct_value true"
                print >>file, "net spindleoverride-incr <=  halui.spindle-override.counts"
                print >>file, "    setp halui.spindle-override.scale .01"
                print >>file, "net so-incr-a           =>  soincr.sel0"
                print >>file, "net so-incr-b           =>  soincr.sel1"
                print >>file, "net so-incr-c           =>  soincr.sel2"
                print >>file, "net so-incr-d           =>  soincr.sel3"
                print >>file, "net spindleoverride-incr   <=  soincr.out-s"
                print >>file, "    setp soincr.suppress-no-input true"
                for i in range(0,16):
                    value = self["soincrvalue%d"% i]
                    print >>file, "    setp soincr.in%02d          %f"% (i,value)
                print >>file

        print >>file, _("#  ---digital in / out signals---")
        print >>file
        for i in range(4):
            dout = "dout-%02d" % i
            if self.findsignal(dout):
                print >>file, "net %s     <=  motion.digital-out-%02d" % (dout, i)
        for i in range(4):
            din = "din-%02d" % i
            if self.findsignal(din):
                print >>file, "net %s     =>  motion.digital-in-%02d" % (din, i)
        print >>file, _("#  ---estop signals---")
        print >>file
        print >>file, "net estop-out     <=  iocontrol.0.user-enable-out"
        if  self.classicladder and self.ladderhaltype == 1 and self.ladderconnect: # external estop program
            print >>file
            print >>file, _("# **** Setup for external estop ladder program -START ****")
            print >>file
            print >>file, "net estop-out     => classicladder.0.in-00"
            print >>file, "net estop-ext     => classicladder.0.in-01"
            print >>file, "net estop-strobe     classicladder.0.in-02   <=  iocontrol.0.user-request-enable"
            print >>file, "net estop-outcl      classicladder.0.out-00  =>  iocontrol.0.emc-enable-in"
            print >>file
            print >>file, _("# **** Setup for external estop ladder program -END ****")
        elif estop:
            print >>file, "net estop-ext     =>  iocontrol.0.emc-enable-in"
        else:
            print >>file, "net estop-out     =>  iocontrol.0.emc-enable-in"
        if enable:
            print >>file, "net enable        =>  motion.motion-enabled"

        print >>file
        if self.toolchangeprompt:
            print >>file, _("#  ---manual tool change signals---")
            print >>file
            print >>file, "loadusr -W hal_manualtoolchange"
            print >>file, "net tool-change-request     iocontrol.0.tool-change       =>  hal_manualtoolchange.change"
            print >>file, "net tool-change-confirmed   iocontrol.0.tool-changed      <=  hal_manualtoolchange.changed"
            print >>file, "net tool-number             iocontrol.0.tool-prep-number  =>  hal_manualtoolchange.number"
            print >>file, "net tool-prepare-loopback   iocontrol.0.tool-prepare      =>  iocontrol.0.tool-prepared"
            print >>file
        else:
            print >>file, _("#  ---toolchange signals for custom tool changer---")
            print >>file
            print >>file, "net tool-number             <=  iocontrol.0.tool-prep-number"
            print >>file, "net tool-change-request     <=  iocontrol.0.tool-change"
            print >>file, "net tool-change-confirmed   =>  iocontrol.0.tool-changed" 
            print >>file, "net tool-prepare-request    <=  iocontrol.0.tool-prepare"
            print >>file, "net tool-prepare-confirmed  =>  iocontrol.0.tool-prepared" 
            print >>file
        if self.classicladder:
            print >>file
            if self.modbus:
                print >>file, _("# Load Classicladder with modbus master included (GUI must run for Modbus)")
                print >>file
                print >>file, "loadusr classicladder --modmaster custom.clp"
                print >>file
            else:
                print >>file, _("# Load Classicladder without GUI (can reload LADDER GUI in AXIS GUI")
                print >>file
                print >>file, "loadusr classicladder --nogui custom.clp"
                print >>file
        if self.pyvcp:
            vcp = os.path.join(base, "custompanel.xml")
            if not os.path.exists(vcp):
                f1 = open(vcp, "w")

                print >>f1, "<?xml version='1.0' encoding='UTF-8'?>"

                print >>f1, "<!-- "
                print >>f1, _("Include your PyVCP panel here.\n")
                print >>f1, "-->"
                print >>f1, "<pyvcp>"
                print >>f1, "</pyvcp>"
        if self.pyvcp or self.customhal:
            custom = os.path.join(base, "custom_postgui.hal")
            if os.path.exists(custom): 
                shutil.copy( custom,os.path.join(base,"postgui_backup.hal") ) 
            f1 = open(custom, "w")
            print >>f1, _("# Include your customized HAL commands here")
            print >>f1, _("""# The commands in this file are run after the AXIS GUI (including PyVCP panel) starts""") 
            print >>f1
            if self.pyvcphaltype == 1 and self.pyvcpconnect: # spindle speed display
                  print >>f1, _("# **** Setup of spindle speed display using pyvcp -START ****")
                  print >>f1
                  if spindle_enc:
                      print >>f1, _("# **** Use ACTUAL spindle velocity from spindle encoder")
                      print >>f1, _("# **** spindle-velocity bounces around so we filter it with lowpass")
                      print >>f1, _("# **** spindle-velocity is signed so we use absolute compoent to remove sign") 
                      print >>f1, _("# **** ACTUAL velocity is in RPS not RPM so we scale it.")
                      print >>f1
                      print >>f1
                      print >>f1, ("setp     scale.spindle.gain .01667")
                      print >>f1, ("setp     lowpass.spindle.gain 0.01")
                      print >>f1, ("net spindle-vel-fb => lowpass.spindle.in")
                      print >>f1, ("net spindle-rps-filtered <= lowpass.spindle.out")
                      print >>f1, ("net spindle-rps-filtered => abs.spindle.in")
                      print >>f1, ("net spindle-absolute-rps    abs.spindle.out => scale.spindle.in")
                      print >>f1, ("net spindle-filtered-rpm    scale.spindle.out => pyvcp.spindle-speed")
                  else:
                      print >>f1, _("# **** Use COMMANDED spindle velocity from EMC because no spindle encoder was specified")
                      print >>f1, _("# **** COMMANDED velocity is signed so we use absolute component to remove sign")
                      print >>f1
                      print >>f1, ("net spindle-vel-cmd                       =>  abs.spindle.in")
                      print >>f1, ("net absolute-spindle-vel    abs.spindle.out =>  pyvcp.spindle-speed")
                  print >>f1, ("net spindle-at-speed => pyvcp.spindle-at-speed-led")
                  print >>f1
                  print >>f1, _("# **** Setup of spindle speed display using pyvcp -END ****")
                  print >>f1
            if self.pyvcphaltype == 2 and self.pyvcpconnect: # Hal_UI example
                      print >>f1, _("# **** Setup of pyvcp buttons and MDI commands using HAL_UI and pyvcp - START ****")
                      print >>f1
                      print >>f1, ("net jog-x-pos  <=    pyvcp.jog-x+")
                      print >>f1, ("net jog-x-neg  <=    pyvcp.jog-x-")
                      print >>f1, ("net jog-y-pos  <=    pyvcp.jog-y+")
                      print >>f1, ("net jog-y-neg  <=    pyvcp.jog-y-")
                      print >>f1, ("net jog-z-pos  <=    pyvcp.jog-z+")
                      print >>f1, ("net jog-z-neg  <=    pyvcp.jog-z-")
                      print >>f1, ("net jog-speed  <=    pyvcp.jog-speed")
                      print >>f1, ("net optional-stp-on     pyvcp.ostop-on     =>  halui.program.optional-stop.on")
                      print >>f1, ("net optional-stp-off    pyvcp.ostop-off    =>  halui.program.optional-stop.off")
                      print >>f1, ("net optional-stp-is-on  pyvcp.ostop-is-on  =>  halui.program.optional-stop.is-on")
                      print >>f1, ("net program-pause       pyvcp.pause        =>  halui.program.pause")
                      print >>f1, ("net program-resume      pyvcp.resume       =>  halui.program.resume")
                      print >>f1, ("net program-single-step pyvcp.step         =>  halui.program.step")
                      print >>f1
                      print >>f1, _("# **** The following mdi-comands are specified in the machine named INI file under [HALUI] heading")
                      print >>f1, ("# **** command 00 - rapid to Z 0 ( G0 Z0 )")
                      print >>f1, ("# **** command 01 - rapid to reference point ( G 28 )")
                      print >>f1, ("# **** command 02 - zero X axis in G54 cordinate system")
                      print >>f1, ("# **** command 03 - zero Y axis in G54 cordinate system")
                      print >>f1, ("# **** command 04 - zero Z axis in G54 cordinate system")
                      print >>f1
                      print >>f1, ("net MDI-Z-up            pyvcp.MDI-z_up          =>  halui.mdi-command-00")
                      print >>f1, ("net MDI-reference-pos   pyvcp.MDI-reference     =>  halui.mdi-command-01")
                      print >>f1, ("net MDI-zero_X          pyvcp.MDI-zerox         =>  halui.mdi-command-02")
                      print >>f1, ("net MDI-zero_Y          pyvcp.MDI-zeroy         =>  halui.mdi-command-03")
                      print >>f1, ("net MDI-zero_Z          pyvcp.MDI-zeroz         =>  halui.mdi-command-04")
                      print >>f1, ("net MDI-clear-offset    pyvcp.MDI-clear-offset  =>  halui.mdi-command-05")
                      print >>f1
                      print >>f1, _("# **** Setup of pyvcp buttons and MDI commands using HAL_UI and pyvcp - END ****")

        if self.customhal or self.classicladder or self.halui:
            custom = os.path.join(base, "custom.hal")
            if not os.path.exists(custom):
                f1 = open(custom, "w")
                print >>f1, _("# Include your customized HAL commands here")
                print >>f1, _("# This file will not be overwritten when you run PNCconf again")

        if self.frontend == _TOUCHY:# TOUCHY GUI
                touchyfile = os.path.join(base, "touchy.hal")
            #if not os.path.exists(touchyfile):
                f1 = open(touchyfile, "w")
                print >>f1, _("# These commands are required for Touchy GUI")
                print >>f1, ("net cycle-start          =>   touchy.cycle-start")
                print >>f1, ("net abort                =>   touchy.abort")
                print >>f1, ("net single-step          =>   touchy.single-block")
                print >>f1, ("net selected-jog-incr    <=   touchy.jog.wheel.increment")
                print >>f1, ("net joint-selected-count =>   touchy.wheel-counts")
                print >>f1, ("net jog-x-pos  => touchy.jog.continuous.x.positive")
                print >>f1, ("net jog-x-neg  => touchy.jog.continuous.x.negative")
                print >>f1, ("net jog-y-pos  => touchy.jog.continuous.y.positive")
                print >>f1, ("net jog-y-neg  => touchy.jog.continuous.y.negative")
                print >>f1, ("net jog-z-pos  => touchy.jog.continuous.z.positive")
                print >>f1, ("net jog-z-neg  => touchy.jog.continuous.z.negative")
                print >>f1, ("net quillup  => touchy.quill-up")
                temp = ("x","y","z","a")
                for axnum,axletter in enumerate(temp):
                    if axletter in self.available_axes:
                        print >>f1, "net joint-select-%s   <=   touchy.jog.wheel.%s"% (chr(axnum+97), axletter)

        shutdown = os.path.join(base, "shutdown.hal")
        if not os.path.exists(shutdown):
            f1 = open(shutdown, "w")
            print >>f1, _("# Include your optional shutdown HAL commands here")
            print >>f1, _("# This file will not be overwritten when you run PNCconf again")
        file.close()
        self.add_md5sum(filename)

    def write_readme(self, base):
        filename = os.path.join(base, "README")
        file = open(filename, "w")
        print >>file, _("Generated by PNCconf at %s") % time.asctime()
        print >>file
        if  self.units == _IMPERIAL: unit = "an imperial"
        else: unit = "a metric"
        if self.frontend == _AXIS: display = "AXIS"
        elif self.frontend == _TKEMC: display = "Tkemc"
        elif self.frontend == _MINI: display = "Mini"
        elif self.frontend == _TOUCHY: display = "TOUCHY"
        else: display = "an unknown"
        if self.axes == 0:machinetype ="XYZ"
        elif self.axes == 1:machinetype ="XYZA"
        elif self.axes == 2:machinetype ="XZ-Lathe"
        print >>file, self.machinename,_("configures EMC2 as:\n")
        print >>file, unit,machinetype,_("type CNC\n")
        print >>file, display,_("will be used as the frontend display")
        print >>file
        if self.number_mesa <> 0:
            for boardnum in range(0,int(self.number_mesa)):
                print >>file, "Mesa hardware I/O card - board %d is designated as\n"% boardnum,self["mesa%d_currentfirmwaredata"% boardnum][_BOARDTITLE] 
                print >>file, "with", self["mesa%d_currentfirmwaredata"% boardnum][9], "I/O pins and firmware is:", self["mesa%d_firmware"% boardnum]
                print >>file
            for boardnum in range(0,int(self.number_mesa)):
                for concount,connector in enumerate(self["mesa%d_currentfirmwaredata"% boardnum][_NUMOFCNCTRS]) :
                    print >>file,"** Mesa %s -> Board #"% self["mesa%d_boardtitle"% boardnum],boardnum,_(" connector")," %d **\n"% connector
                    for pin in range (0,24):
                        temp = self["mesa%dc%dpin%d" % (boardnum,connector,pin) ]
                        tempinv = self["mesa%dc%dpin%dinv" % (boardnum,connector,pin) ]
                        temptype = self["mesa%dc%dpin%dtype" % (boardnum,connector,pin) ]
                        if tempinv: 
                            invmessage = _("-> inverted")
                        else: invmessage =""
                        print >>file, ("pin# %(pinnum)d (%(type)s)               "%{ 'type':temptype,'pinnum':pin})
                        print >>file, ("    connected to signal:'%(data)s'%(mess)s\n" %{'data':temp, 'mess':invmessage}) 
            print >>file
        templist = ("pp1","pp2","pp3")
        for j, k in enumerate(templist):
            if self.number_pports < (j+1): break 
            print >>file, _("%(name)s Parport" % { 'name':k})
            for x in (2,3,4,5,6,7,8,9,10,11,12,13,15): 
                temp = self["%sIpin%d" % (k, x)]
                tempinv = self["%sIpin%dinv" % (k, x)]
                if tempinv: 
                    invmessage = _("-> inverted")
                else: invmessage =""
                print >>file,_("pin# %(pinnum)d is connected to input signal:'%(data)s' %(mesag)s" 
                %{ 'pinnum':x,'data':temp,'mesag':invmessage})          
            for x in (1,2,3,4,5,6,7,8,9,14,16,17):  
                temp = self["%sOpin%d" % (k, x)]
                tempinv = self["%sOpin%dinv" % (k, x)]
                if tempinv: 
                    invmessage = _("-> inverted")
                else: invmessage =""
                print >>file,_("pin# %(pinnum)d is connected to output signal:'%(data)s' %(mesag)s" 
                %{ 'pinnum':x,'data':temp,'mesag':invmessage})   
            print >>file 
        file.close()
        self.add_md5sum(filename)

    def copy(self, base, filename):
        dest = os.path.join(base, filename)
        if not os.path.exists(dest):
            shutil.copy(os.path.join(distdir, filename), dest)

    def save(self):
        base = os.path.expanduser("~/emc2/configs/%s" % self.machinename)
        ncfiles = os.path.expanduser("~/emc2/nc_files")
        if not os.path.exists(ncfiles):
            makedirs(ncfiles)
            examples = os.path.join(BASE, "share", "emc", "ncfiles")
            if not os.path.exists(examples):
                examples = os.path.join(BASE, "nc_files")
            if os.path.exists(examples):
                os.symlink(examples, os.path.join(ncfiles, "examples"))
        
        makedirs(base)

        self.md5sums = []
        self.write_readme(base)
        self.write_inifile(base)
        self.write_halfile(base)

        filename = os.path.join(base, "tool.tbl")
        file = open(filename, "w")
        print >>file, "T0 P0 ;"
        print >>file, "T1 P1 ;"
        print >>file, "T2 P2 ;"
        print >>file, "T3 P3 ;"
        file.close()

        filename = "%s.pncconf" % base

        d = xml.dom.minidom.getDOMImplementation().createDocument(
                            None, "pncconf", None)
        e = d.documentElement

        for k, v in sorted(self.__dict__.iteritems()):
            if k.startswith("_"): continue
            n = d.createElement('property')
            e.appendChild(n)

            if isinstance(v, float): n.setAttribute('type', 'float')
            elif isinstance(v, bool): n.setAttribute('type', 'bool')
            elif isinstance(v, int): n.setAttribute('type', 'int')
            elif isinstance(v, list): n.setAttribute('type', 'eval')
            else: n.setAttribute('type', 'string')

            n.setAttribute('name', k)
            n.setAttribute('value', str(v))
        
        d.writexml(open(filename, "wb"), addindent="  ", newl="\n")
        print "%s" % base

        filename = os.path.expanduser("~/.pncconf-preferences")
        print filename
        d2 = xml.dom.minidom.getDOMImplementation().createDocument(
                            None, "int-pncconf", None)
        e2 = d2.documentElement

        n2 = d2.createElement('property')
        e2.appendChild(n2)
        n2.setAttribute('type', 'bool')
        n2.setAttribute('name', "always_shortcut")
        n2.setAttribute('value', str("%s"% self.createshortcut))

        n2 = d2.createElement('property')
        e2.appendChild(n2)
        n2.setAttribute('type', 'bool')
        n2.setAttribute('name', "always_link")
        n2.setAttribute('value', str("%s"% self.createsymlink))

        n2 = d2.createElement('property')
        e2.appendChild(n2)
        n2.setAttribute('type', 'bool')
        n2.setAttribute('name', "chooselastconfig")
        n2.setAttribute('value', str("%s"% self._chooselastconfig))

        n2 = d2.createElement('property')
        e2.appendChild(n2)
        n2.setAttribute('type', 'string')
        n2.setAttribute('name', "machinename")
        n2.setAttribute('value', str("%s"%self.machinename))

        d2.writexml(open(filename, "wb"), addindent="  ", newl="\n")

        # see http://freedesktop.org/wiki/Software/xdg-user-dirs
        desktop = commands.getoutput("""
            test -f ${XDG_CONFIG_HOME:-~/.config}/user-dirs.dirs && . ${XDG_CONFIG_HOME:-~/.config}/user-dirs.dirs
            echo ${XDG_DESKTOP_DIR:-$HOME/Desktop}""")
        if self.createsymlink:
            shortcut = os.path.join(desktop, self.machinename)
            if os.path.exists(desktop) and not os.path.exists(shortcut):
                os.symlink(base,shortcut)

        if self.createshortcut and os.path.exists(desktop):
            if os.path.exists(BASE + "/scripts/emc"):
                scriptspath = (BASE + "/scripts/emc")
            else:
                scriptspath ="emc"

            filename = os.path.join(desktop, "%s.desktop" % self.machinename)
            file = open(filename, "w")
            print >>file,"[Desktop Entry]"
            print >>file,"Version=1.0"
            print >>file,"Terminal=false"
            print >>file,"Name=" + _("launch %s") % self.machinename
            print >>file,"Exec=%s %s/%s.ini" \
                         % ( scriptspath, base, self.machinename )
            print >>file,"Type=Application"
            print >>file,"Comment=" + _("Desktop Launcher for EMC config made by PNCconf")
            print >>file,"Icon=%s"% emc2icon
            file.close()
            # Ubuntu 10.04 require launcher to have execute permissions
            os.chmod(filename,0775)

    def __getitem__(self, item):
        return getattr(self, item)
    def __setitem__(self, item, value):
        return setattr(self, item, value)

    # This method returns I/O pin designation (name and number) of a given HAL signalname.
    # It does not check to see if the signalname is in the list more then once.
    # if parports are not used then signals are not searched.
    def findsignal(self, sig):
        if self.number_pports:
            ppinput = {}
            ppoutput = {}
            for i in (1,2,3):
                for s in (2,3,4,5,6,7,8,9,10,11,12,13,15):
                    key = self["pp%dIpin%d" %(i,s)]
                    ppinput[key] = "pp%dIpin%d" %(i,s) 
                for s in (1,2,3,4,5,6,7,8,9,14,16,17):
                    key = self["pp%dOpin%d" %(i,s)]
                    ppoutput[key] = "pp%dOpin%d" %(i,s) 
        mesa = {}
        for boardnum in range(0,int(self.number_mesa)):
            for concount,connector in enumerate(self["mesa%d_currentfirmwaredata"% (boardnum)][_NUMOFCNCTRS]) :
                for s in (0,1,2,3,4,5,6,7,8,9,10,11,12,13,14,15,16,17,18,19,20,21,22,23):
                    key =   self["mesa%dc%dpin%d"% (boardnum,connector,s)]
                    mesa[key] = "mesa%dc%dpin%d" %(boardnum,connector,s)     
        try:
            return mesa[sig]
        except:
            if self.number_pports:
                try:
                    return ppinput[sig]
                except:
                    try:
                        return ppoutput[sig]
                    except:
                        return None
            else: return None

    # search all the current firmware array for related pins
    # if not the same component number as the pin that changed or
    # if not in the relate component type keep searching
    # if is the right component type and number, che3ck the relatedsearch array for a match
    # if its a match add it to a list of pins (pinlist) that need to be updated
    def list_related_pins(self, relatedsearch, boardnum, connector, pin, style):
        pinlist =[]
        for concount,i in enumerate(self["mesa%d_currentfirmwaredata"% (boardnum)][_NUMOFCNCTRS]):
            if i == connector:
                currentptype,currentcompnum = self["mesa%d_currentfirmwaredata"% (boardnum)][_STARTOFDATA+pin+(concount*24)]
                for t_concount,t_connector in enumerate(self["mesa%d_currentfirmwaredata"% (boardnum)][_NUMOFCNCTRS]):
                    for t_pin in range (0,24):
                        comptype,compnum = self["mesa%d_currentfirmwaredata"% (boardnum)][_STARTOFDATA+t_pin+(t_concount*24)]
                        if compnum != currentcompnum: continue
                        if comptype not in (relatedsearch): continue
                        if style == 0:
                            tochange = ['mesa%dc%dpin%d'% (boardnum,t_connector,t_pin),boardnum,t_connector,t_pin]
                        if style == 1:
                            tochange = ['mesa%dc%dpin%dtype'% (boardnum,t_connector,t_pin),boardnum,t_connector,t_pin]
                        if style == 2:
                            tochange = ['mesa%dc%dpin%dinv'% (boardnum,t_connector,t_pin),boardnum,t_connector,t_pin]
                        pinlist.append(tochange)
        return pinlist

    # This method takes a signalname data pin (eg mesa0c3pin1)
    # and converts it to a HAL pin names (eg hm2_5i20.0.gpio.01)
    # component number conversion is for adjustment of position of pins related to the
    # 'controlling pin' eg encoder-a (controlling pin) encoder-b encoder -I
    # (a,b,i are related pins for encoder component) 
    def make_pinname(self, pin, gpionumber = False):
        test = str(pin)  
        halboardnum = 0
        if test == "None": return None
        elif 'mesa' in test:
            boardnum = int(test[4:5])
            boardname = self["mesa%d_currentfirmwaredata"% boardnum][_BOARDNAME]
            if boardnum == 1 and self.mesa1_currentfirmwaredata[_BOARDNAME] == self.mesa0_currentfirmwaredata[_BOARDNAME]:
                halboardnum = 1
            if gpionumber:
                ptype = GPIOI
            else:
                ptype = self[pin+"type"] 
            signalname = self[pin]
            pinnum = int(test[10:])
            connum = int(test[6:7])

            for concount,i in enumerate(self["mesa%d_currentfirmwaredata"% (boardnum)][_NUMOFCNCTRS]):
                if i == connum:
                    dummy,compnum = self["mesa%d_currentfirmwaredata"% (boardnum)][_STARTOFDATA+pinnum+(concount*24)]
                    break
            type_name = { GPIOI:"gpio", GPIOO:"gpio", GPIOD:"gpio", ENCA:"encoder", ENCB:"encoder",ENCI:"encoder",ENCM:"encoder", 
                PWMP:"pwmgen",PWMD:"pwmgen", PWME:"pwmgen", PDMP:"pwmgen", PDMD:"pwmgen", PDME:"pwmgen",STEPA:"stepgen", STEPB:"stepgen",
                TPPWMA:"tppwmgen",TPPWMB:"tppwmgen",TPPWMC:"tppwmgen",TPPWMAN:"tppwmgen",TPPWMBN:"tppwmgen",TPPWMCN:"tppwmgen",
                TPPWME:"tppwmgen",TPPWMF:"tppwmgen","Error":"None" }

            # we iter over this dic because of locale translation problems when using
            # comptype = type_name[ptype]
            comptype = "ERROR FINDING COMPONENT TYPE"
            for key,value in type_name.iteritems():
                if key == ptype: comptype = value
            if value == "Error":
                print "pintype error in make_pinname: ptype = ",ptype
                return None
            elif ptype in(GPIOI,GPIOO,GPIOD):
                compnum = int(pinnum)+(concount*24)
                return "hm2_%s.%d."% (boardname,halboardnum) + comptype+".%03d"% (compnum)          
            elif ptype in (ENCA,ENCB,ENCI,ENCM,PWMP,PWMD,PWME,PDMP,PDMD,PDME,STEPA,STEPB,STEPC,STEPD,STEPE,STEPF,
                TPPWMA,TPPWMB,TPPWMC,TPPWMAN,TPPWMBN,TPPWMCN,TPPWME,TPPWMF):
                return "hm2_%s.%d."% (boardname,halboardnum) + comptype+".%02d"% (compnum)
  
        elif 'pp' in test:
            print test
            ending = "-out"
            test = str(pin) 
            print  self[pin]
            pintype = str(test[3:4])
            pinnum = int(test[7:])
            connum = int(test[2:3])-1
            if pintype == 'I': ending = "-in"
            return "parport."+str(connum)+".pin-%02d"%(pinnum)+ending
        else:
            print "pintype error in make_pinname: pinname = ",test
            return None

class App:
    fname = 'pncconf.glade'  # XXX search path

    def _getwidget(self, doc, id):
        for i in doc.getElementsByTagName('widget'):
            if i.getAttribute('id') == id: return i

    def make_axispage(self, doc, axisname):
        axispage = self._getwidget(doc, 'xaxis').parentNode.cloneNode(True)
        nextpage = self._getwidget(doc, 'spindle').parentNode
        widget = self._getwidget(axispage, "xaxis")
        for node in widget.childNodes:
            if (node.nodeType == xml.dom.Node.ELEMENT_NODE
                    and node.tagName == "property"
                    and node.getAttribute('name') == "title"):
                node.childNodes[0].data = _("%s Axis Configuration") % axisname.upper()
        for node in axispage.getElementsByTagName("widget"):
            id = node.getAttribute('id')
            if id.startswith("x"):
                node.setAttribute('id', axisname + id[1:])
            else:
                node.setAttribute('id', axisname + id)
        for node in axispage.getElementsByTagName("signal"):
            handler = node.getAttribute('handler')
            node.setAttribute('handler', handler.replace("on_x", "on_" + axisname))
        for node in axispage.getElementsByTagName("property"):
            name = node.getAttribute('name')
            if name == "mnemonic_widget":
                node.childNodes[0].data = axisname + node.childNodes[0].data[1:]
        nextpage.parentNode.insertBefore(axispage, nextpage)

    def make_axismotorpage(self, doc, axisname):
        axispage = self._getwidget(doc, 'xaxismotor').parentNode.cloneNode(True)
        nextpage = self._getwidget(doc, 'xaxis').parentNode
        widget = self._getwidget(axispage, "xaxismotor")
        for node in widget.childNodes:
            if (node.nodeType == xml.dom.Node.ELEMENT_NODE
                    and node.tagName == "property"
                    and node.getAttribute('name') == "title"):
                node.childNodes[0].data = _("%s Axis Motor/Encoder Configuration") % axisname.upper()
        for node in axispage.getElementsByTagName("widget"):
            id = node.getAttribute('id')
            if id.startswith("x"):
                node.setAttribute('id', axisname + id[1:])
            else:
                node.setAttribute('id', axisname + id)
        for node in axispage.getElementsByTagName("signal"):
            handler = node.getAttribute('handler')
            node.setAttribute('handler', handler.replace("on_x", "on_" + axisname))
        for node in axispage.getElementsByTagName("property"):
            name = node.getAttribute('name')
            if name == "mnemonic_widget":
                node.childNodes[0].data = axisname + node.childNodes[0].data[1:]
        nextpage.parentNode.insertBefore(axispage, nextpage)

    def make_pportpage(self, doc, axisname):
        axispage = self._getwidget(doc, 'pp1pport').parentNode.cloneNode(True)
        nextpage = self._getwidget(doc, 'xaxismotor').parentNode
        widget = self._getwidget(axispage, "pp1pport")
        for node in widget.childNodes:
            if (node.nodeType == xml.dom.Node.ELEMENT_NODE
                    and node.tagName == "property"
                    and node.getAttribute('name') == "title"):
                node.childNodes[0].data = _("%s Parallel Port Setup") % axisname
        for node in axispage.getElementsByTagName("widget"):
            id = node.getAttribute('id')
            if id.startswith("pp1"):
                node.setAttribute('id', axisname + id[3:])
            else:
                node.setAttribute('id', axisname + id)
        for node in axispage.getElementsByTagName("signal"):
            handler = node.getAttribute('handler')
            node.setAttribute('handler', handler.replace("on_pp1", "on_" + axisname))
        for node in axispage.getElementsByTagName("property"):
            name = node.getAttribute('name')
            if name == "mnemonic_widget":
                node.childNodes[0].data = axisname + node.childNodes[0].data[1:]
        nextpage.parentNode.insertBefore(axispage, nextpage)

    def splash_screen(self):
        self.window = gtk.Window(gtk.WINDOW_TOPLEVEL)
        self.window.set_type_hint(gtk.gdk.WINDOW_TYPE_HINT_SPLASHSCREEN)     
        self.window.set_title("Pncconf setup")
        self.window.set_border_width(10)

        vbox = gtk.VBox(False, 5)
        vbox.set_border_width(10)
        self.window.add(vbox)
        vbox.show()
        align = gtk.Alignment(0.5, 0.5, 0, 0)
        vbox.pack_start(align, False, False, 5)
        align.show()

        self.pbar = gtk.ProgressBar()
        self.pbar.set_text("Pncconf is setting up")
        self.pbar.set_fraction(.1)

        align.add(self.pbar)
        self.pbar.show()
        self.window.show()
        while gtk.events_pending():
            gtk.main_iteration()

    def __init__(self):
        gnome.init("pncconf", "0.6") 
        
        self.splash_screen()
        glade = xml.dom.minidom.parse(os.path.join(datadir, self.fname))
        self.make_axispage(glade, 'y')
        self.make_axispage(glade, 'z')
        self.make_axispage(glade, 'a')
        self.pbar.set_fraction(.2)
        while gtk.events_pending():
            gtk.main_iteration()
        self.make_axismotorpage(glade, 'y')
        self.make_axismotorpage(glade, 'z')
        self.make_axismotorpage(glade, 'a')
        self.pbar.set_fraction(.3)
        while gtk.events_pending():
            gtk.main_iteration()
        self.make_pportpage(glade, 'pp2')
        self.make_pportpage(glade, 'pp3')
        self.pbar.set_fraction(.4)
        while gtk.events_pending():
            gtk.main_iteration()
        doc = glade.toxml().encode("utf-8")
        self.pbar.set_fraction(.75)
        while gtk.events_pending():
            gtk.main_iteration()
        self.xml = gtk.glade.xml_new_from_buffer(doc, len(doc), domain="axis")
        self.window.hide()

        self.widgets = Widgets(self.xml)
        
        self.watermark = gtk.gdk.pixbuf_new_from_file(wizard)
        axisdiagram = os.path.join(helpdir,"axisdiagram1.png")
        self.widgets.helppic.set_from_file(axisdiagram)
        self.widgets.openloopdialog.hide()
        self.widgets.druidpagestart1.set_watermark(self.watermark)
        self.widgets.complete.set_watermark(self.watermark)
        self.widgets.druidpagestart1.show()
        self.widgets.complete.show()
        
        self.xml.signal_autoconnect(self)

        self.in_pport_prepare = False
        self.axis_under_test = False
        self.jogminus = self.jogplus = 0

        self.data = Data()
        # add some custom signals for motor/encoder scaling
        for axis in ["x","y","z","a","s"]:
            cb = ["encoderscale","stepscale"]
            for i in cb:
                self.widgets[axis + i].connect("value-changed", self.motor_encoder_sanity_check,axis)
        # connect signals with pin designation data to mesa signal comboboxes and pintype comboboxes
        # record the signal ID numbers so we can block the signals later in the mesa routines
        # have to do it here manually (instead of autoconnect) because glade doesn't handle added
        # user info (board/connector/pin number designations) and doesn't record the signal ID numbers
        # none of this is done if mesa is not checked off in pncconf
        # TODO we should check to see if signals are already present as each time user goes though this page
        # the signals get added again causing multple calls to the functions.

        if (self.data.number_mesa): 
            for boardnum in (0,1):
                cb = "mesa%d_comp_update"% (boardnum)
                i = "_mesa%dsignalhandler_comp_update"% (boardnum)
                self.data[i] = int(self.widgets[cb].connect("clicked", self.on_mesa_component_value_changed,boardnum))
                cb = "mesa%d_boardtitle"% (boardnum)
                i = "_mesa%dsignalhandler_boardname_change"% (boardnum)
                self.data[i] = int(self.widgets[cb].connect("changed", self.on_mesa_boardname_changed,boardnum))
                cb = "mesa%d_firmware"% (boardnum)
                i = "_mesa%dsignalhandler_firmware_change"% (boardnum)
                self.data[i] = int(self.widgets[cb].connect("changed", self.on_mesa_firmware_changed,boardnum))
                for connector in (2,3,4,5,6,7,8,9):
                    for pin in range(0,24):
                      cb = "mesa%dc%ipin%i"% (boardnum,connector,pin)
                      i = "_mesa%dsignalhandlerc%ipin%i"% (boardnum,connector,pin)
                      self.data[i] = int(self.widgets[cb].connect("changed", self.on_mesa_pin_changed,boardnum,connector,pin,False))
                      i = "_mesa%dactivatehandlerc%ipin%i"% (boardnum,connector,pin)
                      self.data[i] = int(self.widgets[cb].child.connect("activate", self.on_mesa_pin_changed,boardnum,connector,pin,True))
                      cb = "mesa%dc%ipin%itype"% (boardnum,connector,pin)
                      i = "_mesa%dptypesignalhandlerc%ipin%i"% (boardnum,connector,pin)
                      self.data[i] = int(self.widgets[cb].connect("changed", self.on_mesa_pintype_changed,boardnum,connector,pin))

        # search for firmware packages
        if os.path.exists(firmdir):
            global mesaboardnames
            mesaboardnames = []
            for root, dirs, files in os.walk(firmdir):
                folder = root.lstrip(firmdir)
                if folder in mesablacklist:continue
                if folder == "":continue
                mesaboardnames.append(folder)
                print "\n**** ",folder,":\n"
        else:
            #TODO what if there are no external firmware is this enough?
            self.warning_dialog(_("You are have no hostmot2 firmware in folder:%s"%firmdir),True)

        tempfile = os.path.join(distdir, "configurable_options/ladder/TEMP.clp")
        if os.path.exists(tempfile):
           os.remove(tempfile) 

    def gtk_main_quit(self, *args):
        gtk.main_quit()

    def on_window1_delete_event(self, *args):
        if self.warning_dialog (_("Quit PNCconfig and discard changes?"),False):
            gtk.main_quit()
            return False
        else:
            return True
    on_druid1_cancel = on_window1_delete_event
    
    def warning_dialog(self,message,is_ok_type):
        if is_ok_type:
           dialog = gtk.MessageDialog(app.widgets.window1,
                gtk.DIALOG_MODAL | gtk.DIALOG_DESTROY_WITH_PARENT,
                gtk.MESSAGE_WARNING, gtk.BUTTONS_OK,message)
           dialog.show_all()
           result = dialog.run()
           dialog.destroy()
           return True
        else:   
            dialog = gtk.MessageDialog(self.widgets.window1,
               gtk.DIALOG_MODAL | gtk.DIALOG_DESTROY_WITH_PARENT,
               gtk.MESSAGE_QUESTION, gtk.BUTTONS_YES_NO,message)
            dialog.show_all()
            result = dialog.run()
            dialog.destroy()
            if result == gtk.RESPONSE_YES:
                return True
            else:
                return False

    def on_helpwindow_delete_event(self, *args):
        self.widgets.helpwindow.hide()
        return True

    def on_druid1_help(self, *args):
        helpfilename = os.path.join(helpdir, "%s"% self.data.help)
        textbuffer = self.widgets.helpview.get_buffer()
        try :
            infile = open(helpfilename, "r")
            if infile:
                string = infile.read()
                infile.close()
                textbuffer.set_text(string)
                self.widgets.helpwindow.set_title(_("Help Pages") )
                self.widgets.helpnotebook.set_current_page(0)
                self.widgets.helpwindow.show_all()
                self.widgets.helpwindow.present()
        except:
            text = _("Help page is unavailable\n")
            self.warning_dialog(text,True)

    def check_for_rt(self,fussy=True):
        actual_kernel = os.uname()[2]
        if hal.is_sim == 1 :
            if fussy:
                self.warning_dialog(_("You are using a simulated-realtime version of EMC, so testing / tuning of external hardware is unavailable."),True)
                return False
            else:
                return True
        elif hal.is_rt and not hal.kernel_version == actual_kernel:
            self.warning_dialog(_("""You are using a realtime version of EMC but didn't load a realtime kernel so testing / tuning of external  hardware is unavailable.\n This is probably because you updated the OS and it doesn't load the RTAI kernel anymore\n You are using the %(actual)s kernel instead of %(needed)s""")% {'actual':actual_kernel, 'needed':hal.kernel_version},True)
            return False
        else:
            return True
       
    def on_page_newormodify_prepare(self, *args):
        self.data.help = "help-load.txt"
        filename = os.path.expanduser("~/.pncconf-preferences")
        link = short = False
        if os.path.exists(filename):
            match =  open(filename).read()
            textbuffer = self.widgets.textoutput.get_buffer()
            try :
                textbuffer.set_text("%s\n\n"% filename)
                textbuffer.insert_at_cursor(match)
            except:
                pass
            d = xml.dom.minidom.parse(open(filename, "r"))
            for n in d.getElementsByTagName("property"):
                name = n.getAttribute("name")
                text = n.getAttribute('value')
                if name == "always_shortcut":
                    short = eval(text)
                if name == "always_link":
                    link = eval(text)
                if name == "machinename":
                    self.data._lastconfigname = text
                if name == "choosetconfig":
                    self.data._chooselastconfig = eval(text)
        self.widgets.createsymlink.set_active(link)
        self.widgets.createshortcut.set_active(short)

    def on_page_newormodify_next(self, *args):
        if not self.widgets.createconfig.get_active():
            filter = gtk.FileFilter()
            filter.add_pattern("*.pncconf")
            filter.set_name(_("EMC2 'PNCconf' configuration files"))
            dialog = gtk.FileChooserDialog(_("Modify Existing Configuration"),
                self.widgets.window1, gtk.FILE_CHOOSER_ACTION_OPEN,
                (gtk.STOCK_CANCEL, gtk.RESPONSE_CANCEL,
                 gtk.STOCK_OPEN, gtk.RESPONSE_OK))
            dialog.set_default_response(gtk.RESPONSE_OK)
            dialog.add_filter(filter) 
            if not self.data._lastconfigname == "" and self.data._chooselastconfig:
                dialog.set_filename(os.path.expanduser("~/emc2/configs/%s.pncconf"% self.data._lastconfigname))
            dialog.add_shortcut_folder(os.path.expanduser("~/emc2/configs"))
            dialog.set_current_folder(os.path.expanduser("~/emc2/configs"))
            dialog.show_all()
            result = dialog.run()
            if result == gtk.RESPONSE_OK:
                filename = dialog.get_filename()
                dialog.destroy()
                self.data.load(filename, self)
                self.data._mesa0_configured = False
                self.data._mesa1_configured = False
            else:
                dialog.destroy()
                return True
        self.data.createsymlink = self.widgets.createsymlink.get_active()
        self.data.createshortcut = self.widgets.createshortcut.get_active()
        self.widgets.window1.set_title(_("Point and click configuration - %s.pncconf ") % self.data.machinename)
        # here we initalise the mesa configure page data
        #TODO is this right place?
        self.fill_pintype_model()
        self.fill_combobox_models()

    def on_page_newormodify_back(self, *args):
        self.data.help = "help-welcome.txt"

    def on_basicinfo_prepare(self, *args):
        self.data.help = "help-basic.txt"
        self.widgets.machinename.set_text(self.data.machinename)
        self.widgets.axes.set_active(self.data.axes)
        self.widgets.units.set_active(self.data.units)
        self.widgets.servoperiod.set_value(self.data.servoperiod)
        self.widgets.machinename.grab_focus()
        if self.data.number_mesa == 1:
            self.widgets.mesa0_checkbutton.set_active(True)
            self.widgets.mesa1_checkbutton.set_active(False)
        elif self.data.number_mesa == 2:
            self.widgets.mesa0_checkbutton.set_active(True)
            self.widgets.mesa1_checkbutton.set_active(True)
        else:
            self.widgets.mesa0_checkbutton.set_active(False)
            self.widgets.mesa1_checkbutton.set_active(False)
        self.widgets.ioaddr.set_text(self.data.ioaddr)
        self.widgets.ioaddr2.set_text(self.data.ioaddr2) 
        self.widgets.ioaddr3.set_text(self.data.ioaddr3)
        self.widgets.pp1_direction.set_active(self.data.pp1_direction)
        self.widgets.pp2_direction.set_active(self.data.pp2_direction)
        self.widgets.pp3_direction.set_active(self.data.pp3_direction)
        if self.data.number_pports>0:
             self.widgets.pp1_checkbutton.set_active(1)
        else :
             self.widgets.pp1_checkbutton.set_active(0)
        if self.data.number_pports>1:
             self.widgets.pp2_checkbutton.set_active(1)
        if self.data.number_pports>2:
             self.widgets.pp3_checkbutton.set_active(1)
        if self.data.frontend == _AXIS : self.widgets.GUIAXIS.set_active(True)
        elif self.data.frontend == _TKEMC: self.widgets.GUITKEMC.set_active(True)
        elif self.data.frontend == _MINI: self.widgets.GUIMINI.set_active(True)
        elif self.data.frontend == _TOUCHY: self.widgets.GUITOUCHY.set_active(True)
        
        if not self.data._arrayloaded:
            print "fill boardtitle array"
            for boardnum in(0,1):
                model = self.widgets["mesa%d_boardtitle"% boardnum].get_model()
                model.clear()
                for search,item in enumerate(mesaboardnames):
                    model.append((item,))
                    if mesaboardnames[search]  == self.data["mesa%d_boardtitle"% boardnum]:
                        self.widgets["mesa%d_boardtitle"% boardnum].set_active(search)

    def on_mesa_checkbutton_toggled(self, *args): 
        i = self.widgets.mesa0_checkbutton.get_active()
        j = self.widgets.mesa1_checkbutton.get_active()
        self.widgets.mesa0_boardtitle.set_sensitive(i)
        self.widgets.mesa1_boardtitle.set_sensitive(j)
        if j and not i:
            self.widgets.mesa1_checkbutton.set_active(False)
            self.widgets.mesa1_boardtitle.set_sensitive(False)
        
    def on_pp1_checkbutton_toggled(self, *args): 
        i = self.widgets.pp1_checkbutton.get_active()   
        self.widgets.pp1_direction.set_sensitive(i)
        self.widgets.ioaddr.set_sensitive(i)
        if i == 0:
           self.widgets.pp2_checkbutton.set_active(i)
           self.widgets.ioaddr2.set_sensitive(i)
           self.widgets.pp3_checkbutton.set_active(i)
           self.widgets.ioaddr3.set_sensitive(i)

    def on_pp2_checkbutton_toggled(self, *args): 
        i = self.widgets.pp2_checkbutton.get_active()  
        if self.widgets.pp1_checkbutton.get_active() == 0:
          i = 0  
          self.widgets.pp2_checkbutton.set_active(0)
        self.widgets.pp2_direction.set_sensitive(i)
        self.widgets.ioaddr2.set_sensitive(i)
        if i == 0:
           self.widgets.pp3_checkbutton.set_active(i)
           self.widgets.ioaddr3.set_sensitive(i)

    def on_pp3_checkbutton_toggled(self, *args): 
        i = self.widgets.pp3_checkbutton.get_active() 
        if self.widgets.pp2_checkbutton.get_active() == 0:
          i = 0  
          self.widgets.pp3_checkbutton.set_active(0)
        self.widgets.pp3_direction.set_sensitive(i)
        self.widgets.ioaddr3.set_sensitive(i)      

    def on_basicinfo_next(self, *args):
        machinename= self.widgets.machinename.get_text()
        self.data.machinename = machinename.replace(" ","_")
        self.widgets.window1.set_title(_("Point and click configuration - %s.pncconf ") % self.data.machinename)
        self.data.axes = self.widgets.axes.get_active()
        if self.data.axes == 0: self.data.available_axes = ['x','y','z','s']
        elif self.data.axes == 1: self.data.available_axes = ['x','y','z','a','s']
        elif self.data.axes == 2: self.data.available_axes = ['x','z','s']
        self.data.units = self.widgets.units.get_active()
        self.data.servoperiod = self.widgets.servoperiod.get_value()
        self.data.ioaddr = self.widgets.ioaddr.get_text()
        self.data.ioaddr2 = self.widgets.ioaddr2.get_text()
        self.data.ioaddr3 = self.widgets.ioaddr3.get_text()
        i = self.widgets.mesa0_checkbutton.get_active()
        j = self.widgets.mesa1_checkbutton.get_active()
        self.data.number_mesa = int(i)+int(j)
        if self.widgets.pp3_checkbutton.get_active() and self.widgets.pp2_checkbutton.get_active():
            self.data.number_pports = 3
        elif self.widgets.pp2_checkbutton.get_active() and self.widgets.pp1_checkbutton.get_active():
            self.data.number_pports = 2
        elif self.widgets.pp1_checkbutton.get_active():
            self.data.number_pports = 1
        else :
            self.data.number_pports = 0
        if self.data.number_pports == 0 and self.data.number_mesa== 0 :
           self.warning_dialog(_("You need to designate a parport and/or mesa I/O device before continuing."),True)
           self.widgets.druid1.set_page(self.widgets.basicinfo)
           return True 
        self.data.pp1_direction = self.widgets.pp1_direction.get_active()
        self.data.pp2_direction = self.widgets.pp2_direction.get_active()
        self.data.pp3_direction = self.widgets.pp3_direction.get_active()
        if self.widgets.GUIAXIS.get_active():
           self.data.frontend = _AXIS
        elif self.widgets.GUITKEMC.get_active():
           self.data.frontend = _TKEMC
        elif self.widgets.GUIMINI.get_active():
           self.data.frontend = _MINI
        elif self.widgets.GUITOUCHY.get_active():
           self.data.frontend = _TOUCHY
        i = self.widgets.mesa0_boardtitle.get_active_text()
        j = self.widgets.mesa1_boardtitle.get_active_text()
        print i,self.data.mesa0_boardtitle,j,self.data.mesa1_boardtitle 
        if not self.data._arrayloaded or not self.data.mesa0_boardtitle == i or not self.data.mesa1_boardtitle == j:
            if os.path.exists(os.path.join(firmdir,i)) or os.path.exists(os.path.join(firmdir,j)):
                global mesafirmwaredata
                mesafirmwaredata = []
                self.mesa_firmware_search(i)
                #print mesafirmwaredata
                if self.data.number_mesa == 2 and not i == j: self.mesa_firmware_search(j)
                self.data._arrayloaded = True
            for boardnum in (0,1):
                model = self.widgets["mesa%d_firmware"% boardnum].get_model()
                model.clear()
                for search, item in enumerate(mesafirmwaredata):
                    d = mesafirmwaredata[search]
                    if not d[_BOARDTITLE] == self.widgets["mesa%d_boardtitle"% boardnum].get_active_text():continue
                    model.append((d[_FIRMWARE],))
                for search,item in enumerate(model):
                    if model[search][0]  == self.data["mesa%d_firmware"% boardnum]:
                        self.widgets["mesa%d_firmware"% boardnum].set_active(search)
                self.widgets["mesa%d_pwm_frequency"% boardnum].set_value(self.data["mesa%d_pwm_frequency"% boardnum])
                self.widgets["mesa%d_pdm_frequency"% boardnum].set_value(self.data["mesa%d_pdm_frequency"% boardnum])
                self.widgets["mesa%d_watchdog_timeout"% boardnum].set_value(self.data["mesa%d_watchdog_timeout"% boardnum])
                self.widgets["mesa%d_numof_encodergens"% boardnum].set_value(self.data["mesa%d_numof_encodergens"% boardnum])
                self.widgets["mesa%d_numof_pwmgens"% boardnum].set_value(self.data["mesa%d_numof_pwmgens"% boardnum])
                self.widgets["mesa%d_numof_tppwmgens"% boardnum].set_value(self.data["mesa%d_numof_tppwmgens"% boardnum])
                self.widgets["mesa%d_numof_stepgens"% boardnum].set_value(self.data["mesa%d_numof_stepgens"% boardnum])
                self.widgets["mesa%d_numof_gpio"% boardnum].set_text("%d" % self.data["mesa%d_numof_gpio"% boardnum])
        self.data.mesa0_boardtitle = self.widgets.mesa0_boardtitle.get_active_text()
        self.data.mesa1_boardtitle = self.widgets.mesa1_boardtitle.get_active_text()


    def mesa_firmware_search(self,boardtitle,*args):
        print "**** INFO mesa-firmware-search"
        #TODO if no firm packages set up for internal data?
        #TODO don't do this if the firmware is already loaded
        self.pbar.set_text("Loading external firmware")
        self.pbar.set_fraction(1)
        self.window.show()
        while gtk.events_pending():
            gtk.main_iteration()
        firmlist = []
        for root, dirs, files in os.walk(firmdir):
            folder = root.lstrip(firmdir)
            if folder in mesablacklist:continue
            if not folder == boardtitle:continue
            for name in files:
                if name in mesablacklist:continue
                if ".xml" in name:
                    print name
                    temp = name.strip(".xml")
                    firmlist.append(temp)
        for currentfirm in(firmlist):
            root = xml.etree.ElementTree.parse(os.path.join(firmdir,boardtitle,currentfirm+".xml"))
            watchdog = encoder = pwmgen = led = muxedqcount = stepgen = tppwmgen = 0
            numencoderpins = 3; numstepperpins = 2
            boardname = root.find("boardname").text;print boardname, currentfirm
            maxgpio  = int(root.find("iowidth").text) ; #print maxgpio
            numcnctrs  = root.find("ioports").text ; #print numcnctrs
            lowfreq = int(root.find("clocklow").text)/1000000 ; #print lowfreq
            hifreq = int(root.find("clockhigh").text)/1000000 ; #print hifreq
            modules = root.findall("//modules")[0]
            if "7i43" in boardname:
                driver = "hm2_7i43"
            else:
                driver = "hm2_pci"
            for i,j in enumerate(modules):
                k = modules[i].find("tagname").text
                if k == "Watchdog": 
                    l = modules[i].find("numinstances").text;#print l,k
                    watchdog = int(l)
                elif k == "Encoder": 
                    l = modules[i].find("numinstances").text;#print l,k
                    encoder = int(l)
                elif k == "PWMGen":
                    l = modules[i].find("numinstances").text;#print l,k
                    pwmgen = int(l)
                elif k == "LED": 
                    l = modules[i].find("numinstances").text;#print l,k
                    led = int(l)
                elif k == "MuxedQCount": 
                    l = modules[i].find("numinstances").text;#print l,k
                    muxedqcount = int(l)
                elif k == "StepGen": 
                    l = modules[i].find("numinstances").text;#print l,k
                    stepgen = int(l)
                elif k == "TPPWM": 
                    l = modules[i].find("numinstances").text;#print l,k
                    tppwmgen = int(l)
                elif k in ("IOPort","AddrX","MuxedQCountSel"):
                    continue
                else:
                    print "**** WARNING: Pncconf parsing firmware: tagname (%s) not reconized"% k
    
            pins = root.findall("//pins")[0]
            temppinlist = []
            tempconlist = []
            pinconvertenc = {"Phase A (in)":ENCA,"Phase B (in)":ENCB,"Index (in)":ENCI,"IndexMask (in)":ENCM,
                "Muxed Phase A (in)":MXEA,"Muxed Phase B (in)":MXEB,"Muxed Index (in)":MXEI,"Muxed Index Mask (in)":MXEM,"Muxed Encoder Select 0 (out)":MXES}
            pinconvertstep = {"Step (out)":STEPA,"Dir (out)":STEPB}
                #"StepTable 2 (out)":STEPC,"StepTable 3 (out)":STEPD,"StepTable 4 (out)":STEPE,"StepTable 5 (out)":STEPF
            pinconvertppwm = {"PWM/Up (out)":PWMP,"Dir/Down (out)":PWMD,"Enable (out)":PWME}
            pinconverttppwm = {"PWM A (out)":TPPWMA,"PWM B (out)":TPPWMB,"PWM C (out)":TPPWMC,"PWM /A (out)":TPPWMAN,"PWM /B (out)":TPPWMBN,
                "PWM /C (out)":TPPWMCN,"Fault (in)":TPPWMF,"Enable (out)":TPPWME}
            for i,j in enumerate(pins):
                temppinunit = []
                temp = pins[i].find("connector").text
                tempcon = int(temp.strip("P"))
                temp = pins[i].find("secondaryfunctionname").text
                try:
                    modulename = pins[i].find("secondarymodulename").text
                    #print temp,modulename
                    if modulename in ("Encoder","MuxedQCount","MuxedQCountSel"):
                        convertedname = pinconvertenc[temp]
                    elif modulename == "PWMGen":
                        convertedname = pinconvertppwm[temp]
                    elif modulename == "StepGen":
                        convertedname = pinconvertstep[temp]
                    elif modulename == "TPPWM":
                        convertedname = pinconverttppwm[temp]
                    else: raise ValueError
                except:
                    # must be GPIO pins if there is no secondary mudule name
                    #print "GPIO"
                    temppinunit.append(GPIOI)
                    temppinunit.append(int(pins[i].find("index").text))
                else:
                    temppinunit.append(convertedname)
                    temppinunit.append(int(pins[i].find("secondaryinstance").text))
                    tempmod = pins[i].find("secondarymodulename").text
                    tempfunc = pins[i].find("secondaryfunctionname").text
                    if tempmod in("Encoder","MuxedQCount") and tempfunc in ("Muxed Index Mask (in)","IndexMask (in)"):
                        numencoderpins = 4
                if not tempcon in tempconlist:
                    tempconlist.append(tempcon)
                temppinlist.append(temppinunit)

            temp = [boardtitle,boardname,currentfirm,boardtitle,driver,encoder + muxedqcount,numencoderpins,pwmgen,tppwmgen,stepgen,
                    numstepperpins,watchdog,maxgpio,lowfreq,hifreq,tempconlist]
            print temp
            for i in temppinlist:
                temp.append(i)
            mesafirmwaredata.append(temp)
        self.window.hide()

    def on_machinename_changed(self, *args):
        temp = self.widgets.machinename.get_text()
        self.widgets.confdir.set_text("~/emc2/configs/%s" % temp.replace(" ","_"))

    def on_external_cntrl_prepare(self, *args):
        self.data.help = "help-extcontrols.txt"
        if self.data.limitsnone :
             self.widgets.limittype_none.set_active(1)
        if self.data.limitswitch :
             self.widgets.limittype_switch.set_active(1)
        if self.data.limitshared :
             self.widgets.limittype_shared.set_active(1)
        if self.data.homenone :
             self.widgets.home_none.set_active(1)
        if self.data.homeindex :
             self.widgets.home_index.set_active(1)
        if self.data.homeswitch :
             self.widgets.home_switch.set_active(1)
        if self.data.homeboth :
             self.widgets.home_both.set_active(1)
        if self.data.multimpg :
            self.widgets.multimpg.set_active(1)
        else:
            self.widgets.sharedmpg.set_active(1)
        if self.data.fo_usempg :
            self.widgets.fo_usempg.set_active(1)
        else:
            self.widgets.fo_useswitch.set_active(1)
        if self.data.so_usempg :
            self.widgets.so_usempg.set_active(1)
        else:
            self.widgets.so_useswitch.set_active(1)
        self.widgets.jograpidrate.set_value(self.data.jograpidrate)
        self.widgets.singlejogbuttons.set_active(self.data.singlejogbuttons)
        self.widgets.multijogbuttons.set_active(self.data.multijogbuttons)
        self.widgets.externalmpg.set_active(self.data.externalmpg)
        self.widgets.externaljog.set_active(self.data.externaljog)
        self.widgets.externalfo.set_active(self.data.externalfo)
        self.widgets.externalso.set_active(self.data.externalso)
        self.widgets.sharedmpg.set_active(self.data.sharedmpg)
        self.widgets.multimpg.set_active(self.data.multimpg)
        self.widgets.incrselect.set_active(self.data.incrselect)
        if self.data.units == _IMPERIAL :
            tempunits = "in"
        else:
            tempunits = "mm"      
        for i in range(0,16):          
            self.widgets["foincrvalue"+str(i)].set_value(self.data["foincrvalue"+str(i)])
            self.widgets["soincrvalue"+str(i)].set_value(self.data["soincrvalue"+str(i)])
            self.widgets["mpgincr"+str(i)].set_text(tempunits)

        self.widgets.jograpidunits.set_text(tempunits+" / min")
        for i in range(0,4):
            self.widgets["joystickjograpidunits%d"%i].set_text(tempunits+" / min")
        for i in range(0,8):
            self.widgets["mpgincrvalue"+str(i)].set_value(self.data["mpgincrvalue"+str(i)])
        self.widgets.joystickjog.set_active(self.data.joystickjog)
        self.widgets.usbdevicename.set_text(self.data.usbdevicename)
        for i in range(0,4):
            self.widgets["joystickjograpidrate%d"%i].set_value(self.data["joystickjograpidrate%d"%i])
        for temp in ("joycmdxpos","joycmdxneg","joycmdypos","joycmdyneg","joycmdzpos","joycmdzneg","joycmdrapida","joycmdrapidb"):
            self.widgets[temp].set_text(self.data[temp])

    def on_joystickjog_toggled(self, *args):
        if self.widgets.externaljog.get_active() == True and self.widgets.joystickjog.get_active() == True:
            self.widgets.externaljog.set_active(False)
        self.on_external_options_toggled()

    def on_externaljog_toggled(self, *args):
        if self.widgets.joystickjog.get_active() == True and self.widgets.externaljog.get_active() == True:
            self.widgets.joystickjog.set_active(False)
        self.on_external_options_toggled()

    def on_external_options_toggled(self, *args):
        self.widgets.externaljogbox.set_sensitive(self.widgets.externaljog.get_active())
        self.widgets.externalmpgbox.set_sensitive(self.widgets.externalmpg.get_active())
        self.widgets.externalfobox.set_sensitive(self.widgets.externalfo.get_active())
        self.widgets.externalsobox.set_sensitive(self.widgets.externalso.get_active())      
        self.widgets.foexpander.set_sensitive(self.widgets.fo_useswitch.get_active())
        self.widgets.soexpander.set_sensitive(self.widgets.so_useswitch.get_active())
        self.widgets.joystickjogbox.set_sensitive(self.widgets.joystickjog.get_active())
        i =  self.widgets.incrselect.get_active()
        for j in range(1,16):
            self.widgets["incrlabel%d"% j].set_sensitive(i)
            self.widgets["mpgincrvalue%d"% j].set_sensitive(i)
            self.widgets["mpgincr%d"% j].set_sensitive(i)

    def on_addrule_clicked(self, *args):
        text = []
        sourcefile = "/tmp/"
        if os.path.exists("/etc/udev/rules.d/50-EMC2-general.rules"):
            text.append( "General rule already exists\n")
        else:
            text.append("adding a general rule first\nso your device will be found\n")
            filename = os.path.join(sourcefile, "EMCtempGeneral.rules")
            file = open(filename, "w")
            print >>file, ("# This is a rule for EMC2's hal_input\n")
            print >>file, ("""SUBSYSTEM="input", mode="0660", group="plugdev" """) 
            file.close()
            p=os.popen("gksudo cp  %sEMCtempGeneral.rules /etc/udev/rules.d/50-EMC2-general.rules"% sourcefile )
            time.sleep(.1)
            p.flush()
            p.close()
            os.remove('%sEMCtempGeneral.rules'% sourcefile)
        text.append(("disconect USB device please\n"))
        if not self.warning_dialog("\n".join(text),False):return

        os.popen('less /proc/bus/input/devices >> %sEMCnojoytemp.txt'% sourcefile)
        text = ["Plug in USB device please"]
        if not self.warning_dialog("\n".join(text),False):return
        time.sleep(1)

        os.popen('less /proc/bus/input/devices >> %sEMCjoytemp.txt'% sourcefile).read()
        diff = os.popen (" less /proc/bus/input/devices  | diff   %sEMCnojoytemp.txt %sEMCjoytemp.txt "%(sourcefile, sourcefile) ).read()
        self.widgets.helpwindow.set_title(_("USB device Info Search"))

        os.remove('%sEMCnojoytemp.txt'% sourcefile)
        os.remove('%sEMCjoytemp.txt'% sourcefile)
        if diff =="":
            text = ["No new USB device found"]
            if not self.warning_dialog("\n".join(text),True):return
        else:
            textbuffer = self.widgets.textoutput.get_buffer()
            try :         
                textbuffer.set_text(diff)
                self.widgets.helpnotebook.set_current_page(2)
                self.widgets.helpwindow.show_all()
            except:
                text = _("USB device  page is unavailable\n")
                self.warning_dialog(text,True)
            linelist = diff.split("\n")
            for i in linelist:
                if "Name" in i:
                    temp = i.split("\"")
                    name = temp[1]
                    temp = name.split(" ")
                    self.widgets.usbdevicename.set_text(temp[0])
            infolist = diff.split()
            for i in infolist:
                if "Vendor" in i:
                    temp = i.split("=")
                    vendor = temp[1]           
                if "Product" in i:
                    temp = i.split("=")
                    product = temp[1]
        
            text =[ "Vendor = %s\n product = %s\n name = %s\nadding specific rule"%(vendor,product,name)]
            if not self.warning_dialog("\n".join(text),False):return
            tempname = sourcefile+"EMCtempspecific.rules"
            file = open(tempname, "w")
            print >>file, ("# This is a rule for EMC2's hal_input\n")
            print >>file, ("# For devicename=%s\n"% name)
            print >>file, ("""SYSFS{idProduct}=="%s", SYSFS{idVendor}=="%s", mode="0660", group="plugdev" """%(product,vendor)) 
            file.close()
            # remove illegal filename characters
            for i in ("(",")"):
                temp = name.replace(i,"")
                name = temp
            newname = "50-EMC2-%s.rules"% name.replace(" ","_")
            os.popen("gksudo cp  %s /etc/udev/rules.d/%s"% (tempname,newname) )
            time.sleep(1)
            os.remove('%sEMCtempspecific.rules'% sourcefile)
            text = ["Please unplug and plug in your device again"]
            if not self.warning_dialog("\n".join(text),True):return

    def on_joysticktest_clicked(self, *args):
        halrun = subprocess.Popen("halrun -f  ", shell=True,stdin=subprocess.PIPE,stdout=subprocess.PIPE )   
        print "requested devicename = ",self.widgets.usbdevicename.get_text()
        halrun.stdin.write("loadusr hal_input -W -KRAL +%s\n"% self.widgets.usbdevicename.get_text())
        halrun.stdin.write("loadusr halmeter -g 0 500\n")
        time.sleep(1.5)
        halrun.stdin.write("show pin\n")
        self.warning_dialog("Close me When done.\n",True)
        halrun.stdin.write("exit\n")
        output = halrun.communicate()[0]
        temp2 = output.split(" ")
        temp=[]
        for i in temp2:
            if i =="": continue
            temp.append(i)
        buttonlist=""
        for index,i in enumerate(temp):
            if "bit" in i and "OUT" in temp[index+1]:
                buttonlist = buttonlist + "  %s  %s      %s"% ( i,temp[index+1],temp[index+3] )
        if buttonlist =="": return
        textbuffer = self.widgets.textoutput.get_buffer()
        try :         
            textbuffer.set_text(buttonlist)
            self.widgets.helpnotebook.set_current_page(2)
            self.widgets.helpwindow.show_all()
        except:
            text = _("Pin names are unavailable\n")
            self.warning_dialog(text,True)

    def on_joysearch_clicked(self, *args):
        flag = False
        textbuffer = self.widgets.textoutput.get_buffer()
        textbuffer.set_text("Searching for device rules in folder:    /etc/udev/rules.d\n\n")
        for entry in os.listdir("/etc/udev/rules.d"):
            if fnmatch.fnmatch( entry,"50-EMC2-*"):
                temp = open("/etc/udev/rules.d/" + entry, "r").read()
                templist = temp.split("\n")
                for i in templist:
                    if "devicename=" in i:
                        flag = True
                        temp = i.split("=")
                        name = temp[1]
                        try:
                            textbuffer.insert_at_cursor( "File name:    %s\n"% entry)
                            textbuffer.insert_at_cursor( "Device name:    %s\n\n"% name)
                            self.widgets.helpnotebook.set_current_page(2)
                            self.widgets.helpwindow.show_all()
                        except:
                            text = _("Device names are unavailable\n")
                            self.warning_dialog(text,True)
        if flag == False:
            text = _("No Pncconf made device rules were found\n")
            textbuffer.insert_at_cursor(text)
            self.warning_dialog(text,True)

    def on_external_cntrl_next(self, *args):
        self.data.limitshared = self.widgets.limittype_shared.get_active()
        self.data.limitsnone = self.widgets.limittype_none.get_active()
        self.data.limitswitch = self.widgets.limittype_switch.get_active()
        self.data.limitshared = self.widgets.limittype_shared.get_active()
        self.data.homenone = self.widgets.home_none.get_active()
        self.data.homeindex = self.widgets.home_index.get_active()
        self.data.homeswitch = self.widgets.home_switch.get_active()
        self.data.homeboth = self.widgets.home_both.get_active()
        self.data.multimpg = self.widgets.multimpg.get_active()
        self.data.fo_usempg = self.widgets.fo_usempg.get_active()
        self.data.fo_useswitch = self.widgets.fo_useswitch.get_active()
        self.data.so_usempg = self.widgets.so_usempg.get_active()
        self.data.so_useswitch = self.widgets.so_useswitch.get_active()
        self.data.jograpidrate = self.widgets.jograpidrate.get_value()
        self.data.singlejogbuttons = self.widgets.singlejogbuttons.get_active()
        self.data.multijogbuttons = self.widgets.multijogbuttons.get_active()
        self.data.externalmpg = self.widgets.externalmpg.get_active()
        self.data.externaljog = self.widgets.externaljog.get_active()
        self.data.externalfo = self.widgets.externalfo.get_active()
        self.data.externalso = self.widgets.externalso.get_active()
        self.data.sharedmpg = self.widgets.sharedmpg.get_active()
        self.data.multimpg = self.widgets.multimpg.get_active()
        self.data.incrselect = self.widgets.incrselect.get_active()
        for i in range (0,16):
            self.data["foincrvalue"+str(i)] = self.widgets["foincrvalue"+str(i)].get_value()
            self.data["soincrvalue"+str(i)] = self.widgets["soincrvalue"+str(i)].get_value()
            self.data["mpgincrvalue"+str(i)] = self.widgets["mpgincrvalue"+str(i)].get_value()
        self.data.usbdevicename = self.widgets.usbdevicename.get_text()
        self.data.joystickjog = self.widgets.joystickjog.get_active()
        for i in range(0,4):
            self.data["joystickjograpidrate%d"%i] = self.widgets["joystickjograpidrate%d"%i].get_value()
        for temp in ("joycmdxpos","joycmdxneg","joycmdypos","joycmdyneg","joycmdzpos","joycmdzneg","joycmdrapida","joycmdrapidb"):
            self.data[temp] = self.widgets[temp].get_text()
        self.widgets.joyjogexpander.set_expanded(False)

    def on_GUI_config_prepare(self, *args):
        self.data.help = "help-gui.txt"
        self.widgets.pyvcp.set_active(self.data.pyvcp)
        self.on_pyvcp_toggled()
        if  not self.widgets.createconfig.get_active():
           if os.path.exists(os.path.expanduser("~/emc2/configs/%s/custompanel.xml" % self.data.machinename)):
                self.widgets.pyvcpexist.set_active(True)
        self.widgets.default_linear_velocity.set_value( self.data.default_linear_velocity*60)
        self.widgets.max_linear_velocity.set_value( self.data.max_linear_velocity*60)
        self.widgets.min_linear_velocity.set_value( self.data.min_linear_velocity*60)
        self.widgets.default_angular_velocity.set_value( self.data.default_angular_velocity*60)
        self.widgets.max_angular_velocity.set_value( self.data.max_angular_velocity*60)
        self.widgets.min_angular_velocity.set_value( self.data.min_angular_velocity*60)
        self.widgets.editor.set_text(self.data.editor)
        if self.data.units == _IMPERIAL :
            temp = self.data.increments_imperial
            tempunits = "in / min"
        else:
            temp = self.data.increments_metric
            tempunits = "mm / min"
        self.widgets.increments.set_text(temp)
        for i in (0,1,2):
            self.widgets["velunits"+str(i)].set_text(tempunits)
        self.widgets.position_offset.set_active(self.data.position_offset)
        self.widgets.position_feedback.set_active(self.data.position_feedback)
        self.widgets.geometry.set_text(self.data.geometry)
        self.widgets.pyvcpconnect.set_active(self.data.pyvcpconnect)
        self.widgets.require_homing.set_active(self.data.require_homing)
        self.widgets.individual_homing.set_active(self.data.individual_homing)
        self.widgets.restore_joint_position.set_active(self.data.restore_joint_position) 
        self.widgets.random_toolchanger.set_active(self.data.random_toolchanger) 
        self.widgets.raise_z_on_toolchange.set_active(self.data.raise_z_on_toolchange) 
        self.widgets.allow_spindle_on_toolchange.set_active(self.data.allow_spindle_on_toolchange)
        self.widgets.toolchangeprompt.set_active(self.data.toolchangeprompt)
        
    def on_GUI_config_next(self, *args):
        self.data.default_linear_velocity = self.widgets.default_linear_velocity.get_value()/60
        self.data.max_linear_velocity = self.widgets.max_linear_velocity.get_value()/60
        self.data.min_linear_velocity = self.widgets.min_linear_velocity.get_value()/60
        self.data.default_angular_velocity = self.widgets.default_angular_velocity.get_value()/60
        self.data.max_angular_velocity = self.widgets.max_angular_velocity.get_value()/60
        self.data.min_angular_velocity = self.widgets.min_angular_velocity.get_value()/60
        self.data.editor = self.widgets.editor.get_text()
        if self.data.units == _IMPERIAL :self.data.increments_imperial = self.widgets.increments.get_text()
        else:self.data.increments_metric = self.widgets.increments.get_text()
        self.data.geometry = self.widgets.geometry.get_text()
        self.data.position_offset = self.widgets.position_offset.get_active()
        self.data.position_feedback = self.widgets.position_feedback.get_active()
        self.data.require_homing = self.widgets.require_homing.get_active()
        self.data.individual_homing = self.widgets.individual_homing.get_active()
        self.data.restore_joint_position = self.widgets.restore_joint_position.get_active() 
        self.data.random_toolchanger = self.widgets.random_toolchanger.get_active() 
        self.data.raise_z_on_toolchange = self.widgets.raise_z_on_toolchange.get_active() 
        self.data.allow_spindle_on_toolchange = self.widgets.allow_spindle_on_toolchange.get_active()
        self.data.toolchangeprompt = self.widgets.toolchangeprompt.get_active()
        if not self.data.number_mesa:
           self.widgets.druid1.set_page(self.widgets.pp1pport)
           return True
        self.data.pyvcp = self.widgets.pyvcp.get_active()
        self.data.pyvcpconnect = self.widgets.pyvcpconnect.get_active() 
        if self.data.pyvcp == True:
           if self.widgets.pyvcpblank.get_active() == True:
              self.data.pyvcpname = "blank.xml"
              self.pyvcphaltype = 0
           if self.widgets.pyvcp1.get_active() == True:
              self.data.pyvcpname = "spindle.xml"
              self.data.pyvcphaltype = 1
           if self.widgets.pyvcp2.get_active() == True:
              self.data.pyvcpname = "xyzjog.xml"
              self.data.pyvcphaltype = 2
              self.data.halui = True 
              self.widgets.halui.set_active(True) 
              self.data.halui_cmd1="G0 G53 Z0"
              self.data.halui_cmd2="G28"
              self.data.halui_cmd3="G92 X0"
              self.data.halui_cmd4="G92 Y0"
              self.data.halui_cmd5="G92 Z0"
              self.data.halui_cmd6="G92.1"               
           if self.widgets.pyvcpexist.get_active() == True:
              self.data.pyvcpname = "custompanel.xml"
           else:
              if os.path.exists(os.path.expanduser("~/emc2/configs/%s/custompanel.xml" % self.data.machinename)):
                 if not self.warning_dialog(_("OK to replace existing custom pyvcp panel and custom_postgui.hal file ?\nExisting custompanel.xml and custom_postgui.hal will be renamed custompanel_backup.xml and postgui_backup.hal.\nAny existing file named custompanel_backup.xml and custom_postgui.hal will be lost. "),False):
                   return True

    def do_exclusive_inputs(self, pin):
        if self.in_pport_prepare: return
        exclusive = {
            HOME_X: (MAX_HOME_X, MIN_HOME_X, BOTH_HOME_X, ALL_HOME),
            HOME_Y: (MAX_HOME_Y, MIN_HOME_Y, BOTH_HOME_Y, ALL_HOME),
            HOME_Z: (MAX_HOME_Z, MIN_HOME_Z, BOTH_HOME_Z, ALL_HOME),
            HOME_A: (MAX_HOME_A, MIN_HOME_A, BOTH_HOME_A, ALL_HOME),

            MAX_HOME_X: (HOME_X, MIN_HOME_X, MAX_HOME_X, BOTH_HOME_X, ALL_LIMIT, ALL_HOME),
            MAX_HOME_Y: (HOME_Y, MIN_HOME_Y, MAX_HOME_Y, BOTH_HOME_Y, ALL_LIMIT, ALL_HOME),
            MAX_HOME_Z: (HOME_Z, MIN_HOME_Z, MAX_HOME_Z, BOTH_HOME_Z, ALL_LIMIT, ALL_HOME),
            MAX_HOME_A: (HOME_A, MIN_HOME_A, MAX_HOME_A, BOTH_HOME_A, ALL_LIMIT, ALL_HOME),

            MIN_HOME_X: (HOME_X, MAX_HOME_X, BOTH_HOME_X, ALL_LIMIT, ALL_HOME),
            MIN_HOME_Y: (HOME_Y, MAX_HOME_Y, BOTH_HOME_Y, ALL_LIMIT, ALL_HOME),
            MIN_HOME_Z: (HOME_Z, MAX_HOME_Z, BOTH_HOME_Z, ALL_LIMIT, ALL_HOME),
            MIN_HOME_A: (HOME_A, MAX_HOME_A, BOTH_HOME_A, ALL_LIMIT, ALL_HOME),

            BOTH_HOME_X: (HOME_X, MAX_HOME_X, MIN_HOME_X, ALL_LIMIT, ALL_HOME),
            BOTH_HOME_Y: (HOME_Y, MAX_HOME_Y, MIN_HOME_Y, ALL_LIMIT, ALL_HOME),
            BOTH_HOME_Z: (HOME_Z, MAX_HOME_Z, MIN_HOME_Z, ALL_LIMIT, ALL_HOME),
            BOTH_HOME_A: (HOME_A, MAX_HOME_A, MIN_HOME_A, ALL_LIMIT, ALL_HOME),

            MIN_X: (BOTH_X, BOTH_HOME_X, MIN_HOME_X, ALL_LIMIT),
            MIN_Y: (BOTH_Y, BOTH_HOME_Y, MIN_HOME_Y, ALL_LIMIT),
            MIN_Z: (BOTH_Z, BOTH_HOME_Z, MIN_HOME_Z, ALL_LIMIT),
            MIN_A: (BOTH_A, BOTH_HOME_A, MIN_HOME_A, ALL_LIMIT),

            MAX_X: (BOTH_X, BOTH_HOME_X, MIN_HOME_X, ALL_LIMIT),
            MAX_Y: (BOTH_Y, BOTH_HOME_Y, MIN_HOME_Y, ALL_LIMIT),
            MAX_Z: (BOTH_Z, BOTH_HOME_Z, MIN_HOME_Z, ALL_LIMIT),
            MAX_A: (BOTH_A, BOTH_HOME_A, MIN_HOME_A, ALL_LIMIT),

            BOTH_X: (MIN_X, MAX_X, MIN_HOME_X, MAX_HOME_X, BOTH_HOME_X, ALL_LIMIT),
            BOTH_Y: (MIN_Y, MAX_Y, MIN_HOME_Y, MAX_HOME_Y, BOTH_HOME_Y, ALL_LIMIT),
            BOTH_Z: (MIN_Z, MAX_Z, MIN_HOME_Z, MAX_HOME_Z, BOTH_HOME_Z, ALL_LIMIT),
            BOTH_A: (MIN_A, MAX_A, MIN_HOME_A, MAX_HOME_A, BOTH_HOME_A, ALL_LIMIT),

            ALL_LIMIT: (
                MIN_X, MAX_X, BOTH_X, MIN_HOME_X, MAX_HOME_X, BOTH_HOME_X,
                MIN_Y, MAX_Y, BOTH_Y, MIN_HOME_Y, MAX_HOME_Y, BOTH_HOME_Y,
                MIN_Z, MAX_Z, BOTH_Z, MIN_HOME_Z, MAX_HOME_Z, BOTH_HOME_Z,
                MIN_A, MAX_A, BOTH_A, MIN_HOME_A, MAX_HOME_A, BOTH_HOME_A),
            ALL_HOME: (
                HOME_X, MIN_HOME_X, MAX_HOME_X, BOTH_HOME_X,
                HOME_Y, MIN_HOME_Y, MAX_HOME_Y, BOTH_HOME_Y,
                HOME_Z, MIN_HOME_Z, MAX_HOME_Z, BOTH_HOME_Z,
                HOME_A, MIN_HOME_A, MAX_HOME_A, BOTH_HOME_A),
        } 

        p = 'pp1Ipin%d' % pin
        v = self.widgets[p].get_active()
        ex = exclusive.get(hal_input_names[v], ())

        for pin1 in (10,11,12,13,15):
            if pin1 == pin: continue
            p = 'pp1Ipin%d' % pin1
            v1 = hal_input_names[self.widgets[p].get_active()]
            if v1 in ex or v1 == v:
                self.widgets[p].set_active(hal_input_names.index(UNUSED_INPUT))

    def on_pin10_changed(self, *args):
        self.do_exclusive_inputs(10)
    def on_pin11_changed(self, *args):
        self.do_exclusive_inputs(11)
    def on_pin12_changed(self, *args):
        self.do_exclusive_inputs(12)
    def on_pin13_changed(self, *args):
        self.do_exclusive_inputs(13)
    def on_pin15_changed(self, *args):
        self.do_exclusive_inputs(15)

    def on_mesa_boardname_changed(self, widget,boardnum):
        print "**** INFO boardname changed"
        model = self.widgets["mesa%d_boardtitle"% boardnum].get_model()
        active = self.widgets["mesa%d_boardtitle"% boardnum].get_active()
        if active < 0:
          title = None
        else: title = model[active][0]
        if title == None:return
        self.widgets["mesa%dtitle"%boardnum].set_text(title)
        model = self.widgets["mesa%d_firmware"% boardnum].get_model()
        model.clear()
        for search, item in enumerate(mesafirmwaredata):
            d = mesafirmwaredata[search]
            if not d[_BOARDTITLE] == title:continue
            model.append((d[_FIRMWARE],))
            break
        self.widgets["mesa%d_firmware"% boardnum].set_active(0)
        print "boardname-" + d[_BOARDNAME]
        if  "7i43" in d[_BOARDNAME] :
            self.widgets["mesa%d_parportaddrs"% boardnum].set_sensitive(1)
        else:
            self.widgets["mesa%d_parportaddrs"% boardnum].set_sensitive(0)
        self.on_mesa_firmware_changed(self,boardnum)

    def on_mesa_firmware_changed(self, widget,boardnum):
        model = self.widgets["mesa%d_boardtitle"% boardnum].get_model()
        active = self.widgets["mesa%d_boardtitle"% boardnum].get_active()
        if active < 0:
          title = None
        else: title = model[active][0]
        firmware = self.widgets["mesa%d_firmware"% boardnum].get_active_text()
        for search, item in enumerate(mesafirmwaredata):
            d = mesafirmwaredata[search]
            if not d[_BOARDTITLE] == title:continue
            if d[_FIRMWARE] == firmware:
                self.widgets["mesa%d_numof_encodergens"%boardnum].set_range(0,d[_MAXENC])
                self.widgets["mesa%d_numof_encodergens"% boardnum].set_value(d[_MAXENC])
                self.widgets["mesa%d_numof_pwmgens"% boardnum].set_range(0,d[_MAXPWM])
                self.widgets["mesa%d_numof_pwmgens"% boardnum].set_value(d[_MAXPWM])
                self.widgets["mesa%d_numof_tppwmgens"% boardnum].set_range(0,d[_MAXTPPWM])
                self.widgets["mesa%d_numof_tppwmgens"% boardnum].set_value(d[_MAXTPPWM])
                self.widgets["mesa%d_numof_stepgens"% boardnum].set_range(0,d[_MAXSTEP])
                self.widgets["mesa%d_numof_stepgens"% boardnum].set_value(d[_MAXSTEP])
                self.widgets["mesa%d_totalpins"% boardnum].set_text("%s"% d[_MAXGPIO])
                break
            self.on_gpio_update(self,boardnum)

    def on_gpio_update(self,*args):
        for boardnum in (0,1):
            title = self.widgets["mesa%d_boardtitle"% boardnum].get_active_text()
            firmware = self.widgets["mesa%d_firmware"% boardnum].get_active_text()
            for search, item in enumerate(mesafirmwaredata):
                d = mesafirmwaredata[search]
                if not d[_BOARDTITLE] == title:continue
                if d[_FIRMWARE] == firmware:      
                    i = (int(self.widgets["mesa%d_numof_pwmgens"% boardnum].get_value()) * 3)
                    j = (int(self.widgets["mesa%d_numof_stepgens"% boardnum].get_value()) * d[_STEPPINS])
                    k = (int(self.widgets["mesa%d_numof_encodergens"% boardnum].get_value()) * d[_ENCPINS])
                    l = (int(self.widgets["mesa%d_numof_tppwmgens"% boardnum].get_value()) * 6)
                    total = (d[_MAXGPIO]-i-j-k-l)
                    self.widgets["mesa%d_numof_gpio"% boardnum].set_text("%d" % total)
  
    # This method converts data from the GUI page to signal names for pncconf's mesa data variables
    # It starts by checking pin type to set up the proper lists to search
    # then depending on the pin type widget data is converted to signal names.
    # if the signal name is not in the list add it to Human_names, signal_names
    # and disc-saved signalname lists
    # if encoder, pwm, or stepper pins the related pin are also set properly
    # it does this by searching the current firmware array and finding what the
    # other related pins numbers are then changing them to the appropriate signalname.    
    def mesa_data_transfer(self,boardnum):
        for concount,connector in enumerate(self.data["mesa%d_currentfirmwaredata"% boardnum][_NUMOFCNCTRS]) :
            for pin in range(0,24):
                foundit = False
                p = 'mesa%dc%dpin%d' % (boardnum,connector,pin)
                pinv = 'mesa%dc%dpin%dinv' % (boardnum,connector,pin)
                ptype = 'mesa%dc%dpin%dtype' % (boardnum,connector,pin)
                piter = self.widgets[p].get_active_iter()
                ptiter = self.widgets[ptype].get_active_iter()
                pintype = self.widgets[ptype].get_active_text()
                selection = self.widgets[p].get_active_text()
                print "**** INFO mesa-data-transfer:",p," selection: ",selection,"  pintype: ",pintype
                print "**** INFO mesa-data-transfer:",ptiter,piter
                # type GPIO input
                if pintype == GPIOI:
                    signaltree = self.data._gpioisignaltree
                    ptypetree = self.data._gpioliststore
                    nametocheck = human_input_names
                    signaltocheck = hal_input_names
                    addsignalto = self.data.halinputsignames
                # type gpio output and open drain
                elif pintype in (GPIOO,GPIOD):
                    signaltree = self.data._gpioosignaltree
                    ptypetree = self.data._gpioliststore
                    nametocheck = human_output_names
                    signaltocheck = hal_output_names
                    addsignalto = self.data.haloutputsignames
                #type encoder
                elif pintype in (ENCA,ENCB,ENCI,ENCM):
                    signaltree = self.data._encodersignaltree
                    ptypetree = self.data._encoderliststore
                    nametocheck = human_encoder_input_names
                    signaltocheck = hal_encoder_input_names
                    addsignalto = self.data.halencoderinputsignames
                    relatedsignals =["DUMMY",ENCB,ENCI,ENCM]
                    relatedending = ["-a","-b","-i","-m"]
                    addedending = "-a"
                    unusedname = "Unused Encoder"
                # type PWM gen
                elif pintype in( PDMP,PDMD,PDME):
                    print "pdm"
                    signaltree = self.data._pwmsignaltree
                    if pintype == PDMP:
                        ptypetree = self.data._pdmcontrolliststore
                    else:
                        ptypetree = self.data._pdmrelatedliststore
                    nametocheck = human_pwm_output_names
                    signaltocheck = hal_pwm_output_names
                    addsignalto = self.data.halpwmoutputsignames
                    relatedsignals =["DUMMY",PDMD,PDME]
                    relatedending = ["-pulse","-dir","-enable"]
                    addedending = "-pulse"
                    unusedname = "Unused PWM Gen"
                elif pintype in( PWMP,PWMD,PWME):
                    print "pwm"
                    signaltree = self.data._pwmsignaltree
                    if pintype == PWMP:
                        ptypetree = self.data._pwmcontrolliststore
                        print "control"
                    else:
                        ptypetree = self.data._pwmrelatedliststore
                        print "related"
                    nametocheck = human_pwm_output_names
                    signaltocheck = hal_pwm_output_names
                    addsignalto = self.data.halpwmoutputsignames
                    relatedsignals =[PWMP,PWMD,PWME]
                    relatedending = ["-pulse","-dir","-enable"]
                    addedending = "-pulse"
                    unusedname = "Unused PWM Gen"
                # type tp pwm
                elif pintype in (TPPWMA,TPPWMB,TPPWMC,TPPWMAN,TPPWMBN,TPPWMCN,TPPWME,TPPWMF): 
                    signaltree = self.data._tppwmsignaltree
                    ptypetree = self.data._tppwmliststore 
                    nametocheck = human_tppwm_output_names
                    signaltocheck = hal_tppwm_output_names
                    addsignalto = self.data.haltppwmoutputsignames
                    relatedsignals = [TPPWMA,TPPWMB,TPPWMC,TPPWMAN,TPPWMBN,TPPWMCN,TPPWME,TPPWMF]
                    relatedending = ["-a","-b","c","-anot","-bnot","cnot","-enable","-fault"]
                # type step gen
                elif pintype in (STEPA,STEPB):
                    signaltree = self.data._steppersignaltree
                    ptypetree = self.data._stepperliststore
                    nametocheck = human_stepper_names
                    signaltocheck = hal_stepper_names
                    addsignalto = self.data.halsteppersignames
                    relatedsignals =["DUMMY",STEPB,STEPC,STEPD,STEPE,STEPF]
                    relatedending = ["-step","-dir","-c","-d","-e","-f"]
                    addedending = "-a"
                    unusedname = "Unused StepGen"
                else :
                    print "**** ERROR mesa-data-transfer: error unknown pin type:",pintype
                    return
                
                # **Start widget to data Convertion**                    
                # for encoder pins
                if piter == None:
                        print "callin pin changed !!!"
                        self.on_mesa_pin_changed(p,boardnum,connector,pin,True)  
                        print "back !!!"
                        selection = self.widgets[p].get_active_text()
                        piter = self.widgets[p].get_active_iter()
                        print "found signame -> ",selection," "
                # ok we have a piter with a signal type now- lets convert it to a signalname
                self.debug_iter(piter,p,"signal")
                dummy, index = signaltree.get(piter,0,1)
                print "signaltree: ",dummy
                self.debug_iter(ptiter,ptype,"ptype")
                widgetptype, index2 = ptypetree.get(ptiter,0,1)
                
                print "ptypetree: ",widgetptype
                if pintype in (GPIOI,GPIOO,GPIOD) or (index == 0):index2 = 0
                self.data[p] = signaltocheck[index+index2]
                self.data[ptype] = widgetptype
                self.data[pinv] = self.widgets[pinv].get_active()
                print p,self.data[p],widgetptype
        self.data["mesa%d_pwm_frequency"% boardnum] = self.widgets["mesa%d_pwm_frequency"% boardnum].get_value()
        self.data["mesa%d_pdm_frequency"% boardnum] = self.widgets["mesa%d_pdm_frequency"% boardnum].get_value()
        self.data["mesa%d_watchdog_timeout"% boardnum] = self.widgets["mesa%d_watchdog_timeout"% boardnum].get_value()
  
    # If we just reloaded a config then update the page right now
    # as we already know what board /firmware /components are.
    def on_mesa0_prepare(self, *args):
        self.data.help = "help-mesa.txt"
        boardnum = 0
        if not self.widgets.createconfig.get_active() and not self.data._mesa0_configured  :
            self.set_mesa_options(boardnum,self.data.mesa0_boardtitle,self.data.mesa0_firmware,self.data.mesa0_numof_pwmgens,
                    self.data.mesa0_numof_tppwmgens,self.data.mesa0_numof_stepgens,self.data.mesa0_numof_encodergens)
        elif not self.data._mesa0_configured:
            self.widgets.mesa0con2table.hide()
            self.widgets.mesa0con3table.hide()   
            self.widgets.mesa0con4table.hide()
            self.widgets.mesa0con5table.hide()           
        self.widgets.mesa0_parportaddrs.set_text(self.data.mesa0_parportaddrs)

    def on_mesa0_next(self,*args):
        model = self.widgets.mesa0_boardtitle.get_model()
        active = self.widgets.mesa0_boardtitle.get_active()
        if active < 0:
            title = None
        else: title = model[active][0]
        if not self.data._mesa0_configured:
            self.warning_dialog(_("You need to configure the mesa0 page.\n Choose the board type, firmware, component amounts and press 'Accept component changes' button'"),True)
            self.widgets.druid1.set_page(self.widgets.mesa0)
            return True
        if not self.data.mesa0_currentfirmwaredata[_BOARDTITLE] ==  title:
            self.warning_dialog(_("The chosen Mesa0 board is different from the current displayed.\nplease press 'Accept component changes' button'"),True)
            self.widgets.druid1.set_page(self.widgets.mesa0)
            return True
        self.data.mesa0_parportaddrs = self.widgets.mesa0_parportaddrs.get_text()
        self.mesa_data_transfer(0) 
        if self.data.number_mesa > 1:
           self.widgets.druid1.set_page(self.widgets.mesa1)
           return True
        if self.data.number_pports<1:
           self.widgets.druid1.set_page(self.widgets.xaxismotor)
           return True
        else:
           self.widgets.druid1.set_page(self.widgets.pp1pport)
           return True
      
    # If we just reloaded a config then update the page right now
    # as we already know what board /firmware /components are wanted.
    def on_mesa1_prepare(self,*args):
        self.data.help = "help-mesa.txt"
        boardnum = 1
        if not self.widgets.createconfig.get_active() and not self.data._mesa1_configured  :
            self.set_mesa_options(boardnum,self.data.mesa1_boardtitle,self.data.mesa1_firmware,self.data.mesa1_numof_pwmgens,
                    self.data.mesa1_numof_tppwmgens,self.data.mesa1_numof_stepgens,self.data.mesa1_numof_encodergens)
        elif not self.data._mesa1_configured:           
            self.widgets.mesa1con2table.hide()
            self.widgets.mesa1con3table.hide()           
            self.widgets.mesa1con4table.hide()
            self.widgets.mesa1con5table.hide()
        self.widgets.mesa1_parportaddrs.set_text(self.data.mesa1_parportaddrs)

    def on_mesa1_next(self,*args):
        model = self.widgets.mesa1_boardtitle.get_model()
        active = self.widgets.mesa1_boardtitle.get_active()
        if active < 0:
            title = None
        else: title = model[active][0]
        if not self.data._mesa1_configured:
            self.warning_dialog(_("You need to configure the mesa1 page.\n Choose the board type, firmware, component amounts and press 'Accept component changes' button'"),True)
            self.widgets.druid1.set_page(self.widgets.mesa1)
            return True
        if not self.data.mesa1_currentfirmwaredata[_BOARDTITLE] ==  title:
            self.warning_dialog(_("The chosen Mesa1 board is different from the current displayed.\nplease press 'Accept component changes' button'"),True)
            self.widgets.druid1.set_page(self.widgets.mesa1)
            return True    
        self.data.mesa1_parportaddrs = self.widgets.mesa1_parportaddrs.get_text()
        self.mesa_data_transfer(1) 
        if self.data.number_pports<1:
           self.widgets.druid1.set_page(self.widgets.xaxismotor)
           return True
        
    def on_mesapanel_clicked(self, *args):
        #self.m5i20test(self)
        self.halrun = halrun = os.popen("halrun -sf > /dev/null", "w") 
        halrun.write("loadrt threads period1=50000 name1=fast fp1=0 period2=1000000 name2=slow\n")
        self.hal_cmnds("LOAD")
        self.hal_cmnds("READ")
        self.hal_cmnds("WRITE")
        halrun.write("start\n")
        halrun.flush()
        time.sleep(1)
        PyApp(self,self.data,self.widgets)    
        print "back, after making panel"
        return
        for boardnum in range(0,int(self.data.number_mesa)):
            print "mesa boardnum-%d"% boardnum
            board = self.data["mesa%d_currentfirmwaredata"% (boardnum)][_BOARDNAME]+".%d"% boardnum
            for concount,connector in enumerate(self.data["mesa%d_currentfirmwaredata"% (boardnum)][_NUMOFCNCTRS]) :
                for pin in range (0,24):
                    firmptype,compnum = self.data["mesa%d_currentfirmwaredata"% (boardnum)][_STARTOFDATA+pin+(concount*24)]
                    pinv = 'mesa%dc%dpin%dinv' % (boardnum,connector,pin)
                    ptype = 'mesa%dc%dpin%dtype' % (boardnum,connector,pin)
                    pintype = self.widgets[ptype].get_active_text()
                    pininv = self.widgets[pinv].get_active()
                    truepinnum = (concount*24) + pin
                    # for output / open drain pins
                    if  pintype in (GPIOO,GPIOD):                
                        halrun.write("setp hm2_%s.gpio.%03d.is_output true\n"% (board,truepinnum ))
                        if pininv:  halrun.write("setp hm2_%s.gpio.%03d.invert_output true\n"% (board,truepinnum ))
                        halrun.write("net b%d_signal_out%d testpanel.brd.%d.switch.%d hm2_%s.gpio.%03d.out\
                                    \n"%  (boardnum,truepinnum,boardnum,truepinnum,board,truepinnum))
                    # for input pins
                    elif pintype == GPIOI:                                    
                       
                        if pininv: halrun.write("net b%d_signal_in%d hm2_%s.gpio.%03d.in_not testpanel.brd.%d.led.%d\
                            \n"%(boardnum,truepinnum,board,truepinnum,boardnum,truepinnum))
                        else:   halrun.write("net b%d_signal_in%d hm2_%s.gpio.%03d.in testpanel.brd.%d.led.%d\
                            \n"% (boardnum,truepinnum,board,truepinnum,boardnum,truepinnum))
                    # for encoder pins
                    elif pintype in (ENCA,ENCB,ENCI,ENCM):                                        
                        if not pintype == ENCA: continue                 
                        halrun.write("net b%d_enc_reset%d hm2_%s.encoder.%02d.reset testpanel.brd.%d.enc.%d.reset\
                                    \n"% (boardnum,compnum,board,compnum,boardnum,compnum))
                        halrun.write("net b%d_enc_count%d hm2_%s.encoder.%02d.count testpanel.brd.%d.enc.%d.count\
                                    \n"% (boardnum,compnum,board,compnum,boardnum,compnum))
                    # for PWM pins
                    elif pintype in (PWMP,PWMD,PWME,PDMP,PDMD,PDME):                     
                        if not pintype in (PWMP,PDMP): continue        
                        halrun.write("net b%d_pwm_enable%d hm2_%s.pwmgen.%02d.enable testpanel.brd.%d.pwm.%d.enable\
                                    \n"% (boardnum,compnum,board,compnum,boardnum,compnum)) 
                        halrun.write("net b%d_pwm_value%d hm2_%s.pwmgen.%02d.value testpanel.brd.%d.pwm.%d.value\
                                    \n"% (boardnum,compnum,board,compnum,boardnum,compnum)) 
                        halrun.write("setp hm2_%s.pwmgen.%02d.scale 10\n"% (board,compnum)) 
                    # for Stepgen pins
                    elif pintype in (STEPA,STEPB):                      
                        if not pintype == STEPA : continue                        
                        halrun.write("net b%d_step_enable%d hm2_%s.stepgen.%02d.enable testpanel.brd.%d.stp.%d.enable\
                                    \n"% (boardnum,compnum,board,compnum,boardnum,compnum))
                        halrun.write("net b%d_step_cmd%d hm2_%s.stepgen.%02d.position-cmd testpanel.brd.%d.stp.%d.cmd\
                                    \n"% (boardnum,compnum,board,compnum,boardnum,compnum))
                        halrun.write("setp hm2_%s.stepgen.%02d.maxaccel 0 \n"% (board,compnum))
                        halrun.write("setp hm2_%s.stepgen.%02d.maxvel 0 \n"% (board,compnum))
                        halrun.write("setp hm2_%s.stepgen.%02d.steplen 2000 \n"% (board,compnum))
                        halrun.write("setp hm2_%s.stepgen.%02d.stepspace 2000 \n"% (board,compnum))
                        halrun.write("setp hm2_%s.stepgen.%02d.dirhold 2000 \n"% (board,compnum))
                        halrun.write("setp hm2_%s.stepgen.%02d.dirsetup 2000 \n"% (board,compnum))
                    else: 
                        print "pintype error IN mesa test panel method pintype %s boardnum %d connector %d pin %d"% (pintype,boardnum,connector,pin)
        halrun.flush()
        time.sleep(.01)
    
    def on_mesa_pintype_changed(self, widget,boardnum,connector,pin):
                p = 'mesa%dc%dpin%d' % (boardnum,connector,pin)
                ptype = 'mesa%dc%dpin%dtype' %  (boardnum,connector,pin) 
                modelcheck = self.widgets[p].get_model()   
                old = self.data[ptype]
                new = self.widgets[ptype].get_active_text()    
                if (new == None or new == old): return 
                if modelcheck == self.data._gpioisignaltree and new in (GPIOO,GPIOD):
                    print "switch GPIO input ",p," to output",new
                    blocksignal = "_mesa%dsignalhandlerc%ipin%i"% (boardnum,connector,pin)
                    self.widgets[p].handler_block(self.data[blocksignal])
                    self.widgets[p].set_model(self.data._gpioosignaltree)
                    self.widgets[p].set_active(0)
                    self.widgets[p].handler_unblock(self.data[blocksignal]) 
                    self.data[ptype] = new
                elif modelcheck == self.data._gpioosignaltree:
                    if new == GPIOI:
                        print "switch GPIO output ",p,"to input"
                        blocksignal = "_mesa%dsignalhandlerc%ipin%i"% (boardnum,connector,pin)  
                        self.widgets[p].handler_block(self.data[blocksignal])              
                        self.widgets[p].set_model(self.data._gpioisignaltree)
                        self.widgets[p].set_active(0)
                        self.widgets[p].handler_unblock(self.data[blocksignal])  
                        self.data[ptype] = new
                    if new == GPIOD:
                        print "switch GPIO output ",p,"to open drain"
                        self.data[ptype] = new
                    if new == GPIOO:
                        print "switch GPIO opendrain ",p,"to output"
                        self.data[ptype] = new
                elif old == PWMP and new == PDMP:
                    relatedpins = [PWMP,PWMD,PWME]
                    pinlist = self.data.list_related_pins(relatedpins, boardnum, connector, pin, 1)
                    for i in (pinlist):
                        if i[0] == ptype :continue
                        j = self.widgets[i[0]].get_active()
                        self.widgets[i[0]].set_model(self.data._pdmrelatedliststore)
                        self.widgets[i[0]].set_active(j)
                    #print "switch PWM  ",p,"to PDM"
                    self.data[ptype] = new
                elif old == PDMP and new == PWMP:
                    relatedpins = [PWMP,PWMD,PWME]
                    pinlist = self.data.list_related_pins(relatedpins, boardnum, connector, pin, 1)
                    for i in (pinlist):
                        if i[0] == ptype :continue
                        j = self.widgets[i[0]].get_active()
                        self.widgets[i[0]].set_model(self.data._pwmrelatedliststore)
                        self.widgets[i[0]].set_active(j)
                    #print "switch PDM  ",p,"to PWM"
                    self.data[ptype] = new
                elif old in(GPIOI,GPIOO,GPIOD) and new in (ENCA,ENCB,ENCI,ENCM):
                    print "switch ",old,"to ",new," on pin ",p
                else: print "pintype error in pinchanged method old",old,"new ",new,"\npinnumber ",p

    def on_mesa_component_value_changed(self, widget,boardnum):
        self.in_mesa_prepare = True
        self.data["mesa%d_pwm_frequency"% boardnum] = self.widgets["mesa%d_pwm_frequency"% boardnum].get_value()
        self.data["mesa%d_pdm_frequency"% boardnum] = self.widgets["mesa%d_pdm_frequency"% boardnum].get_value()
        self.data["mesa%d_watchdog_timeout"% boardnum] = self.widgets["mesa%d_watchdog_timeout"% boardnum].get_value()
        numofpwmgens = self.data["mesa%d_numof_pwmgens"% boardnum] = int(self.widgets["mesa%d_numof_pwmgens"% boardnum].get_value())
        numoftppwmgens = self.data["mesa%d_numof_tppwmgens"% boardnum] = int(self.widgets["mesa%d_numof_tppwmgens"% boardnum].get_value())
        numofstepgens = self.data["mesa%d_numof_stepgens"% boardnum] = int(self.widgets["mesa%d_numof_stepgens"% boardnum].get_value())
        numofencoders = self.data["mesa%d_numof_encodergens"% boardnum] = int(self.widgets["mesa%d_numof_encodergens"% boardnum].get_value())
        title = self.data["mesa%d_boardtitle"% boardnum] = self.widgets["mesa%d_boardtitle"% boardnum].get_active_text()
        firmware = self.data["mesa%d_firmware"% boardnum] = self.widgets["mesa%d_firmware"% boardnum].get_active_text()
        self.set_mesa_options(boardnum,title,firmware,numofpwmgens,numoftppwmgens,numofstepgens,numofencoders)
        return True

    # This method sets up the mesa GUI page and is used when changing component values / firmware or boards from config page.
    # it changes the component comboboxes according to the firmware max and user requested amounts
    # it adds signal names to the signal name combo boxes according to component type and in the
    # case of GPIO options selected on the basic page such as limit/homing types.
    # it will grey out I/O tabs according to the selected board type. 
    # it uses GTK signal blocking to block on_mesa_pin_change and on_mesa_pintype_changed methods.
    # Since this method is for intialization, there is no need to check for changes and this speeds up
    # the update.  
    # 'mesafirmwaredata' holds all the firmware data.
    # 'self.data.mesaX_currentfirmwaredata' hold the current selected firmware data (X is 0 or 1)

    def set_mesa_options(self,boardnum,title,firmware,numofpwmgens,numoftppwmgens,numofstepgens,numofencoders):
        self.widgets.druid1.set_buttons_sensitive(1,0,1,1)
        self.pbar.set_text("Setting up Mesa tabs")
        self.pbar.set_fraction(0)
        self.window.show()
        while gtk.events_pending():
            gtk.main_iteration()
        for search, item in enumerate(mesafirmwaredata):
            d = mesafirmwaredata[search]
            if not d[_BOARDTITLE] == title:continue
            if d[_FIRMWARE] == firmware:
                self.data["mesa%d_currentfirmwaredata"% boardnum] = mesafirmwaredata[search]
                break
        print mesafirmwaredata[search]
        self.widgets["mesa%dcon3table"% boardnum].set_sensitive(1) 
        self.widgets["mesa%dcon3tab"% boardnum].set_sensitive(1)
        self.widgets["mesa%dcon3table"% boardnum].show()
        self.widgets["mesa%dcon4table"% boardnum].set_sensitive(1) 
        self.widgets["mesa%dcon4tab"% boardnum].set_sensitive(1) 
        self.widgets["mesa%dcon4table"% boardnum].show() 
        if self.data["mesa%d_currentfirmwaredata"% boardnum][_BOARDNAME] == "5i20" or self.data["mesa%d_currentfirmwaredata"% boardnum][_BOARDNAME] == "5i23":
            self.widgets["mesa%dcon2table"% boardnum].show()
            self.widgets["mesa%dcon3table"% boardnum].show()
            self.widgets["mesa%dcon4table"% boardnum].show()
            self.widgets["mesa%dcon5table"% boardnum].hide()
        if self.data["mesa%d_currentfirmwaredata"% boardnum][_BOARDNAME] == "5i22":
            self.widgets["mesa%dcon2table"% boardnum].show()
            self.widgets["mesa%dcon3table"% boardnum].show()
            self.widgets["mesa%dcon4table"% boardnum].show()
            self.widgets["mesa%dcon5table"% boardnum].show()   
        if self.data["mesa%d_currentfirmwaredata"% boardnum][_BOARDNAME] == "7i43":
            self.widgets["mesa%dcon2table"% boardnum].hide()
            self.widgets["mesa%dcon3table"% boardnum].show()
            self.widgets["mesa%dcon4table"% boardnum].show()
            self.widgets["mesa%dcon5table"% boardnum].hide()
        if self.data["mesa%d_currentfirmwaredata"% boardnum][_BOARDNAME] == "3x20":
            self.widgets["mesa%dcon2table"% boardnum].hide()
            self.widgets["mesa%dcon3table"% boardnum].hide()
            self.widgets["mesa%dcon4table"% boardnum].show()
            self.widgets["mesa%dcon5table"% boardnum].show()
            self.widgets["mesa%dcon6table"% boardnum].show()
            self.widgets["mesa%dcon7table"% boardnum].show()
            self.widgets["mesa%dcon8table"% boardnum].show()
            self.widgets["mesa%dcon9table"% boardnum].show()
        else:
            self.widgets["mesa%dcon6table"% boardnum].hide()
            self.widgets["mesa%dcon7table"% boardnum].hide()
            self.widgets["mesa%dcon8table"% boardnum].hide()
            self.widgets["mesa%dcon9table"% boardnum].hide()

        self.widgets["mesa%d"%boardnum].set_title("Mesa%d Configuration-Board: %s firmware: %s"% (boardnum,self.data["mesa%d_boardtitle"%boardnum],
            self.data["mesa%d_currentfirmwaredata"% boardnum][_FIRMWARE]))

        temp = "/usr/share/doc/hostmot2-firmware-%s/%s.PIN"% (self.data["mesa%d_currentfirmwaredata"% boardnum][_DIRECTORY],
            self.data["mesa%d_currentfirmwaredata"% boardnum][_FIRMWARE] )
        filename = os.path.expanduser(temp)
        if os.path.exists(filename):
            match =  open(filename).read()
            textbuffer = self.widgets.textoutput.get_buffer()
            try :
                textbuffer.set_text("%s\n\n"% filename)
                textbuffer.insert_at_cursor(match)
            except:
                pass

        for concount,connector in enumerate(self.data["mesa%d_currentfirmwaredata"% boardnum][_NUMOFCNCTRS]) :
            for pin in range (0,24):
                self.pbar.set_fraction((pin+1)/24.0)
                while gtk.events_pending():
                    gtk.main_iteration()
                firmptype,compnum = self.data["mesa%d_currentfirmwaredata"% boardnum][_STARTOFDATA+pin+(concount*24)]       
                p = 'mesa%dc%dpin%d' % (boardnum, connector, pin)
                ptype = 'mesa%dc%dpin%dtype' % (boardnum, connector , pin)
                print "**** INFO set-mesa-options DATA:",self.data[p],p,self.data[ptype]
                print "**** INFO set-mesa-options FIRM:",firmptype
                print "**** INFO set-mesa-options WIDGET:",self.widgets[p].get_active_text(),self.widgets[ptype].get_active_text()
                pinv = 'mesa%dc%dpin%dinv' % (boardnum, connector , pin)
                blocksignal = "_mesa%dsignalhandlerc%ipin%i" % (boardnum, connector, pin)    
                ptypeblocksignal  = "_mesa%dptypesignalhandlerc%ipin%i" % (boardnum, connector,pin)  
                actblocksignal = "_mesa%dactivatehandlerc%ipin%i"  % (boardnum, connector, pin) 
                # kill all widget signals:
                self.widgets[ptype].handler_block(self.data[ptypeblocksignal])
                self.widgets[p].handler_block(self.data[blocksignal]) 
                self.widgets[p].child.handler_block(self.data[actblocksignal])                                            
                # *** convert widget[ptype] to component specified in firmwaredata  *** 
                
                # ---SETUP GUI FOR ENCODER FAMILY COMPONENT--- 
                # check that we are not converting more encoders that user requested
                # if we are then we trick this routine into thinking the firware asked for GPIO:
                # we can do that by changing the variable 'firmptype' to ask for GPIO
                if firmptype in ( ENCA,ENCB,ENCI,ENCM ): 
                    if numofencoders >= (compnum+1):
                        # if the combobox is not already displaying the right component:
                        # then we need to set up the comboboxes for this pin, otherwise skip it
                        if not self.widgets[ptype].get_active_text() == firmptype:  
                            self.widgets[pinv].set_sensitive(0)
                            self.widgets[pinv].set_active(0)
                            self.widgets[ptype].set_model(self.data._encoderliststore)
                            self.widgets[p].set_model(self.data._encodersignaltree)
                            # we only add every 4th human name so the user can only select
                            # the encoder's 'A' signal name. If its the other signals
                            # we can add them all because pncconf controls what the user sees
                            if firmptype == ENCA:
                                self.widgets[p].set_active(0)
                                self.widgets[p].set_sensitive(1)
                                self.widgets[ptype].set_sensitive(0)
                                self.widgets[ptype].set_active(0)
                            # pncconf control what the user sees with these ones:
                            elif firmptype in(ENCB,ENCI,ENCM):
                                self.widgets[p].set_active(0)   
                                self.widgets[p].set_sensitive(0)
                                self.widgets[ptype].set_sensitive(0)
                                for i,j in enumerate((ENCB,ENCI,ENCM)):
                                    if firmptype == j:break 
                                self.widgets[ptype].set_active(i+1)
                    else:   
                        # user requested this encoder component to be GPIO instead
                        # We cheat a little and tell the rest of the method that the firmware says
                        # it should be GPIO
                        firmptype = GPIOI
                # --- mux encoder ---
                if firmptype in (MXEA,MXEB,MXEI,MXEM):
                    print "**** INFO: MUX ENCODER:",firmptype
                    if numofencoders >= (compnum+1):
                        # if the combobox is not already displaying the right component:
                        # then we need to set up the comboboxes for this pin, otherwise skip it
                        if 1==1:  
                            self.widgets[pinv].set_sensitive(0)
                            self.widgets[pinv].set_active(0)
                            pmodel = self.widgets[p].set_model(self.data._muxencodersignaltree)
                            ptmodel = self.widgets[ptype].set_model(self.data._muxencoderliststore)
                            self.widgets[ptype].set_active(pintype_muxencoder.index(firmptype))
                            self.widgets[ptype].set_sensitive(0)
                            self.widgets[p].set_active(0)
                            if firmptype == MXEA:
                                self.widgets[p].set_sensitive(1)
                            else: 
                                self.widgets[p].set_sensitive(0)
                           
                    else:
                        firmptype = GPIOI
                # special case mux select
                if firmptype == (MXES):
                    print "mux select",numofencoders, compnum
                    if numofencoders > 0 and numofencoders >= compnum:
                        self.widgets[pinv].set_sensitive(0)
                        self.widgets[pinv].set_active(0)
                        pmodel = self.widgets[p].set_model(self.data._muxencodersignaltree)
                        ptmodel = self.widgets[ptype].set_model(self.data._muxencoderliststore)
                        self.widgets[ptype].set_active(pintype_muxencoder.index(firmptype))
                        self.widgets[ptype].set_sensitive(0)
                        self.widgets[p].set_active(0)
                        self.widgets[p].set_sensitive(0)
                    else:
                        firmptype = GPIOI
                # ---SETUP GUI FOR PWM FAMILY COMPONENT---
                # the user has a choice of pulse width or pulse density modulation

                elif firmptype in ( PWMP,PWMD,PWME,PDMP,PDMD,PDME ):
                    if numofpwmgens >= (compnum+1):
                        if 1==1 :
                            self.widgets[pinv].set_sensitive(0)
                            self.widgets[pinv].set_active(0)
                            self.widgets[p].set_model(self.data._pwmsignaltree)         
                            # only add the -pulse signal names for the user to see
                            if firmptype in(PWMP,PDMP):
                                print "firmptype = controlling"
                                self.widgets[ptype].set_model(self.data._pwmcontrolliststore)
                                self.widgets[ptype].set_sensitive(1)
                                self.widgets[p].set_sensitive(1)
                                self.widgets[p].set_active(0)
                                self.widgets[ptype].set_active(0)
                            # add them all here      
                            elif firmptype in (PWMD,PWME,PDMD,PDME):
                                print "firmptype = related"
                                if firmptype in (PWMD,PWME):
                                    self.widgets[ptype].set_model(self.data._pwmrelatedliststore)
                                else:
                                    self.widgets[ptype].set_model(self.data._pdmrelatedliststore)
                                self.widgets[p].set_sensitive(0)
                                self.widgets[p].set_active(0) 
                                self.widgets[ptype].set_sensitive(0)
                                temp = 1
                                if firmptype in (PWME,PDME): temp = 2
                                self.widgets[ptype].set_active(temp)
                    else:
                        firmptype = GPIOI
                # ---SETUP GUI FOR TP PWM FAMILY COMPONENT---   
                elif firmptype in ( TPPWMA,TPPWMB,TPPWMC,TPPWMAN,TPPWMBN,TPPWMCN,TPPWME,TPPWMF ):
                    if numoftppwmgens >= (compnum+1):
                        if not self.widgets[ptype].get_active_text() == firmptype:
                            self.widgets[p].set_model(self.data._tppwmsignaltree)
                            self.widgets[ptype].set_model(self.data._tppwmliststore)
                            self.widgets[pinv].set_sensitive(0)
                            self.widgets[pinv].set_active(0)
                            self.widgets[ptype].set_sensitive(0)
                            self.widgets[ptype].set_active(pintype_tp_pwm.index(firmptype))
                            self.widgets[p].set_active(0)
                            # only add the -a signal names for the user to change
                            if firmptype == TPPWMA:
                                self.widgets[p].set_sensitive(1)
                            # the rest the user can't change      
                            else:
                                self.widgets[p].set_sensitive(0)
                    else:
                        firmptype = GPIOI
                # ---SETUP FOR STEPPER FAMILY COMPONENT---
                elif firmptype in (STEPA,STEPB):
                    if numofstepgens >= (compnum+1):
                        self.widgets[ptype].set_model(self.data._stepperliststore)
                        self.widgets[p].set_model(self.data._steppersignaltree)
                        self.widgets[pinv].set_sensitive(1)
                        self.widgets[pinv].set_active(0)
                        self.widgets[ptype].set_sensitive(0)
                        self.widgets[ptype].set_active( pintype_stepper.index(firmptype) )
                        self.widgets[p].set_active(0)
                        #self.widgets[p].set_active(0)
                        if firmptype == STEPA:
                            self.widgets[p].set_sensitive(1)
                        elif firmptype == STEPB:
                            self.widgets[p].set_sensitive(0)
                    else:firmptype = GPIOI
                # ---SETUP FOR GPIO FAMILY COMPONENT---
                # first check to see if firmware says it should be in GPIO family
                # (note this can be because firmware says it should be some other 
                # type but the user wants to deselect it so as to use it as GPIO
                # this is done in the firmptype checks before this check. 
                # They will change firmptype variable to GPIOI)       
                # check if firmptype is in GPIO family
                # check if widget is already configured
                # we now set everything in a known state.
                if firmptype in (GPIOI,GPIOO,GPIOD):
                    if not self.widgets[ptype].get_active_text() in (GPIOI,GPIOO,GPIOD):
                        self.widgets[p].set_sensitive(1)
                        self.widgets[pinv].set_sensitive(1)
                        self.widgets[ptype].set_sensitive(1)
                        self.widgets[ptype].set_model(self.data._gpioliststore)
                        # set pin treestore to gpioi signals
                        self.widgets[p].set_model(self.data._gpioisignaltree)
                        # set ptype gpioi
                        self.widgets[ptype].set_active(0)
                        # set p unused signal
                        self.widgets[p].set_active(0)
                        # set pinv unset
                        self.widgets[pinv].set_active(False)
        
        self.data["mesa%d_numof_stepgens"% boardnum] = numofstepgens
        self.data["mesa%d_numof_pwmgens"% boardnum] = numofpwmgens
        self.data["mesa%d_numof_encodergens"% boardnum] = numofencoders
        temp = (numofstepgens * self.data["mesa%d_currentfirmwaredata"% boardnum][_STEPPINS])
        temp1 = (numofencoders * self.data["mesa%d_currentfirmwaredata"% boardnum][_ENCPINS])
        temp2 = (numofpwmgens * 3)
        total = (self.data["mesa%d_currentfirmwaredata"% boardnum][_MAXGPIO]-temp-temp1-temp2)
        self.data["mesa%d_numof_gpio"% boardnum] = total     
        self.widgets["mesa%d_numof_stepgens"% boardnum].set_value(numofstepgens)
        self.widgets["mesa%d_numof_encodergens"% boardnum].set_value(numofencoders)      
        self.widgets["mesa%d_numof_pwmgens"% boardnum].set_value(numofpwmgens)
        self.in_mesa_prepare = False   
        self.data["_mesa%d_configured"% boardnum] = True
        # unblock all the widget signals again
        for concount,connector in enumerate(self.data["mesa%d_currentfirmwaredata"% boardnum][_NUMOFCNCTRS]) :
            for pin in range (0,24):      
                p = 'mesa%dc%dpin%d' % (boardnum, connector, pin)
                ptype = 'mesa%dc%dpin%dtype' % (boardnum, connector , pin)
                blocksignal = "_mesa%dsignalhandlerc%ipin%i" % (boardnum, connector, pin)    
                ptypeblocksignal  = "_mesa%dptypesignalhandlerc%ipin%i" % (boardnum, connector,pin)  
                actblocksignal = "_mesa%dactivatehandlerc%ipin%i"  % (boardnum, connector, pin) 
                self.widgets[ptype].handler_unblock(self.data[ptypeblocksignal])
                self.widgets[p].handler_unblock(self.data[blocksignal]) 
                self.widgets[p].child.handler_unblock(self.data[actblocksignal])          
        self.window.hide()
        self.widgets.druid1.set_buttons_sensitive(1,1,1,1)
        #raw_input("press something\n")
        self.mesa_data_to_widget(boardnum)

    def mesa_data_to_widget(self,boardnum):
        print "got here"
        for concount,connector in enumerate(self.data["mesa%d_currentfirmwaredata"% boardnum][_NUMOFCNCTRS]) :
            for pin in range (0,24):
                firmptype,compnum = self.data["mesa%d_currentfirmwaredata"% boardnum][_STARTOFDATA+pin+(concount*24)]       
                p = 'mesa%dc%dpin%d' % (boardnum, connector, pin)
                ptype = 'mesa%dc%dpin%dtype' % (boardnum, connector , pin)
                pinv = 'mesa%dc%dpin%dinv' % (boardnum, connector , pin)
                datap = self.data[p]
                dataptype = self.data[ptype]
                datapinv = self.data[pinv]
                widgetp = self.widgets[p].get_active_text()
                widgetptype = self.widgets[ptype].get_active_text()

                print "**** INFO set-data-options DATA:",p,datap,dataptype
                print "**** INFO set-data-options WIDGET:",p,widgetp,widgetptype
                if dataptype in (ENCB,ENCI,ENCM,
                                    MXEB,MXEI,MXEM,MXES,
                                    STEPB,STEPC,STEPD,STEPE,STEPF,
                                    PDMD,PDME,PWMD,PWME,
                                    TPPWMB,TPPWMC,TPPWMAN,TPPWMBN,TPPWMCN,TPPWME,TPPWMF
                                    ):
                    self.widgets[pinv].set_active(datapinv)
                    continue

                if dataptype in (GPIOI,GPIOO,GPIOD) and widgetptype in (GPIOI,GPIOO,GPIOD):
                        print "data ptype index:",pintype_gpio.index(dataptype)
                        self.debug_iter(0,p,"data to widget")
                        self.debug_iter(0,ptype,"data to widget")
                        self.widgets[pinv].set_active(self.data[pinv])
                        self.widgets[ptype].set_active( pintype_gpio.index(dataptype) )
                        # signal names for GPIO INPUT
                        if dataptype == GPIOI:
                            human = human_input_names
                            signal = hal_input_names
                            tree = self.data._gpioisignaltree
                        # signal names for GPIO OUTPUT and OPEN DRAIN OUTPUT
                        elif dataptype in (GPIOO,GPIOD):
                            human = human_output_names
                            signal = hal_output_names
                            tree = self.data._gpioosignaltree
                        self.widgets[p].set_model(tree)

                        signalindex = signal.index(datap)
                        print "gpio temp ptype:",dataptype,datap,signalindex
                        count = 0
                        temp = (0) # set unused gpio if no match
                        if signalindex > 0:
                            for row,parent in enumerate(human):
                                if parent[1][0] == None:continue
                                for column,child in enumerate(parent[1]):
                                    count +=1
                                    print row,column,count,parent[0],child
                                    if count == signalindex:
                                        print "match",row,column
                                        break
                                if count >= signalindex:break
                            temp = (row,column)
                        treeiter = tree.get_iter(temp)
                        self.widgets[p].set_active_iter(treeiter)

                # type encoder
                elif dataptype == ENCA and widgetptype == ENCA:
                    signalindex = hal_encoder_input_names.index(datap)
                    print "ENC ->dataptype:",self.data[ptype]," dataptype:",self.data[p],signalindex
                    count = -3
                    if signalindex > 0:
                        for row,parent in enumerate(human_encoder_input_names):
                            if parent[1][0] == None:continue
                            for column,child in enumerate(parent[1]):
                                count +=4
                                print row,column,count,parent[0],child
                                if count == signalindex:
                                    print "match",row,column
                                    break
                            if count >= signalindex:break
                        temp = (row,column)
                    else:
                        temp = (0) # set unused encoder if no match
                    print temp
                    treeiter = self.data._encodersignaltree.get_iter(temp)
                    self.widgets[p].set_active_iter(treeiter)

                # type PWM gen
                elif dataptype in( PDMP,PWMP) and widgetptype in (PDMP,PWMP):
                    if dataptype == PDMP:
                        print "pdm"
                        self.widgets[ptype].set_model(self.data._pdmcontrolliststore)
                        self.widgets[ptype].set_active(1)
                    elif dataptype == PWMP:
                        print "pwm",self.data._pwmcontrolliststore
                        self.widgets[ptype].set_model(self.data._pwmcontrolliststore)
                        self.widgets[ptype].set_active(0)

                    signalindex = hal_pwm_output_names.index(datap)
                    print "dataptype:",self.data[ptype]," dataptype:",self.data[p],signalindex
                    count = -2
                    if signalindex > 0:
                        for row,parent in enumerate(human_pwm_output_names):
                            if row == 0: continue
                            if parent[1][0] == None:
                                    count += 3
                                    print row,count,"parent-",parent[0]
                                    if count == signalindex:
                                        print "match",row
                                        temp = (row)
                                        break
                                    continue
                            for column,child in enumerate(parent[1]):
                                count +=3
                                print row,column,count,parent[0],child
                                if count == signalindex:
                                    print "match",row
                                    temp = (row,column)
                                    break
                            if count >= signalindex:break
                    else:
                        temp = (0) # set unused pwm
                    print "temp",temp
                    treeiter = self.data._pwmsignaltree.get_iter(temp)
                    self.widgets[p].set_active_iter(treeiter)

                # type tp 3 pwm
                elif dataptype == TPPWMA and widgetptype == TPPWMA:
                    print "3 pwm"
                    count = -7
                    signalindex = hal_tppwm_output_names.index(datap)
                    print "3 PWw ,dataptype:",self.data[ptype]," dataptype:",self.data[p],signalindex
                    if signalindex > 0:
                       for row,parent in enumerate(human_tppwm_output_names):
                          if row == 0:continue
                          if parent[1][0] == None:
                             count += 8
                             print row,column,count,parent[0]
                             if count == signalindex:
                                print "match",row
                                temp = (row)
                                break
                             continue
                       for column,child in enumerate(parent[1]):
                           count +=8
                           print row,column,count,parent[0],child
                           if count == signalindex:
                               print "match",row
                               temp = (row,column)
                               break
                           if count >= signalindex:break
                    else:
                        temp = (0) # set unused stepper
                    treeiter = self.data._tppwmsignaltree.get_iter(temp)
                    self.widgets[p].set_active_iter(treeiter)
                # type step gen
                elif dataptype == STEPA and widgetptype == STEPA:
                    print "stepper", dataptype
                    self.widgets[ptype].set_active(0)
                    self.widgets[p].set_active(0)
                    self.widgets[pinv].set_active(datapinv)
                    signalindex = hal_stepper_names.index(self.data[p])
                    count = -5
                    print "stepper,dataptype:",self.data[ptype]," dataptype:",self.data[p],signalindex
                    if signalindex > 0:
                       for row,parent in enumerate(human_stepper_names):
                          if row == 0:continue
                          if parent[1][0] == None:
                             count += 6
                             print row,column,count,parent[0]
                             if count == signalindex:
                                print "match",row
                                temp = (row)
                                break
                             continue
                       for column,child in enumerate(parent[1]):
                           count +=6
                           print row,column,count,parent[0],child
                           if count == signalindex:
                               print "match",row
                               temp = (row,column)
                               break
                           if count >= signalindex:break
                    else:
                        temp = (0) # set unused stepper
                    treeiter = self.data._steppersignaltree.get_iter(temp)
                    self.widgets[p].set_active_iter(treeiter)

    def fill_pintype_model(self):
        # gpio
        self.data._gpioliststore = gtk.ListStore(str,int)
        for number,text in enumerate(pintype_gpio):
            self.data._gpioliststore.append([text,0])
        # stepper
        self.data._stepperliststore = gtk.ListStore(str,int)
        for number,text in enumerate(pintype_stepper):
            self.data._stepperliststore.append([text,number])
        # encoder
        self.data._encoderliststore = gtk.ListStore(str,int)
        for number,text in enumerate(pintype_encoder):
            self.data._encoderliststore.append([text,number])
        # mux encoder
        self.data._muxencoderliststore = gtk.ListStore(str,int)
        for number,text in enumerate(pintype_muxencoder):
            self.data._muxencoderliststore.append([text,number])
        # pwm
        self.data._pwmrelatedliststore = gtk.ListStore(str,int)
        for number,text in enumerate(pintype_pwm):
            self.data._pwmrelatedliststore.append([text,number])
        self.data._pwmcontrolliststore = gtk.ListStore(str,int)
        self.data._pwmcontrolliststore.append([pintype_pwm[0],0])
        self.data._pwmcontrolliststore.append([pintype_pdm[0],0])
        # pdm
        self.data._pdmrelatedliststore = gtk.ListStore(str,int)
        for number,text in enumerate(pintype_pdm):
            self.data._pdmrelatedliststore.append([text,number])
        self.data._pdmcontrolliststore = gtk.ListStore(str,int)
        self.data._pdmcontrolliststore.append([pintype_pwm[0],0])
        self.data._pdmcontrolliststore.append([pintype_pdm[0],0])
        #tppwm
        self.data._tppwmliststore = gtk.ListStore(str,int)
        for number,text in enumerate(pintype_tp_pwm):
            self.data._tppwmliststore.append([text,number])

    def fill_combobox_models(self):
        templist = [ ["_gpioosignaltree",human_output_names,1],["_gpioisignaltree",human_input_names,1],["_encodersignaltree",human_encoder_input_names,4],
                     ["_pwmsignaltree",human_pwm_output_names,3],["_tppwmsignaltree",human_tppwm_output_names,8],["_steppersignaltree",human_stepper_names,6],
                     ["_muxencodersignaltree",human_encoder_input_names,4] ]
        for item in templist:
            print item[0]
            count = 0
            end = len(item[1])-1
            self.data[item[0]]= gtk.TreeStore(str,int)
            for i,parent in enumerate(item[1]):
                if parent[1][0] == None:
                    if i == end:temp = 0
                    else:temp = count
                    piter = self.data[item[0]].append(None, [parent[0], temp])
                    if count == 0: count = 1
                    else: count +=item[2]
                else:
                    piter = self.data[item[0]].append(None, [parent[0],0])
                    for j,child in enumerate(parent[1]):
                        print i,count,parent[0],child
                        self.data[item[0]].append(piter, [child, count])
                        count +=item[2]

    # This is for when a user picks a signal name or creates a custom signal (by pressing enter)
    # if searches for the 'related pins' of a component so it can update them too
    # it also handles adding and updating custom signal names
    def on_mesa_pin_changed(self, widget, boardnum, connector, pin, custom):
                p = 'mesa%dc%dpin%d' % (boardnum,connector,pin)
                ptype = 'mesa%dc%dpin%dtype' % (boardnum,connector,pin)
                pinchanged =  self.widgets[p].get_active_text()
                piter = self.widgets[p].get_active_iter()
                widgetptype = self.widgets[ptype].get_active_text()
                print "*** INFO mesa-pin-changed: pin:",p,"custom:",custom
                print "*** INFO mesa-pin-changed: ptype:",widgetptype,"pinchaanged:",pinchanged
                if piter == None and not custom:
                    print "*** INFO mesa-pin-changed: no iter and not custom"
                    return
                if widgetptype in (ENCB,ENCI,ENCM,
                                    MXEB,MXEI,MXEM,MXES,
                                    STEPB,STEPC,STEPD,STEPE,STEPF,
                                    PDMD,PDME,PWMD,PWME,
                                    TPPWMB,TPPWMC,TPPWMAN,TPPWMBN,TPPWMCN,TPPWME,TPPWMF
                                    ):return
                # for GPIO output
                if widgetptype in (GPIOO,GPIOD):
                    #print"ptype GPIOO\n"
                    signaltree = self.data._gpioosignaltree
                    halsignallist = hal_output_names
                    humansignallist = human_output_names
                    addsignalto = self.data.haloutputsignames
                    relatedsearch = ["dummy"]
                    relatedending = [""]
                # for GPIO input
                elif widgetptype == GPIOI:
                    #print"ptype GPIOI\n"
                    signaltree = self.data._gpioisignaltree
                    halsignallist = hal_input_names
                    humansignallist = human_input_names
                    addsignalto = self.data.halinputsignames
                    relatedsearch = ["dummy"]
                    relatedending = [""]
                # for stepgen pins
                elif widgetptype == STEPA:
                    #print"ptype step\n"
                    signaltree = self.data._steppersignaltree
                    halsignallist = hal_stepper_names
                    humansignallist = human_stepper_names
                    addsignalto = self.data.halsteppersignames
                    relatedsearch = [STEPA,STEPB,STEPC,STEPD,STEPE,STEPF]
                    relatedending = ["-step","-dir","-c","-d","-e","-f"]
                # for encoder pins
                elif widgetptype == ENCA: 
                    #print"\nptype encoder"
                    signaltree = self.data._encodersignaltree
                    halsignallist = hal_encoder_input_names
                    humansignallist = human_encoder_input_names
                    addsignalto = self.data.halencoderinputsignames
                    relatedsearch = [ENCA,ENCB,ENCI,ENCM]
                    relatedending = ["-a","-b","-i","-m"]
                # for mux encoder pins
                elif widgetptype == MXEA: 
                    #print"\nptype encoder"
                    signaltree = self.data._muxencodersignaltree
                    halsignallist = hal_encoder_input_names
                    humansignallist = human_encoder_input_names
                    addsignalto = self.data.halencoderinputsignames
                    relatedsearch = [MXEA,MXEB,MXEI,MXEM]
                    relatedending = ["-a","-b","-i","-m"]
                # for PWM pins
                elif widgetptype == PWMP: 
                    print"ptype pwmp\n"
                    signaltree = self.data._pwmsignaltree
                    halsignallist = hal_pwm_output_names
                    humansignallist = human_pwm_output_names
                    addsignalto = self.data.halpwmoutputsignames
                    relatedsearch = [PWMP,PWMD,PWME]
                    relatedending = ["-pulse","-dir","-enable"]
                # for PDM pins
                elif widgetptype == PDMP: 
                    print"ptype pdmp\n"
                    signaltree = self.data._pwmsignaltree
                    halsignallist = hal_pwm_output_names
                    humansignallist = human_pwm_output_names
                    addsignalto = self.data.halpwmoutputsignames
                    relatedsearch = [PWMP,PWMD,PWME]
                    relatedending = ["-pulse","-dir","-enable"]
                elif widgetptype == TPPWMA: 
                    print"ptype pdmp\n"
                    signaltree = self.data._tppwmsignaltree
                    halsignallist = hal_tppwm_output_names
                    humansignallist = human_tppwm_output_names
                    addsignalto = self.data.haltppwmoutputsignames
                    relatedsearch = [TPPWMA,TPPWMB,TPPWMC,TPPWMAN,TPPWMBN,TPPWMCN,TPPWME,TPPWMF]
                    relatedending = ["-a","-b","c","-anot","-bnot","cnot","-enable","-fault"]
                else: 
                    print"**** INFO: pncconf on_mesa_pin_changed:  pintype not found:%s\n",widgetptype
                    return   
                # *** change the related pin's signal names ***
                     
                # see if the piter is none - if it is a custom names has been entered
                # else find the signal name index number if the index is zero set the piter to unused signal
                # this is a work around for thye combo box allowing the parent to be shown and selected in the
                # child column haven\t figured out how to stop that #TODO
                # either way we have to search the current firmware array for the pin numbers of the related
                # pins so we can change them to the related signal name 
                # all signal names have related signal (eg encoders have A and B phase and index and index mask)
                # except 'unused' signal it is a special case as there is no related signal names with it.
                if piter == None or custom:
                    print "*** INFO mesa-pin-changed: PITER:",piter," length:",len(signaltree)
                    if pinchanged in (addsignalto):return
                    for i in (humansignallist):
                        if pinchanged == i[0]:return
                        if pinchanged in i[1]:return
                    length = len(signaltree)
                    index = len(halsignallist) - len(relatedsearch)
                    customiter = signaltree.get_iter((length-1,))
                    childiter = signaltree.iter_nth_child(customiter, 0)
                    n = 0
                    while childiter:
                        dummy, index = signaltree.get(childiter, 0, 1)
                        n+=1
                        childiter = signaltree.iter_nth_child(customiter, n)
                    index += len(relatedsearch)
                    
                else:
                    dummy, index = signaltree.get(piter, 0, 1)
                    if index == 0:
                        piter = signaltree.get_iter_first()
                print "*** INFO mesa-pin-changed: index",index
                # This finds the pin type and component number of the pin that has changed
                pinlist = []
                if widgetptype in(GPIOI,GPIOO,GPIOD):
                    pinlist = [["%s"%p,boardnum,connector,pin]]
                else:
                    pinlist = self.data.list_related_pins(relatedsearch, boardnum, connector, pin, 0)
                    
                # Now we have a list of pins that need to be updated
                # first check if the name is a custom name if it is
                #   add the legalized custom name to ;
                #   addsignalto -> for recording custom names for next time loaded
                #   signalsto check -> for making signal names (we add different endings for different signalnames
                #   signaltree -> for display in the gui - itis automatically added to all comboboxes that uses this treesort
                # then go through the pinlist:
                # block signals
                # display the proper text depending if custom or not
                # then unblock signals
                if custom:
                    legal_name = pinchanged.replace(" ","_")
                    addsignalto.append ((legal_name))
                    endoftree = len(signaltree)-1
                    customiter = signaltree.get_iter((endoftree,))
                    newiter = signaltree.append(customiter, [legal_name,index])
                    for offset,i in enumerate(relatedsearch):
                        with_endings = legal_name + relatedending[offset]
                        print "new signal:",with_endings
                        halsignallist.append ((with_endings))
                for data in(pinlist):
                    blocksignal = "_mesa%dsignalhandlerc%ipin%i" % (data[1], data[2], data[3]) 
                    self.widgets[data[0]].handler_block(self.data[blocksignal])
                    blocksignal = "_mesa%dactivatehandlerc%ipin%i"  % (data[1], data[2], data[3]) 
                    self.widgets[data[0]].child.handler_block(self.data[blocksignal])
                    if custom:
                        self.widgets[data[0]].set_active_iter(newiter)
                    else:
                        self.widgets[data[0]].set_active_iter(piter)
                    self.widgets[data[0]].child.handler_unblock(self.data[blocksignal])
                    blocksignal = "_mesa%dsignalhandlerc%ipin%i" % (data[1], data[2], data[3]) 
                    self.widgets[data[0]].handler_unblock(self.data[blocksignal])
                self.debug_iter(0,p,"pin changed")
                self.debug_iter(0,ptype,"pin changed")

    def on_pp1pport_prepare(self, *args):
        self.data.help = 5
        self.in_pport_prepare = True
        self.prepare_parport("pp1")
        c = self.data.pp1_direction
        if c:
            self.widgets.pp1pport.set_title(_("First Parallel Port set for OUTPUT"))
        else:
            self.widgets.pp1pport.set_title(_("First Parallel Port set for INPUT"))   

    def on_pp1pport_next(self, *args):
        self.next_parport("pp1")
        if self.data.number_pports<2:
            self.widgets.druid1.set_page(self.widgets.xaxismotor)
            return True

    def on_pp1pport_back(self, *args):
        if self.data.number_mesa == 2:
            self.widgets.druid1.set_page(self.widgets.mesa1)
            return True
        elif self.data.number_mesa == 1:
            self.widgets.druid1.set_page(self.widgets.mesa0)
            return True
        elif not self.data.number_mesa:
            self.widgets.druid1.set_page(self.widgets.GUIconfig)
            return True

    def on_pp2pport_prepare(self, *args):
         self.data.help = 5
         self.prepare_parport("pp2")
         c = self.data.pp2_direction
         if c:
            self.widgets.pp2pport.set_title(_("Second Parallel Port set for OUTPUT"))
         else:
            self.widgets.pp2pport.set_title(_("Second Parallel Port set for INPUT"))

    def on_pp2pport_next(self, *args):
        self.next_parport("pp2")
        if self.data.number_pports<3:
                self.widgets.druid1.set_page(self.widgets.xaxismotor)
                return True

    def on_pp3pport_prepare(self, *args):
         self.prepare_parport("pp3")
         c = self.data.pp3_direction
         if c:
                self.widgets.pp3pport.set_title(_("Third Parallel Port set for OUTPUT"))
         else:
                self.widgets.pp3pport.set_title(_("Third Parallel Port set for INPUT"))
  
    def on_pp3pport_next(self, *args):
        self.data.help = 5
        self.next_parport("pp3")

    def prepare_parport(self,portname):
        self.data.help = "help-parport.txt"
        for pin in (1,2,3,4,5,6,7,8,9,14,16,17):
            p = '%sOpin%d' % (portname,pin)
            model = self.widgets[p].get_model()
            model.clear()
            for name in human_output_names: model.append((name,))
            self.widgets[p].set_active(hal_output_names.index(self.data[p]))
            self.widgets[p].set_wrap_width(3)
            p = '%sOpin%dinv' % (portname, pin)
            self.widgets[p].set_active(self.data[p])
        for pin in (2,3,4,5,6,7,8,9,10,11,12,13,15):
            p = '%sIpin%d' % (portname, pin)
            model = self.widgets[p].get_model()
            model.clear()
            for name in human_input_names:
                    if self.data.limitshared or self.data.limitsnone:
                        if name in human_names_limit_only: continue 
                    if self.data.limitswitch or self.data.limitsnone:
                        if name in human_names_shared_home: continue                          
                    if self.data.homenone or self.data.limitshared:
                        if name in (_("Home X"), _("Home Y"), _("Home Z"), _("Home A"),_("All home")): continue         
                    model.append((name,))
            for search,item in enumerate(model):
                if model[search][0]  == human_input_names[hal_input_names.index(self.data[p])]:
                    self.widgets[p].set_active(search)
            self.widgets[p].set_wrap_width(3)
            p = '%sIpin%dinv' % (portname, pin)
            self.widgets[p].set_active(self.data[p])
        self.in_pport_prepare = False
        c = self.data[portname+"_direction"]
        for pin in (2,3,4,5,6,7,8,9):
            p = '%sOpin%dlabel' % (portname, pin)
            self.widgets[p].set_sensitive(c)
            p = '%sOpin%dinv' % (portname, pin)
            self.widgets[p].set_sensitive(c)
            p = '%sOpin%d' % (portname, pin)
            self.widgets[p].set_sensitive(c)
            if not c :self.widgets[p].set_active(hal_output_names.index("unused-output"))
            p = '%sIpin%dlabel' % (portname, pin)
            self.widgets[p].set_sensitive(not c)
            p = '%sIpin%d' % (portname, pin)
            self.widgets[p].set_sensitive(not c)
            if c :self.widgets[p].set_active(hal_input_names.index("unused-input"))
            p = '%sIpin%dinv' % (portname, pin)
            self.widgets[p].set_sensitive(not c)

    def next_parport(self,portname):
        #check input pins
        for pin in (2,3,4,5,6,7,8,9,10,11,12,13,15):           
            p = '%sIpin%d' % (portname, pin)       
            foundit = 0
            selection = self.widgets[p].get_active_text()
            for index , i in enumerate(human_input_names):
                if selection == i : 
                    foundit = True
                    break               
            if not foundit:
                selection = selection.replace(" ","_")
                model = self.widgets[p].get_model()
                model.append((selection,))
                g = human_input_names
                g.append ((selection))
                hal_input_names.append ((selection))
                self.data.halinputsignames.append ((selection))
            self.data[p] = hal_input_names[index]
            p = '%sIpin%dinv' % (portname, pin)
            self.data[p] = self.widgets[p].get_active()
        # check output pins
        for pin in (1,2,3,4,5,6,7,8,9,14,16,17):           
            foundit = 0
            p = '%sOpin%d' % (portname, pin)
            selection = self.widgets[p].get_active_text()
            for i in human_output_names:
               if selection == i : foundit = 1
            if not foundit:
                selection = selection.replace(" ","_")
                model = self.widgets[p].get_model()
                model.append((selection,))
                g = human_output_names
                g.append ((selection))
                hal_output_names.append ((selection))
                self.data.haloutputsignames.append ((selection))
            self.data[p] = hal_output_names[self.widgets[p].get_active()]
            p = '%sOpin%dinv' % (portname, pin)
            self.data[p] = self.widgets[p].get_active() 
    
    def on_parportpanel_clicked(self, *args):self.parporttest(self)
        
    def signal_sanity_check(self, *args):
        warnings = []
        do_warning = False
        for i in self.data.available_axes:
            tppwm = pwm = False
            step = self.data.findsignal(i+"-stepgen-step")
            enc = self.data.findsignal(i+"-encoder-a")
            if self.data.findsignal(i+"-pwm-pulse"): pwm = True
            if self.data.findsignal(i+"-tppwm-a"): tppwm = pwm = True
            print "signal sanity check: axis",i,"\n    pwm = ",pwm,"\n    3pwm =",tppwm,"\n    encoder =",enc,"\n    step=",step
            if i == 's':
                if step and pwm:
                    warnings.append(_("You can not have both steppers and pwm signals for spindle control\n") )
                    do_warning = True
                continue
            if not step and not pwm:
                warnings.append(_("You forgot to designate a stepper or pwm signal for axis %s\n")% i)
                do_warning = True
            if pwm and not enc: 
                warnings.append(_("You forgot to designate an encoder signal for axis %s servo\n")% i)
                do_warning = True
            if enc and not pwm and not step: 
                warnings.append(_("You forgot to designate a pwm signal or stepper signal for axis %s\n")% i)
                do_warning = True
            if step and pwm: 
                warnings.append(_("You can not have both steppers and pwm signals for axis %s\n")% i)
                do_warning = True
        if self.data.frontend == _TOUCHY:# TOUCHY GUI
            abort = self.data.findsignal("abort")
            cycle = self.data.findsignal("cycle-start")
            single = self.data.findsignal("single-step")
            mpg = self.data.findsignal("select-mpg-a")
            if not cycle: 
                warnings.append(_("Touchy require an external cycle start signal\n"))
                do_warning = True
            if not abort: 
                warnings.append(_("Touchy require an external abort signal\n"))
                do_warning = True
            if not single: 
                warnings.append(_("Touchy require an external single-step signal\n"))
                do_warning = True
            if not mpg: 
                warnings.append(_("Touchy require an external multi handwheel MPG encoder signal on the mesa page\n"))
                do_warning = True
            if not self.data.externalmpg:
                warnings.append(_("Touchy require 'external mpg jogging' to be selected on the external control page\n"))
                do_warning = True
            if self.data.multimpg:
                warnings.append(_("Touchy require the external mpg to be in 'shared mpg' mode on the external controls page\n"))
                do_warning = True
            if self.data.incrselect:
                warnings.append(_("Touchy require selectable increments to be unchecked on the external controls page\n"))
                do_warning = True
        if do_warning: self.warning_dialog("\n".join(warnings),True)

    def on_xaxismotor_prepare(self, *args):
        self.data.help = "help-axismotor.txt"
        self.signal_sanity_check()
        self.axis_prepare('x')
    def on_xaxismotor_next(self, *args):  
        self.data.help = "help-axisconfig.txt"   
        self.axis_done('x')
        self.widgets.druid1.set_page(self.widgets.xaxis)
        return True
    def on_xaxismotor_back(self, *args):
        self.axis_done('x')  
        if self.data.number_pports==1:
                self.widgets.druid1.set_page(self.widgets.pp1pport)
                return True
        elif self.data.number_pports==2:
                self.widgets.druid1.set_page(self.widgets.pp2pport)
                return True
        elif self.data.number_pports==3:
                self.widgets.druid1.set_page(self.widgets.pp3pport)
                return True
        elif self.data.number_mesa == 2:
                self.widgets.druid1.set_page(self.widgets.mesa1)
                return True   
        elif self.data.number_mesa == 1:
                self.widgets.druid1.set_page(self.widgets.mesa0)
                return True 
 
    def on_yaxismotor_prepare(self, *args):
        self.data.help = "help-axismotor.txt"
        self.axis_prepare('y')
    def on_yaxismotor_next(self, *args):
        self.data.help = "help-axisconfig.txt"
        self.axis_done('y')
        self.widgets.druid1.set_page(self.widgets.yaxis)
        return True
    def on_yaxismotor_back(self, *args):      
        self.axis_done('y')  
        self.widgets.druid1.set_page(self.widgets.xaxis)
        return True
    
    def on_zaxismotor_prepare(self, *args):
        self.data.help = "help-axismotor.txt"
        self.axis_prepare('z')
    def on_zaxismotor_next(self, *args):
        self.data.help = "help-axisconfig.txt"
        self.axis_done('z')
        self.widgets.druid1.set_page(self.widgets.zaxis)
        return True
    def on_zaxismotor_back(self, *args):   
        self.axis_done('z')  
        if self.data.axes == 2:
            self.widgets.druid1.set_page(self.widgets.xaxis)
            return True    
        else:
            self.widgets.druid1.set_page(self.widgets.yaxis)
            return True

    def on_aaxismotor_prepare(self, *args):
        self.data.help = "help-axismotor.txt"
        self.axis_prepare('a')
    def on_aaxismotor_next(self, *args):
        self.data.help = "help-axisconfig.txt"
        self.axis_done('a')
        self.widgets.druid1.set_page(self.widgets.aaxis)
        return True
    def on_aaxismotor_back(self, *args):   
        self.axis_done('a')      
        self.widgets.druid1.set_page(self.widgets.zaxis)
        return True

    def on_xcalculatescale_clicked(self, *args): self.calculate_scale('x')
    def on_ycalculatescale_clicked(self, *args): self.calculate_scale('y')
    def on_zcalculatescale_clicked(self, *args): self.calculate_scale('z')
    def on_acalculatescale_clicked(self, *args): self.calculate_scale('a')
    def on_scalculatescale_clicked(self, *args): self.calculate_scale('s')

    def axis_prepare(self, axis):
        d = self.data
        w = self.widgets
        def set_text(n): w[axis + n].set_text("%s" % d[axis + n])
        def set_value(n): w[axis + n].set_value(d[axis + n])
        def set_active(n): w[axis + n].set_active(d[axis + n])
        stepdriven = encoder = pwmgen = False
        if self.data.findsignal(axis+"-stepgen-step"): stepdriven = True
        if self.data.findsignal(axis+"-encoder-a"): encoder = True
        if self.data.findsignal(axis+"-pwm-pulse"): pwmgen = True
        if self.data.findsignal(axis+"-tppwm-a"): pwmgen = True

        model = w[axis+"drivertype"].get_model()
        model.clear()
        for i in drivertypes:
            model.append((i[1],))
        model.append((_("Custom"),))   
        w["steprev"].set_text("%s" % d[axis+"steprev"])
        w["microstep"].set_text("%s" % d[axis +"microstep"])
        set_value("P")
        set_value("I")
        set_value("D")
        set_value("FF0")
        set_value("FF1")
        set_value("FF2")
        set_value("bias")
        set_value("deadband")
        set_value("steptime")
        set_value("stepspace")
        set_value("dirhold")
        set_value("dirsetup")
        set_value("outputscale")
        set_value("outputoffset")
        set_active("invertmotor")
        set_active("invertencoder")  
        set_value("maxoutput")
        w["motor_pulleydriver"].set_value(d[axis +"motor_pulleydriver"])
        w["motor_pulleydriven"].set_value(d[axis +"motor_pulleydriven"])
        w["encoder_pulleydriver"].set_value(d[axis +"encoder_pulleydriver"])
        w["encoder_pulleydriven"].set_value(d[axis +"encoder_pulleydriven"])
        w["motor_leadscrew"].set_value(d[axis +"motor_leadscrew"])
        w["encoder_leadscrew"].set_value(d[axis +"encoder_leadscrew"])
        w["encoderline"].set_value((d[axis+"encodercounts"]/4))
        set_text("encodercounts")
        set_value("stepscale")
        set_value("encoderscale")
        w[axis+"maxvel"].set_value(d[axis+"maxvel"]*60)
        set_value("maxacc")
        w[axis + "servo_info"].set_sensitive(encoder) 
        w[axis + "invertencoder"].set_sensitive(encoder)
        w[axis + "encoderscale"].set_sensitive(encoder)
        w[axis + "stepper_info"].set_sensitive(stepdriven) 
        w[axis + "stepscale"].set_sensitive(stepdriven)
        w[axis + "drivertype"].set_active(self.drivertype_toindex(axis))
        if w[axis + "drivertype"].get_active_text()  == _("Custom"):
            w[axis + "steptime"].set_value(d[axis + "steptime"])
            w[axis + "stepspace"].set_value(d[axis + "stepspace"])
            w[axis + "dirhold"].set_value(d[axis + "dirhold"])
            w[axis + "dirsetup"].set_value(d[axis + "dirsetup"])
        gobject.idle_add(lambda: self.update_pps(axis))

        if axis == 's':
            self.widgets.spidcontrol.set_active( self.data.spidcontrol )        
            
            w["labelmotor_pitch"].set_text(_("Gearbox Reduction Ratio"))
            w["labelencoder_pitch"].set_text(_("Gearbox Reduction Ratio"))
            w["motor_screwunits"].set_text((""))
            w["encoder_screwunits"].set_text((""))        
            w.sencodercounts.set_sensitive(encoder)
            w[axis + "invertencoder"].set_sensitive(encoder)
            w["soutputscale"].set_sensitive(pwmgen)
            w["soutputoffset"].set_sensitive(pwmgen)
            w["smaxoutput"].set_sensitive(pwmgen)
            w["sservo_info"].set_sensitive(pwmgen)
            self.on_spidcontrol_toggled()
            w["saxistest"].set_sensitive(pwmgen)
            w["sstepper_info"].set_sensitive(stepdriven)    
        else:
            set_value("maxferror")
            set_value("minferror")
            set_text("compfilename")
            set_active("comptype")
            set_value("backlash")
            set_active("usecomp")      
            set_text("homepos")
            set_text("minlim")
            set_text("maxlim")
            set_text("homesw")
            w[axis+"homesearchvel"].set_text("%d" % (d[axis+"homesearchvel"]*60))
            w[axis+"homelatchvel"].set_text("%d" % (d[axis+"homelatchvel"]*60))
            w[axis+"homefinalvel"].set_text("%d" % (d[axis+"homefinalvel"]*60))
            set_active("searchdir")
            set_active("latchdir")
            set_active("usehomeindex")
            if axis == "a":
                w["labelmotor_pitch"].set_text(_("Reduction Ratio"))
                w["labelencoder_pitch"].set_text(_("Reduction Ratio"))
                w["motor_screwunits"].set_text(_("degrees / rev"))
                w["encoder_screwunits"].set_text(_("degrees / rev"))
                w[axis + "velunits"].set_text(_("degrees / min"))
                w[axis + "accunits"].set_text(_("degrees / sec²"))
                w[axis + "homevelunits"].set_text(_("degrees / min"))
                w[axis + "homelatchvelunits"].set_text(_("degrees / min"))
                w[axis + "homefinalvelunits"].set_text(_("degrees / min"))
                w[axis + "accdistunits"].set_text(_("degrees"))
                if stepdriven:
                    w["resolutionunits1"].set_text(_("degree / Step"))        
                    w["scaleunits"].set_text(_("Steps / degree"))
                else:
                    w[ "resolutionunits1"].set_text(_("degrees / encoder pulse"))
                    w["scaleunits"].set_text(_("Encoder pulses / degree"))
                w[axis + "minfollowunits"].set_text(_("degrees"))
                w[axis + "maxfollowunits"].set_text(_("degrees"))
    
            elif d.units == _METRIC:
                w["labelmotor_pitch"].set_text(_("Leadscrew Pitch"))
                w["labelencoder_pitch"].set_text(_("Leadscrew Pitch"))
                w["motor_screwunits"].set_text(_("(mm / rev)"))
                w["encoder_screwunits"].set_text(_("(mm / rev)"))
                w[axis + "velunits"].set_text(_("mm / min"))
                w[axis + "accunits"].set_text(_("mm / sec²"))
                w[axis + "homevelunits"].set_text(_("mm / min"))
                w[axis + "homelatchvelunits"].set_text(_("mm / min"))
                w[axis + "homefinalvelunits"].set_text(_("mm / min"))
                w[axis + "accdistunits"].set_text(_("mm"))
                if stepdriven:
                    w[ "resolutionunits1"].set_text(_("mm / Step"))        
                    w["scaleunits"].set_text(_("Steps / mm"))
                else:
                    w["resolutionunits1"].set_text(_("mm / encoder pulse"))          
                    w["scaleunits"].set_text(_("Encoder pulses / mm"))
               
                w[axis + "minfollowunits"].set_text(_("mm"))
                w[axis + "maxfollowunits"].set_text(_("mm"))
               
            else:
                w["labelmotor_pitch"].set_text(_("Leadscrew TPI"))
                w["labelencoder_pitch"].set_text(_("Leadscrew TPI"))
                w["motor_screwunits"].set_text(_("(rev / inch)"))
                w["encoder_screwunits"].set_text(_("(rev / inch)"))
                w[axis + "velunits"].set_text(_("inches / min"))
                w[axis + "accunits"].set_text(_("inches / sec²"))
                w[axis + "homevelunits"].set_text(_("inches / min"))
                w[axis + "homelatchvelunits"].set_text(_("inches / min"))
                w[axis + "homefinalvelunits"].set_text(_("inches / min"))
                w["accdistunits"].set_text(_("inches"))
                if stepdriven:
                    w[ "resolutionunits1"].set_text(_("inches / Step"))        
                    w[ "scaleunits"].set_text(_("Steps / inch"))
                else:
                    w[ "resolutionunits1"].set_text(_("inches / encoder pulse"))        
                    w["scaleunits"].set_text(_("Encoder pulses / inch"))
               
                w[axis + "minfollowunits"].set_text(_("inches"))
                w[axis + "maxfollowunits"].set_text(_("inches"))
            thisaxishome = set(("all-home", "home-" + axis, "min-home-" + axis,"max-home-" + axis, "both-home-" + axis))
            homes = False
            for i in thisaxishome:
                test = self.data.findsignal(i)
                if test: homes = True
            w[axis + "homesw"].set_sensitive(homes)
            w[axis + "homesearchvel"].set_sensitive(homes)
            w[axis + "searchdir"].set_sensitive(homes)
            w[axis + "latchdir"].set_sensitive(homes)
            w[axis + "usehomeindex"].set_sensitive(homes)
            w[axis + "homefinalvel"].set_sensitive(homes)
            w[axis + "homelatchvel"].set_sensitive(homes)
            i = d[axis + "usecomp"]
            w[axis + "comptype"].set_sensitive(i)
            w[axis + "compfilename"].set_sensitive(i)
            i = d[axis + "usebacklash"]
            w[axis + "backlash"].set_sensitive(i)
            self.widgets.druid1.set_buttons_sensitive(1,0,1,1)
            self.motor_encoder_sanity_check(None,axis)

    def on_xusecomp_toggled(self, *args): self.comp_toggle('x')
    def on_yusecomp_toggled(self, *args): self.comp_toggle('y')
    def on_zusecomp_toggled(self, *args): self.comp_toggle('z')
    def on_ausecomp_toggled(self, *args): self.comp_toggle('a')
    def on_xusebacklash_toggled(self, *args): self.backlash_toggle('x')
    def on_yusebacklash_toggled(self, *args): self.backlash_toggle('y')
    def on_zusebacklash_toggled(self, *args): self.backlash_toggle('z')
    def on_ausebacklash_toggled(self, *args): self.backlash_toggle('a')

    def on_xdrivertype_changed(self, *args): self.driver_changed('x')
    def on_ydrivertype_changed(self, *args): self.driver_changed('y')
    def on_zdrivertype_changed(self, *args): self.driver_changed('z')
    def on_adrivertype_changed(self, *args): self.driver_changed('a')
    def on_sdrivertype_changed(self, *args): self.driver_changed('s')

    def driver_changed(self, axis):
        d = self.data
        w = self.widgets
        v = w[axis + "drivertype"].get_active()
        if v < len(drivertypes):
            d = drivertypes[v]
            w[axis + "steptime"].set_value(d[2])
            w[axis + "stepspace"].set_value(d[3])
            w[axis + "dirhold"].set_value(d[4])
            w[axis + "dirsetup"].set_value(d[5])

            w[axis + "steptime"].set_sensitive(0)
            w[axis + "stepspace"].set_sensitive(0)
            w[axis + "dirhold"].set_sensitive(0)
            w[axis + "dirsetup"].set_sensitive(0)
        else:
            w[axis + "steptime"].set_sensitive(1)
            w[axis + "stepspace"].set_sensitive(1)
            w[axis + "dirhold"].set_sensitive(1)
            w[axis + "dirsetup"].set_sensitive(1)

    def drivertype_toindex(self, axis, what=None):
        if what is None: what = self.data[axis + "drivertype"]
        for i, d in enumerate(drivertypes):
            if d[0] == what: return i
        return len(drivertypes)

    def drivertype_toid(self, axis, what=None):
        if not isinstance(what, int): what = self.drivertype_toindex(axis, what)
        if what < len(drivertypes): return drivertypes[what][0]
        return "custom"

    def drivertype_fromindex(self, axis):
        i = self.widgets[axis + "drivertype"].get_active()
        if i < len(drivertypes): return drivertypes[i][1]
        return _("Custom")

    def comp_toggle(self, axis):
        i = self.widgets[axis + "usecomp"].get_active()   
        self.widgets[axis + "compfilename"].set_sensitive(i)
        self.widgets[axis + "comptype"].set_sensitive(i)
        if i:
            self.widgets[axis + "backlash"].set_sensitive(0)
            self.widgets[axis + "usebacklash"].set_active(0)

    def backlash_toggle(self, axis):
        i = self.widgets[axis + "usebacklash"].get_active()   
        self.widgets[axis + "backlash"].set_sensitive(i)
        if i:
            self.widgets[axis + "compfilename"].set_sensitive(0)
            self.widgets[axis + "comptype"].set_sensitive(0)
            self.widgets[axis + "usecomp"].set_active(0)

    def axis_done(self, axis):
        d = self.data
        w = self.widgets
        def get_text(n): d[axis + n] = get_value(w[axis + n])
        def get_pagevalue(n): d[axis + n] = get_value(w[axis + n])
        def get_active(n): d[axis + n] = w[axis + n].get_active()
        stepdrive = self.data.findsignal(axis+"-stepgen-step")
        encoder = self.data.findsignal(axis+"-encoder-a")
        get_pagevalue("P")
        get_pagevalue("I")
        get_pagevalue("D")
        get_pagevalue("FF0")
        get_pagevalue("FF1")
        get_pagevalue("FF2")
        get_pagevalue("bias")
        get_pagevalue("deadband")
        get_pagevalue("steptime")
        get_pagevalue("stepspace")
        get_pagevalue("dirhold")
        get_pagevalue("dirsetup")
        get_pagevalue("outputscale")
        get_pagevalue("outputoffset")
        get_pagevalue("maxoutput")
        d[axis + "encodercounts"] = int(float(w["encoderline"].get_text())*4)
        if stepdrive: get_pagevalue("stepscale")
        if encoder: get_pagevalue("encoderscale")
        get_active("invertmotor")
        get_active("invertencoder")
        d[axis + "steprev"] = int(get_value(w["steprev"]))
        d[axis + "microstep"] = int(get_value(w["microstep"]))
        d[axis + "motor_pulleydriver"] = int(get_value(w["motor_pulleydriver"]))
        d[axis + "motor_pulleydriven"] = int(get_value(w["motor_pulleydriven"]))
        d[axis + "encoder_pulleydriver"] = int(get_value(w["encoder_pulleydriver"]))
        d[axis + "encoder_pulleydriven"] = int(get_value(w["encoder_pulleydriven"]))
        d[axis + "motor_leadscrew"] = int(get_value(w["motor_leadscrew"]))
        d[axis + "encoder_leadscrew"] = int(get_value(w["encoder_leadscrew"]))
        d[axis + "maxvel"] = (get_value(w[axis + "maxvel"])/60)
        get_text("maxacc")
        d[axis + "drivertype"] = self.drivertype_toid(axis, w[axis + "drivertype"].get_active())
        if not axis =="s":
            get_pagevalue("maxferror")
            get_pagevalue("minferror")
            get_text("homepos")
            get_text("minlim")
            get_text("maxlim")
            get_text("homesw")
            d[axis + "homesearchvel"] = (get_value(w[axis + "homesearchvel"])/60)
            d[axis + "homelatchvel"] = (get_value(w[axis + "homelatchvel"])/60)
            d[axis + "homefinalvel"] = (get_value(w[axis + "homefinalvel"])/60)
            get_active("searchdir")
            get_active("latchdir")
            get_active("usehomeindex")
            d[axis + "compfilename"] = w[axis + "compfilename"].get_text()
            get_active("comptype")
            d[axis + "backlash"]= w[axis + "backlash"].get_value()
            get_active("usecomp")
            get_active("usebacklash")
        else:
            get_active("pidcontrol") 

    def calculate_scale(self,axis):
        def get(n): return get_value(self.widgets[n])
        stepdrive = self.data.findsignal(axis+"-stepgen-step")
        encoder = self.data.findsignal(axis+"-encoder-a")
        # temparally add signals
        templist1 = ["encoderline","encoder_leadscrew","encoder_wormdriven","encoder_wormdriver","encoder_pulleydriven","encoder_pulleydriver",
                "steprev","motor_leadscrew","microstep","motor_wormdriven","motor_wormdriver","motor_pulleydriven","motor_pulleydriver"]
        for i in templist1:
            self.data[i] = self.widgets[i].connect("value-changed", self.update_scale_calculation,axis)
        templist2 = [ "cbencoder_pitch","cbencoder_worm","cbencoder_pulley","cbmotor_pitch","cbmicrosteps","cbmotor_worm","cbmotor_pulley"]
        for i in templist2:
            self.data[i] = self.widgets[i].connect("toggled", self.update_scale_calculation,axis)

        self.update_scale_calculation(self.widgets,axis)
        self.widgets.scaledialog.set_title(_("Axis Scale Calculation"))
        self.widgets.scaledialog.show_all()
        result = self.widgets.scaledialog.run()
        self.widgets.scaledialog.hide()
        # remove signals
        for i in templist1:
            self.widgets[i].disconnect(self.data[i])
        for i in templist2:
            self.widgets[i].disconnect(self.data[i])
        if not result: return
        if encoder:
            self.widgets[axis+"encoderscale"].set_value(get("calcencoder_scale"))
        if stepdrive:
            self.widgets[axis+"stepscale"].set_value(get("calcmotor_scale"))

    def update_scale_calculation(self,widgets,axis):
        w = self.widgets
        d = self.data
        def get(n): return get_value(w[n])
        stepdrive = self.data.findsignal(axis+"-stepgen-step")
        encoder = self.data.findsignal(axis+"-encoder-a")
        motor_pulley_ratio = encoder_pulley_ratio = 1
        motor_worm_ratio = encoder_worm_ratio = 1
        microstepfactor = motor_pitch = encoder_pitch = motor_steps = 1
        if axis == "a": rotary_scale = 360
        else: rotary_scale = 1 
        try:
<<<<<<< HEAD
            if stepdrive:
                # stepmotor scale
                w["calcmotor_scale"].set_sensitive(True)
                w["stepscaleframe"].set_sensitive(True)
                if w["cbmotor_pulley"].get_active():
                    w["motor_pulleydriver"].set_sensitive(True)
                    w["motor_pulleydriven"].set_sensitive(True)
                    motor_pulley_ratio = (get("motor_pulleydriven") / get("motor_pulleydriver"))
                else:
                     w["motor_pulleydriver"].set_sensitive(False)
                     w["motor_pulleydriven"].set_sensitive(False)
                if w["cbmotor_worm"].get_active():
                    w["motor_wormdriver"].set_sensitive(True)
                    w["motor_wormdriven"].set_sensitive(True)
                    motor_worm_ratio = (get("motor_wormdriver") / get("motor_wormdriven"))
                else:
                    w["motor_wormdriver"].set_sensitive(False)
                    w["motor_wormdriven"].set_sensitive(False)
                if w["cbmicrosteps"].get_active():
                    w["microstep"].set_sensitive(True)
                    microstepfactor = get("microstep")
                else:
                    w["microstep"].set_sensitive(False)
                if w["cbmotor_pitch"].get_active():
                    w["motor_leadscrew"].set_sensitive(True)
                    if self.data.units == _METRIC: 
                        motor_pitch = 1./ get("motor_leadscrew")
                    else:  
                        motor_pitch = get("motor_leadscrew")
                else: w["motor_leadscrew"].set_sensitive(False)
                motor_steps = get("steprev")
                motor_scale = (motor_steps * microstepfactor * motor_pulley_ratio * motor_worm_ratio * motor_pitch) / rotary_scale
                w["calcmotor_scale"].set_text("%.4f" % motor_scale)
            else:
                w["calcmotor_scale"].set_sensitive(False)
                w["stepscaleframe"].set_sensitive(False)
            # encoder scale
            if encoder:
                w["calcencoder_scale"].set_sensitive(True)
                w["encoderscaleframe"].set_sensitive(True)
                if w["cbencoder_pulley"].get_active():
                    w["encoder_pulleydriver"].set_sensitive(True)
                    w["encoder_pulleydriven"].set_sensitive(True)
                    encoder_pulley_ratio = (get("encoder_pulleydriven") / get("encoder_pulleydriver"))
                else:
                     w["encoder_pulleydriver"].set_sensitive(False)
                     w["encoder_pulleydriven"].set_sensitive(False)
                if w["cbencoder_worm"].get_active():
                    w["encoder_wormdriver"].set_sensitive(True)
                    w["encoder_wormdriven"].set_sensitive(True)
                    encoder_worm_ratio = (get("encoder_wormdriver") / get("encoder_wormdriven"))
                else:
                    w["encoder_wormdriver"].set_sensitive(False)
                    w["encoder_wormdriven"].set_sensitive(False)
                if w["cbencoder_pitch"].get_active():
                    w["encoder_leadscrew"].set_sensitive(True)
                    if self.data.units == _METRIC: 
                        encoder_pitch = 1./ get("encoder_leadscrew")
                    else:  
                        encoder_pitch = get("encoder_leadscrew")
                else: w["encoder_leadscrew"].set_sensitive(False)
                encoder_cpr = get_value(w[("encoderline")]) * 4
                encoder_scale = (encoder_pulley_ratio * encoder_worm_ratio * encoder_pitch * encoder_cpr) / rotary_scale
                w["calcencoder_scale"].set_text("%.4f" % encoder_scale)
=======
            worm_ratio = enc_count_per_rev = steps_per_rev = 1
            if axis == 'a': 
                pitch = 1
                worm_ratio = (get("wormdriver") / get("wormdriven"))
            elif self.data.units == 1: 
                pitch = 1./ get("leadscrew")
            else:  
                pitch = get("leadscrew")
            motor_ratio = ( get("pulleydriven") / get("pulleydriver") )          
            if stepdriven :
                steps_per_rev = get("steprev") * get("microstep")
                scale = ( steps_per_rev * pitch * worm_ratio * motor_ratio)
>>>>>>> a19d3685
            else:
                w["calcencoder_scale"].set_sensitive(False)
                w["encoderscaleframe"].set_sensitive(False)
        except (ValueError, ZeroDivisionError):
            w["calcmotor_scale"].set_text("1")
            w["calcencoder_scale"].set_text("1")
        self.update_pps(axis)

    def update_pps(self, axis):
        w = self.widgets
        d = self.data
        worm_ratio = motor_ratio = 1       
        def get(n): return get_value(w[n])
        stepdrive = self.data.findsignal(axis+"-stepgen-step")
        encoder = self.data.findsignal(axis+"-encoder-a")
        try:
            if encoder:
                scale = get("calcencoder_scale")
                encoder_cpr = get_value(w[("encoderline")]) * 4
            elif stepdrive:
                scale = get("calcmotor_scale")
            else: return
            if stepdrive:
                motor_steps = get("steprev")
                if w["cbmicrosteps"].get_active():
                    microstepfactor = get("microstep")
                else: microstepfactor = 1
            maxvps = (get_value(w[axis+"maxvel"]))/60
            pps = (scale * (maxvps))/1000
            if pps == 0: raise ValueError
            pps = abs(pps)
            w["khz"].set_text("%.1f" % pps)
            acctime = (maxvps) / get_value(w[axis+"maxacc"])
            accdist = acctime * .5 * (maxvps)
            if encoder:
                maxrpm = int(maxvps * 60 * (scale/encoder_cpr))
            else:
                maxrpm = int(maxvps * 60 * (scale/(microstepfactor * motor_steps)))
            w["acctime"].set_text("%.4f" % acctime)
            if not axis == 's':
                w["accdist"].set_text("%.4f" % accdist)                 
            w["chartresolution"].set_text("%.7f" % (1.0 / scale))
            w["calscale"].set_text(str(scale))
            w["maxrpm"].set_text("%d" % maxrpm)
            #self.widgets.druid1.set_buttons_sensitive(1,1,1,1)
            #w[axis + "axistune"].set_sensitive(1)
        except (ValueError, ZeroDivisionError): # Some entries not numbers or not valid
            w["chartresolution"].set_text("")
            w["acctime"].set_text("")
            if not axis == 's':
                w["accdist"].set_text("")
            w["khz"].set_text("")
            w["calscale"].set_text("")
            #self.widgets.druid1.set_buttons_sensitive(1,0,1,1)
            #w[axis + "axistune"].set_sensitive(0)

    def motor_encoder_sanity_check(self,widgets,axis):
        stepdrive = encoder = bad = False
        if self.data.findsignal(axis+"-stepgen-step"): stepdrive = True
        if self.data.findsignal(axis+"-encoder-a"): encoder = True
        if encoder:
            if self.widgets[axis+"encoderscale"].get_value() < 1: bad = True
        if stepdrive:
            if self.widgets[axis+"stepscale"].get_value() < 1: bad = True
        if not encoder and not stepdrive : bad = True
        if self.widgets[axis+"maxvel"] < 1: bad = True
        if self.widgets[axis+"maxacc"] < 1: bad = True
        if bad:
            self.widgets.druid1.set_buttons_sensitive(1,0,1,1)
            self.widgets[axis + "axistune"].set_sensitive(0)
            self.widgets[axis + "axistest"].set_sensitive(0)
        else:
            self.widgets.druid1.set_buttons_sensitive(1,1,1,1)
            self.widgets[axis + "axistune"].set_sensitive(1)
            self.widgets[axis + "axistest"].set_sensitive(1)

    def on_spindle_info_changed(self, *args): self.update_pps('s')
    def on_xaxis_info_changed(self, *args): self.update_pps('x')
    def on_yaxis_info_changed(self, *args): self.update_pps('y')
    def on_zaxis_info_changed(self, *args): self.update_pps('z')
    def on_aaxis_info_changed(self, *args): self.update_pps('a')
        
    def on_xaxis_prepare(self, *args): self.axis_prepare('x')
    def on_yaxis_prepare(self, *args): self.axis_prepare('y')
    def on_zaxis_prepare(self, *args): self.axis_prepare('z')
    def on_aaxis_prepare(self, *args): self.axis_prepare('a')
   
    def on_xaxis_next(self, *args):
        self.axis_done('x')
        if self.data.axes == 2:
            self.widgets.druid1.set_page(self.widgets.zaxismotor)
            return True
        else:
            self.widgets.druid1.set_page(self.widgets.yaxismotor)
            return True
    def on_yaxis_next(self, *args):
        self.axis_done('y')
        self.widgets.druid1.set_page(self.widgets.zaxismotor)
        return True  
    def on_xaxis_back(self, *args):
        self.axis_done('x')
        self.widgets.druid1.set_page(self.widgets.xaxismotor)
        return True
    def on_yaxis_back(self, *args): 
        self.axis_done('y')
        self.widgets.druid1.set_page(self.widgets.yaxismotor)
        return True
    def on_zaxis_next(self, *args):
        self.axis_done('z')
        if self.data.axes != 1 :
            if self.has_spindle_speed_control():
                self.widgets.druid1.set_page(self.widgets.spindle)
                return True
            else:
                self.widgets.druid1.set_page(self.widgets.advanced)
                return True
        else:
            self.widgets.druid1.set_page(self.widgets.aaxismotor)
            return True
    def on_zaxis_back(self, *args):
        self.axis_done('z')     
        self.widgets.druid1.set_page(self.widgets.zaxismotor)
        return True
    def on_aaxis_next(self, *args):
        self.axis_done('a')
        if self.has_spindle_speed_control():
            self.widgets.druid1.set_page(self.widgets.spindle)
        else:
            self.widgets.druid1.set_page(self.widgets.advanced)
        return True
    def on_aaxis_back(self, *args):
        self.axis_done('a')
        self.widgets.druid1.set_page(self.widgets.aaxismotor)
        return True

    def on_xaxistest_clicked(self, *args): self.test_axis('x')
    def on_yaxistest_clicked(self, *args): self.test_axis('y')
    def on_zaxistest_clicked(self, *args): self.test_axis('z')
    def on_aaxistest_clicked(self, *args): self.test_axis('a')
    def on_saxistest_clicked(self, *args): self.test_axis('s')

    def on_xaxistune_clicked(self, *args): self.tune_axis('x')
    def on_yaxistune_clicked(self, *args): self.tune_axis('y')
    def on_zaxistune_clicked(self, *args): self.tune_axis('z')
    def on_aaxistune_clicked(self, *args): self.tune_axis('a')
    def on_saxistune_clicked(self, *args): self.tune_axis('s')

    def on_spindle_prepare(self, *args):
        self.data.help = "help-spindle.txt"
        self.axis_prepare('s')      
    def on_spindle_next(self, *args):
        self.axis_done('s')      
    def on_spindle_back(self, *args):
        self.on_spindle_next()
        if self.data.axes != 1:
            self.widgets.druid1.set_page(self.widgets.zaxis)
        else:
            self.widgets.druid1.set_page(self.widgets.aaxis)
        return True

    def has_spindle_speed_control(self):
        for test in ("s-stepgen-step", "s-pwm-pulse", "s-encoder-a", "spindle-enable", "spindle-cw", "spindle-ccw", "spindle-brake"):
            has_spindle = self.data.findsignal(test)
            if has_spindle:
                return True
        return False

    def on_spidcontrol_toggled(self, *args):
        test = self.data.findsignal("s-pwm-pulse")
        pwmdriven = 0
        if test: pwmdriven = 1
        if self.widgets.spidcontrol.get_active() == False: pwmdriven = 0
        self.widgets.sP.set_sensitive(pwmdriven)
        self.widgets.sI.set_sensitive(pwmdriven)
        self.widgets.sD.set_sensitive(pwmdriven)
        self.widgets.sFF0.set_sensitive(pwmdriven)
        self.widgets.sFF1.set_sensitive(pwmdriven)
        self.widgets.sFF2.set_sensitive(pwmdriven)
        self.widgets.sbias.set_sensitive(pwmdriven)
        self.widgets.sdeadband.set_sensitive(pwmdriven)
       
    def on_advanced_prepare(self, *args):       
        self.data.help = "help-advanced.txt"
        self.widgets.classicladder.set_active(self.data.classicladder)
        self.widgets.modbus.set_active(self.data.modbus)
        self.widgets.digitsin.set_value(self.data.digitsin)
        self.widgets.digitsout.set_value(self.data.digitsout)
        self.widgets.s32in.set_value(self.data.s32in)
        self.widgets.s32out.set_value(self.data.s32out)
        self.widgets.floatsin.set_value(self.data.floatsin)
        self.widgets.floatsout.set_value(self.data.floatsout)
        self.widgets.halui.set_active(self.data.halui)
        self.on_halui_toggled()
        for i in range(1,16):
            self.widgets["halui_cmd"+str(i)].set_text(self.data["halui_cmd"+str(i)])  
        self.widgets.ladderconnect.set_active(self.data.ladderconnect)      
        self.on_classicladder_toggled()
        if  not self.widgets.createconfig.get_active():
           if os.path.exists(os.path.expanduser("~/emc2/configs/%s/custom.clp" % self.data.machinename)):
                self.widgets.ladderexist.set_active(True)

    def on_advanced_next(self, *args):
        self.data.classicladder = self.widgets.classicladder.get_active()
        self.data.modbus = self.widgets.modbus.get_active()
        self.data.digitsin = self.widgets.digitsin.get_value()
        self.data.digitsout = self.widgets.digitsout.get_value()
        self.data.s32in = self.widgets.s32in.get_value()
        self.data.s32out = self.widgets.s32out.get_value()
        self.data.floatsin = self.widgets.floatsin.get_value()
        self.data.floatsout = self.widgets.floatsout.get_value()
        self.data.halui = self.widgets.halui.get_active() 
        for i in range(1,16):
            self.data["halui_cmd"+str(i)] = self.widgets["halui_cmd"+str(i)].get_text()         
        self.data.ladderconnect = self.widgets.ladderconnect.get_active()          
        if self.data.classicladder:
           if self.widgets.ladderblank.get_active() == True:
              if self.data.tempexists:
                   self.data.laddername='TEMP.clp'
              else:
                   self.data.laddername= 'blank.clp'
                   self.data.ladderhaltype = 0
           if self.widgets.ladder1.get_active() == True:
              self.data.laddername = 'estop.clp'
              has_estop = self.data.findsignal("estop-ext")
              if not has_estop:
                 self.warning_dialog(_("You need to designate an E-stop input pin for this ladder program."),True)
                 self.widgets.druid1.set_page(self.widgets.advanced)
                 return True
              self.data.ladderhaltype = 1
           if self.widgets.ladder2.get_active() == True:
                 self.data.laddername = 'serialmodbus.clp'
                 self.data.modbus = 1
                 self.widgets.modbus.set_active(self.data.modbus) 
                 self.data.ladderhaltype = 0          
           if self.widgets.ladderexist.get_active() == True:
              self.data.laddername='custom.clp'
           else:
               if os.path.exists(os.path.expanduser("~/emc2/configs/%s/custom.clp" % self.data.machinename)):
                  if not self.warning_dialog(_("OK to replace existing custom ladder program?\nExisting Custom.clp will be\
                     renamed custom_backup.clp.\nAny existing file named -custom_backup.clp- will be lost. "),False):
                     self.widgets.druid1.set_page(self.widgets.advanced)
                     return True 
           if self.widgets.ladderexist.get_active() == False:
              if os.path.exists(os.path.join(distdir, "configurable_options/ladder/TEMP.clp")):
                 if not self.warning_dialog(_("You edited a ladder program and have selected a different program to copy\
                     to your configuration file.\nThe edited program will be lost.\n\nAre you sure?  "),False):
                   self.widgets.druid1.set_page(self.widgets.advanced)
                   return True       
        
    def on_advanced_back(self, *args):
        if self.has_spindle_speed_control():
            self.widgets.druid1.set_page(self.widgets.spindle)
        elif self.data.axes != 1:
            self.widgets.druid1.set_page(self.widgets.zaxis)
        else:
            self.widgets.druid1.set_page(self.widgets.aaxis)
        return True

    def on_loadladder_clicked(self, *args):self.load_ladder(self)
 
    def on_halui_toggled(self, *args):
        i= self.widgets.halui.get_active()
        self.widgets.haluitable.set_sensitive(i)

    def on_classicladder_toggled(self, *args):
        i= self.widgets.classicladder.get_active()
        self.widgets.digitsin.set_sensitive(i)
        self.widgets.digitsout.set_sensitive(i)
        self.widgets.s32in.set_sensitive(i)
        self.widgets.s32out.set_sensitive(i)
        self.widgets.floatsin.set_sensitive(i)
        self.widgets.floatsout.set_sensitive(i)
        self.widgets.modbus.set_sensitive(i)
        self.widgets.ladderblank.set_sensitive(i)
        self.widgets.ladder1.set_sensitive(i)
        self.widgets.ladder2.set_sensitive(i)
        if  self.widgets.createconfig.get_active():
            self.widgets.ladderexist.set_sensitive(False)
        else:
            self.widgets.ladderexist.set_sensitive(i)
        self.widgets.loadladder.set_sensitive(i)
        self.widgets.label_digin.set_sensitive(i)
        self.widgets.label_digout.set_sensitive(i)
        self.widgets.label_s32in.set_sensitive(i)
        self.widgets.label_s32out.set_sensitive(i)
        self.widgets.label_floatin.set_sensitive(i)
        self.widgets.label_floatout.set_sensitive(i)
        self.widgets.ladderconnect.set_sensitive(i)
        
    def on_pyvcp_toggled(self,*args):
        i= self.widgets.pyvcp.get_active()
        self.widgets.pyvcpblank.set_sensitive(i)
        self.widgets.pyvcp1.set_sensitive(i)
        self.widgets.pyvcp2.set_sensitive(i)
        self.widgets.pyvcpgeometry.set_sensitive(i)
        if  self.widgets.createconfig.get_active():
            self.widgets.pyvcpexist.set_sensitive(False)
        else:
            self.widgets.pyvcpexist.set_sensitive(i)
        self.widgets.displaypanel.set_sensitive(i)
        self.widgets.pyvcpconnect.set_sensitive(i)

    def on_displaypanel_clicked(self,*args):
        self.testpanel(self)

    def on_realtime_components_prepare(self,*args):
        self.data.help = "help-realtime.txt"
        self.widgets.userneededpid.set_value(self.data.userneededpid)
        self.widgets.userneededabs.set_value(self.data.userneededabs)
        self.widgets.userneededscale.set_value(self.data.userneededscale)
        self.widgets.userneededmux16.set_value(self.data.userneededmux16)

        if not self.data._components_is_prepared:
            textbuffer = self.widgets.loadcompservo.get_buffer()
            for i in self.data.loadcompservo:
                if i == '': continue
                textbuffer.insert_at_cursor(i+"\n" )
            textbuffer = self.widgets.addcompservo.get_buffer()
            for i in self.data.addcompservo:
                if i == '': continue
                textbuffer.insert_at_cursor(i+"\n" )
            textbuffer = self.widgets.loadcompbase.get_buffer()
            for i in self.data.loadcompbase:
                if i == '': continue
                textbuffer.insert_at_cursor(i+"\n" )
            textbuffer = self.widgets.addcompbase.get_buffer()
            for i in self.data.addcompbase:
                if i == '': continue
                textbuffer.insert_at_cursor(i+"\n" )
            self.data._components_is_prepared = True

    def on_realtime_components_next(self,*args):
        self.data.userneededpid = int(self.widgets.userneededpid.get_value())
        self.data.userneededabs = int(self.widgets.userneededabs.get_value())
        self.data.userneededscale = int(self.widgets.userneededscale.get_value())
        self.data.userneededmux16 = int(self.widgets.userneededmux16.get_value())

        textbuffer = self.widgets.loadcompservo.get_buffer()
        startiter = textbuffer.get_start_iter()
        enditer = textbuffer.get_end_iter()
        test = textbuffer.get_text(startiter,enditer)
        i = test.split('\n')
        self.data.loadcompservo = i
        textbuffer = self.widgets.addcompservo.get_buffer()
        startiter = textbuffer.get_start_iter()
        enditer = textbuffer.get_end_iter()
        test = textbuffer.get_text(startiter,enditer)
        i = test.split('\n')
        self.data.addcompservo = i
        textbuffer = self.widgets.loadcompbase.get_buffer()
        startiter = textbuffer.get_start_iter()
        enditer = textbuffer.get_end_iter()
        test = textbuffer.get_text(startiter,enditer)
        i = test.split('\n')
        self.data.loadcompbase = i
        textbuffer = self.widgets.addcompbase.get_buffer()
        startiter = textbuffer.get_start_iter()
        enditer = textbuffer.get_end_iter()
        test = textbuffer.get_text(startiter,enditer)
        i = test.split('\n')
        self.data.addcompbase = i

    def on_complete_back(self, *args):
        self.widgets.druid1.set_page(self.widgets.advanced)
        return True
   
    def on_complete_finish(self, *args):
        # if parallel ports not used clear all signals
        parportnames = ("pp1","pp2","pp3")
        for check,connector in enumerate(parportnames):
            if self.data.number_pports >= (check+1):continue
            # initialize parport input / inv pins
            for i in (1,2,3,4,5,6,7,8,10,11,12,13,15):
                pinname ="%sIpin%d"% (connector,i)
                self.data[pinname] = UNUSED_INPUT
                pinname ="%sIpin%dinv"% (connector,i)
                self.data[pinname] = False
            # initialize parport output / inv pins
            for i in (1,2,3,4,5,6,7,8,9,14,16,17):
                pinname ="%sOpin%d"% (connector,i)
                self.data[pinname] = UNUSED_OUTPUT
                pinname ="%sOpin%dinv"% (connector,i)
                self.data[pinname] = False        
        # clear all unused mesa signals
        for boardnum in(0,1):
            for connector in(2,3,4,5,6,7,8,9):
                if self.data.number_mesa >= boardnum + 1 :
                    if connector in(self.data["mesa%d_currentfirmwaredata"% (boardnum)][_NUMOFCNCTRS]) :
                        continue
                # This initializes GPIO input pins
                for i in range(0,16):
                    pinname ="mesa%dc%dpin%d"% (boardnum,connector,i)
                    self.data[pinname] = UNUSED_INPUT
                    pinname ="mesa%dc%dpin%dtype"% (boardnum,connector,i)
                    self.data[pinname] = GPIOI
                # This initializes GPIO output pins
                for i in range(16,24):
                    pinname ="mesa%dc%dpin%d"% (boardnum,connector,i)
                    self.data[pinname] = UNUSED_OUTPUT
                    pinname ="mesa%dc%dpin%dtype"% (boardnum,connector,i)
                    self.data[pinname] = GPIOO
                # This initializes the mesa inverse pins
                for i in range(0,24):
                    pinname ="mesa%dc%dpin%dinv"% (boardnum,connector,i)
                    self.data[pinname] = False

        self.data.save()        
        if self.data.classicladder: 
           if not self.data.laddername == "custom.clp":
                filename = os.path.join(distdir, "configurable_options/ladder/%s" % self.data.laddername)
                original = os.path.expanduser("~/emc2/configs/%s/custom.clp" % self.data.machinename)
                if os.path.exists(filename):     
                  if os.path.exists(original):
                     print "custom file already exists"
                     shutil.copy( original,os.path.expanduser("~/emc2/configs/%s/custom_backup.clp" % self.data.machinename) ) 
                     print "made backup of existing custom"
                  shutil.copy( filename,original)
                  print "copied ladder program to usr directory"
                  print"%s" % filename
                else:
                     print "Master or temp ladder files missing from configurable_options dir"
        if self.data.pyvcp and not self.widgets.pyvcpexist.get_active() == True:                
           panelname = os.path.join(distdir, "configurable_options/pyvcp/%s" % self.data.pyvcpname)
           originalname = os.path.expanduser("~/emc2/configs/%s/custompanel.xml" % self.data.machinename)
           if os.path.exists(panelname):     
                  if os.path.exists(originalname):
                     print "custom PYVCP file already exists"
                     shutil.copy( originalname,os.path.expanduser("~/emc2/configs/%s/custompanel_backup.xml" % self.data.machinename) ) 
                     print "made backup of existing custom"
                  shutil.copy( panelname,originalname)
                  print "copied PYVCP program to usr directory"
                  print"%s" % panelname
           else:
                  print "Master PYVCP files missing from configurable_options dir"
        gtk.main_quit()

    def on_calculate_ideal_period(self, *args):
        steptime = self.widgets.steptime.get_value()
        stepspace = self.widgets.stepspace.get_value()
        latency = self.widgets.latency.get_value()
        minperiod = self.data.minperiod(steptime, stepspace, latency)
        maxhz = int(1e9 / minperiod)     
        self.widgets.baseperiod.set_text("%d ns" % minperiod)
        self.widgets.maxsteprate.set_text("%d Hz" % maxhz)

    def on_latency_test_clicked(self, w):
        self.latency_pid = os.spawnvp(os.P_NOWAIT,
                                "latency-test", ["latency-test"])
        self.widgets['window1'].set_sensitive(0)
        gobject.timeout_add(1, self.latency_running_callback)

    def latency_running_callback(self):
        pid, status = os.waitpid(self.latency_pid, os.WNOHANG)
        if pid:
            self.widgets['window1'].set_sensitive(1)
            return False
        return True

    def m5i20test(self,w): 
        for i in range(0,int(self.data.number_mesa)): 
            if self.data["mesa%d_currentfirmwaredata"% (i)][_BOARDNAME] in( "5i22", "7i43"):
                self.warning_dialog( _(" The test panel for this board and/or firmware should work fine for GPIO but\
                     maybe not so fine for other components.\n work in progress. \n You must have the board installed for it to work.") , True)  
        panelname = os.path.join(distdir, "configurable_options/pyvcp")
        self.halrun = halrun = os.popen("cd %(panelname)s\nhalrun -sf > /dev/null"% {'panelname':panelname,}, "w" )   
        halrun.write("loadrt threads period1=200000 name1=fast fp1=0 period2=1000000 name2=slow\n")
        self.hal_cmnds("LOAD")
        halrun.write("loadrt or2 count=72\n")
        self.hal_cmnds("READ")
        for i in range(0,72):
            halrun.write("addf or2.%d slow\n"% i)
        self.hal_cmnds("WRITE")
        halrun.write("start\n")
        halrun.write("loadusr -Wn mesa0test pyvcp -g +700+0 -c mesa0test %(panel)s\n" %{'panel':"m5i20panel.xml",})
        halrun.write("loadusr -Wn mesa1test pyvcp -g +700+200 -c mesa1test %(panel)s\n" %{'panel':"m5i20panel.xml",})
        halrun.write("loadusr halmeter -g 0 500\n")
        halrun.write("loadusr halmeter -g 0 620\n")
        for boardnum in range(0,int(self.data.number_mesa)):
            board = self.data["mesa%d_currentfirmwaredata"% (boardnum)][0]+".%d"% boardnum
            for concount,connector in enumerate(self.data["mesa%d_currentfirmwaredata"% (boardnum)][_NUMOFCNCTRS]) :
                for pin in range (0,24):
                    firmptype,compnum = self.data["mesa%d_currentfirmwaredata"% (boardnum)][_STARTOFDATA+pin+(concount*24)]
                    pinv = 'mesa%dc%dpin%dinv' % (boardnum,connector,pin)
                    ptype = 'mesa%dc%dpin%dtype' % (boardnum,connector,pin)
                    pintype = self.widgets[ptype].get_active_text()
                    pininv = self.widgets[pinv].get_active()
                    truepinnum = (concount*24) + pin
                    # for output / open drain pins
                    if  pintype in (GPIOO,GPIOD):                
                        halrun.write("setp mesa0test.led.%d.disable true\n"% truepinnum )
                        halrun.write("setp mesa0test.button.%d.disable false\n"% truepinnum )
                        halrun.write("setp hm2_%s.gpio.%03d.is_output true\n"% (board,truepinnum ))
                        if pininv:  halrun.write("setp hm2_%s.gpio.%03d.invert_output true\n"% (board,truepinnum ))
                        halrun.write("net signal_out%d or2.%d.out hm2_%s.gpio.%03d.out\n"% (truepinnum,truepinnum,board,truepinnum))
                        halrun.write("net pushbutton.%d or2.%d.in1 mesa0test.button.%d\n"% (truepinnum,truepinnum,truepinnum))
                        halrun.write("net latchbutton.%d or2.%d.in0 mesa0test.checkbutton.%d\n"% (truepinnum,truepinnum,truepinnum))
                    # for input pins
                    elif pintype == GPIOI:                                    
                        halrun.write("setp mesa0test.button.%d.disable true\n"% truepinnum )
                        halrun.write("setp mesa0test.led.%d.disable false\n"% truepinnum )
                        if pininv: halrun.write("net blue_in%d hm2_%s.gpio.%03d.in_not mesa0test.led.%d\n"%(truepinnum,board,truepinnum,truepinnum))
                        else:   halrun.write("net blue_in%d hm2_%s.gpio.%03d.in mesa0test.led.%d\n"% (truepinnum,board,truepinnum,truepinnum))
                    # for encoder pins
                    elif pintype in (ENCA,ENCB,ENCI,ENCM):
                        halrun.write("setp mesa0test.led.%d.disable true\n"% truepinnum )
                        halrun.write("setp mesa0test.button.%d.disable true\n"% truepinnum )                   
                        if not pintype == ENCA: continue                 
                        if pin == 3 :encpinnum = (connector-2)*4 
                        elif pin == 1 :encpinnum = 1+((connector-2)*4) 
                        elif pin == 15 :encpinnum = 2+((connector-2)*4) 
                        elif pin == 13 :encpinnum = 3+((connector-2)*4) 
                        halrun.write("setp mesa0test.enc.%d.reset.disable false\n"% encpinnum )
                        halrun.write("net yellow_reset%d hm2_%s.encoder.%02d.reset mesa0test.enc.%d.reset\
                        \n"% (encpinnum,board,encpinnum,encpinnum))
                        halrun.write("net yellow_count%d hm2_%s.encoder.%02d.count mesa0test.number.%d\n"% (encpinnum,board,encpinnum,encpinnum))
                    # for PWM pins
                    elif pintype in (PWMP,PWMD,PWME,PDMP,PDMD,PDME):
                        halrun.write("setp mesa0test.led.%d.disable true\n"% truepinnum )
                        halrun.write("setp mesa0test.button.%d.disable true\n"% truepinnum )
                        if not pintype in (PWMP,PDMP): continue    
                        if pin == 7 :encpinnum = (connector-2)*4 
                        elif pin == 6 :encpinnum = 1 + ((connector-2)*4) 
                        elif pin == 19 :encpinnum = 2 + ((connector-2)*4) 
                        elif pin == 18 :encpinnum = 3 + ((connector-2)*4)        
                        halrun.write("net green_enable%d hm2_%s.pwmgen.%02d.enable mesa0test.dac.%d.enbl\n"% (encpinnum,board,encpinnum,encpinnum)) 
                        halrun.write("net green_value%d hm2_%s.pwmgen.%02d.value mesa0test.dac.%d-f\n"% (encpinnum,board,encpinnum,encpinnum)) 
                        halrun.write("setp hm2_%s.pwmgen.%02d.scale 10\n"% (board,encpinnum)) 
                    # for Stepgen pins
                    elif pintype in (STEPA,STEPB):
                        halrun.write("setp mesa0test.led.%d.disable true\n"% truepinnum )
                        halrun.write("setp mesa0test.button.%d.disable true\n"% truepinnum ) 
                        if not pintype == STEPA : continue 
                        
                        halrun.write("net brown_enable%d hm2_%s.stepgen.%02d.enable mesa0test.step.%d.enbl\n"% (compnum,board,compnum,compnum))
                        halrun.write("net brown_value%d hm2_%s.stepgen.%02d.position-cmd mesa0test.anaout.%d\n"% (compnum,board,compnum,compnum))
                        halrun.write("setp hm2_%s.stepgen.%02d.maxaccel 0 \n"% (board,compnum))
                        halrun.write("setp hm2_%s.stepgen.%02d.maxvel 0 \n"% (board,compnum))
                    else: 
                        print "pintype error IN mesa test panel method pintype %s boardnum %d connector %d pin %d"% (pintype,boardnum,connector,pin)
            if not board == "5i22":
                for pin in range (0,24):
                    truepinnum = (72) + pin
                    halrun.write("setp mesa0test.led.%d.disable true\n"% truepinnum )
                    halrun.write("setp mesa0test.button.%d.disable true\n"% truepinnum )
                for pin in range (8,12):
                    halrun.write("setp mesa0test.enc.%d.reset.disable true\n"% pin )
        halrun.write("waitusr mesa0test\n"); halrun.flush()
        halrun.close()
        self.widgets['window1'].set_sensitive(1)

    def on_address_search_clicked(self,w):
        self.on_druid1_help()
        match =  os.popen('lspci -v').read()
        textbuffer = self.widgets.textoutput.get_buffer()
        try :         
            textbuffer.set_text(match)
            self.widgets.helpnotebook.set_current_page(2)
            self.widgets.helpwindow.show_all()
        except:
            text = _("PCI search page is unavailable\n")
            self.warning_dialog(text,True)

    def parporttest(self,w):
        if not self.check_for_rt(self):
            return
        panelname = os.path.join(distdir, "configurable_options/pyvcp")
        self.halrun = halrun = os.popen("cd %(panelname)s\nhalrun -sf > /dev/null"% {'panelname':panelname,}, "w" )  
        halrun.write("loadrt threads period1=100000 name1=fast fp1=0 period2=%d name2=slow\n"% self.data.servoperiod)
        self.hal_cmnds("LOAD")
        for i in range(0,self.data.number_pports ):
            halrun.write("loadusr -Wn parport%(number)dtest pyvcp -g +%(pos)d+0 -c parport%(number)dtest %(panel)s\n" 
                    % {'pos':(i*300),'number':i,'panel':"parportpanel.xml\n",})
        halrun.write("loadrt or2 count=%d\n"%(self.data.number_pports * 12))
        self.hal_cmnds("READ")
        for i in range(0,(self.data.number_pports * 12)):
           halrun.write("addf or2.%d fast\n"% i)
        halrun.write("loadusr halmeter pin parport.0.pin-01-out -g 0 500\n")
        self.hal_cmnds("WRITE")
        
        templist = ("pp1","pp2","pp3")
        for j in range(self.data.number_pports):         
            if self.data[templist[j]+"_direction"] == 1:
                inputpins = (10,11,12,13,15)
                outputpins = (1,2,3,4,5,6,7,8,9,14,16,17)               
                for x in (2,3,4,5,6,7,8,9):
                    halrun.write( "setp parport%dtest.led.%d.disable true\n"%(j, x))
                    halrun.write( "setp parport%dtest.led_text.%d.disable true\n"%(j, x))
            else:
                inputpins = (2,3,4,5,6,7,8,9,10,11,12,13,15)
                outputpins = (1,14,16,17)
                for x in (2,3,4,5,6,7,8,9):
                    halrun.write( "setp parport%dtest.button.%d.disable true\n"% (j , x))
                    halrun.write( "setp parport%dtest.button_text.%d.disable true\n"% (j , x))

            for x in inputpins: 
                i = self.widgets["%sIpin%dinv" % (templist[j], x)].get_active()
                if i:  halrun.write( "net red_in_not.%d parport%dtest.led.%d <= parport.%d.pin-%02d-in-not\n" % (x, j, x, j, x))
                else:  halrun.write( "net red_in.%d parport%dtest.led.%d <= parport.%d.pin-%02d-in\n" % (x, j, x, j ,x))
            for num, x in enumerate(outputpins):  
                i = self.widgets["%sOpin%dinv" % (templist[j], x)].get_active()
                if i:  halrun.write( "setp parport.%d.pin-%02d-out-invert true\n" %(j, x))
                halrun.write("net signal_out%d or2.%d.out parport.%d.pin-%02d-out\n"% (x, num, j, x))
                halrun.write("net pushbutton.%d or2.%d.in1 parport%dtest.button.%d\n"% (x, num, j, x))
                halrun.write("net latchbutton.%d or2.%d.in0 parport%dtest.checkbutton.%d\n"% (x, num, j, x))           
        halrun.write("start\n")
        halrun.write("waitusr parport0test\n"); halrun.flush()
        halrun.close()
        self.widgets['window1'].set_sensitive(1)

    # This is for pyvcp test panel
    def testpanel(self,w):
        if not self.check_for_rt(True):
            return 
        pos = "+0+0"
        size = ""
        panelname = os.path.join(distdir, "configurable_options/pyvcp")
        if self.widgets.pyvcpblank.get_active() == True:
           return True
        if self.widgets.pyvcp1.get_active() == True:
           panel = "spindle.xml"
        if self.widgets.pyvcp2.get_active() == True:
           panel = "xyzjog.xml"
        if self.widgets.pyvcpexist.get_active() == True:
           panel = "custompanel.xml"
           panelname = os.path.expanduser("~/emc2/configs/%s" % self.data.machinename)
        if self.widgets.pyvcpposcheckbutton.get_active() == True:
            xpos = self.widgets.pyvcpxpos.get_value()
            ypos = self.widgets.pyvcpypos.get_value()
            pos = "+%d+%d"% (xpos,ypos)
        if self.widgets.pyvcpsizecheckbutton.get_active() == True:
            width = self.widgets.pyvcpwidth.get_value()
            height = self.widgets.pyvcpheight.get_value()
            size = "%dx%d"% (width,height)    
        self.halrun = halrun = os.popen("cd %(panelname)s\nhalrun -sf > /dev/null"% {'panelname':panelname,}, "w" )    
        halrun.write("loadusr -Wn displaytest pyvcp -g %(size)s%(pos)s -c displaytest %(panel)s\n" %{'size':size,'pos':pos,'panel':panel,})
        if self.widgets.pyvcp1.get_active() == True:
                halrun.write("setp displaytest.spindle-speed 1000\n")
                #halrun.write("setp displaytest.toolnumber 4\n")
        halrun.write("waitusr displaytest\n"); halrun.flush()
        halrun.close()

    # for classicladder test  
    def load_ladder(self,w): 
        if not self.check_for_rt(True):
            return  
        newfilename = os.path.join(distdir, "configurable_options/ladder/TEMP.clp")    
        self.data.modbus = self.widgets.modbus.get_active()
        self.halrun = halrun = os.popen("halrun -sf > /dev/null", "w")
        halrun.write(""" 
              loadrt threads period1=%(period)d name1=fast fp1=0 period2=%(period2)d name2=slow 
              loadrt classicladder_rt numPhysInputs=%(din)d numPhysOutputs=%(dout)d numS32in=%(sin)d\
               numS32out=%(sout)d numFloatIn=%(fin)d numFloatOut=%(fout)d
               addf classicladder.0.refresh slow
               start\n""" % {
                      'din': self.widgets.digitsin.get_value(),
                      'dout': self.widgets.digitsout.get_value(),
                      'sin': self.widgets.s32in.get_value(),
                      'sout': self.widgets.s32out.get_value(), 
                      'fin':self.widgets.floatsin.get_value(),
                      'fout':self.widgets.floatsout.get_value(),
                      'period':100000, 
                      'period2':self.data.servoperiod
                 })
        if self.widgets.ladderexist.get_active() == True:
            if self.data.tempexists:
               self.data.laddername='TEMP.clp'
            else:
               self.data.laddername= 'blank.clp'
        if self.widgets.ladder1.get_active() == True:
            self.data.laddername= 'estop.clp'
        if self.widgets.ladder2.get_active() == True:
            self.data.laddername = 'serialmodbus.clp'
            self.data.modbus = True
            self.widgets.modbus.set_active(self.data.modbus)
        if self.widgets.ladderexist.get_active() == True:
            self.data.laddername='custom.clp'
            originalfile = filename = os.path.expanduser("~/emc2/configs/%s/custom.clp" % self.data.machinename)
        else:
            filename = os.path.join(distdir, "configurable_options/ladder/"+ self.data.laddername)        
        if self.data.modbus == True: 
            halrun.write("loadusr -w classicladder --modmaster --newpath=%(newname)s %(filename)s\n" %                                  {'newname':newfilename,'filename':filename})
        else:
            halrun.write("loadusr -w classicladder --newpath=%(newname)s %(filename)s\n" % { 'newname':newfilename ,'filename':filename })
        halrun.write("start\n"); halrun.flush()
        halrun.close()
        if os.path.exists(newfilename):
            self.data.tempexists = True
            self.widgets.newladder.set_text('Edited ladder program')
            self.widgets.ladderexist.set_active(True)
        else:
            self.data.tempexists = 0
      
    # servo and stepper test  
    def tune_axis(self, axis):
        if not self.check_for_rt(self):
            return
        d = self.data
        w = self.widgets
        self.updaterunning = False
        axnum = "xyzas".index(axis)
        self.axis_under_tune = axis
        self.stepgen = self.data.stepgen_sig(axis)
        print axis," stepgen--",self.stepgen
        self.encoder = self.data.encoder_sig(axis)
        print axis," encoder--",self.encoder
        self.pwmgen  = self.data.pwmgen_sig(axis)
        print axis," pwgen--",self.pwmgen
        w.tuneaxispage.set_current_page(axnum)
        w[axis+"tunepage"].set_sensitive(1)

        if self.stepgen:
            w[axis+"tuningnotebook"].set_current_page(1)
            w[axis+"pid"].set_sensitive(0)
            w[axis+"tuneinvertencoder"].set_sensitive(0)
            w[axis+"pidtable"].set_sensitive(0)
        else:
            w[axis+"tuningnotebook"].set_current_page(0)
            w[axis+"step"].set_sensitive(0)
            w[axis+"steptable"].set_sensitive(0)
            text = _("Servo tuning is not finished / working\n")
            self.warning_dialog(text,True)

        if axis == "a":
            w[axis + "tunedistunits"].set_text(_("degrees"))
            w[axis + "tunevelunits"].set_text(_("degrees / minute"))
            w[axis + "tuneaccunits"].set_text(_("degrees / second²"))
        elif axis == "s":
            w[axis + "tunedistunits"].set_text(_("revolutions"))
            w[axis + "tunevelunits"].set_text(_("rpm"))
            w[axis + "tuneaccunits"].set_text(_("revs / second²"))
        elif d.units == _METRIC:
            w[axis + "tunedistunits"].set_text(_("mm"))
            w[axis + "tunevelunits"].set_text(_("mm / minute"))
            w[axis + "tuneaccunits"].set_text(_("mm / second²"))
        else:
            w[axis + "tunedistunits"].set_text(_("inches"))
            w[axis + "tunevelunits"].set_text(_("inches / minute"))
            w[axis + "tuneaccunits"].set_text(_("inches / second²"))
        w[axis+"tunevel"].set_value(get_value(w[axis+"maxvel"]))
        w[axis+"tuneacc"].set_value(get_value(w[axis+"maxacc"]))
        w[axis+"tunecurrentP"].set_value(w[axis+"P"].get_value())
        w[axis+"tuneorigP"].set_text("%s" % w[axis+"P"].get_value())
        w[axis+"tunecurrentI"].set_value(w[axis+"I"].get_value())
        w[axis+"tuneorigI"].set_text("%s" % w[axis+"I"].get_value())
        w[axis+"tunecurrentD"].set_value(w[axis+"D"].get_value())
        w[axis+"tuneorigD"].set_text("%s" % w[axis+"D"].get_value())
        w[axis+"tunecurrentFF0"].set_value(w[axis+"FF0"].get_value())
        w[axis+"tuneorigFF0"].set_text("%s" % w[axis+"FF0"].get_value())
        w[axis+"tunecurrentFF1"].set_value(w[axis+"FF1"].get_value())
        w[axis+"tuneorigFF1"].set_text("%s" % w[axis+"FF1"].get_value())
        w[axis+"tunecurrentFF2"].set_value(w[axis+"FF2"].get_value())
        w[axis+"tuneorigFF2"].set_text("%s" % w[axis+"FF2"].get_value())
        w[axis+"tunecurrentbias"].set_value(w[axis+"bias"].get_value())
        w[axis+"tuneorigbias"].set_text("%s" % w[axis+"bias"].get_value())
        w[axis+"tunecurrentdeadband"].set_value(w[axis+"deadband"].get_value())
        w[axis+"tuneorigdeadband"].set_text("%s" % w[axis+"deadband"].get_value())
        w[axis+"tunecurrentsteptime"].set_value(w[axis+"steptime"].get_value())
        w[axis+"tuneorigsteptime"].set_text("%s" % w[axis+"steptime"].get_value())
        w[axis+"tunecurrentstepspace"].set_value(get_value(w[axis+"stepspace"]))
        w[axis+"tuneorigstepspace"].set_text("%s" % w[axis+"stepspace"].get_value())
        w[axis+"tunecurrentdirhold"].set_value(get_value(w[axis+"dirhold"]))
        w[axis+"tuneorigdirhold"].set_text("%s" % w[axis+"dirhold"].get_value())
        w[axis+"tunecurrentdirsetup"].set_value(get_value(w[axis+"dirsetup"]))
        w[axis+"tuneorigdirsetup"].set_text("%s" % w[axis+"dirsetup"].get_value())
        self.tunejogplus = self.tunejogminus = 0
        w[axis+"tunedir"].set_active(0)
        w[axis+"tunerun"].set_active(0)
        w[axis+"tuneinvertmotor"].set_active(w[axis+"invertmotor"].get_active())
        w[axis+"tuneinvertencoder"].set_active(w[axis+"invertencoder"].get_active())
        
             
        self.halrun = halrun = os.popen("halrun -sf > /dev/null", "w")
        halrun.write("""
        loadrt threads period1=%(period)d name1=fast fp1=0 period2=%(period2)d name2=slow
        loadusr halscope
        loadrt scale names=scale_to_rpm
        loadrt steptest     
        """ % {'period':100000, 'period2':self.data.servoperiod })   
        if not self.stepgen: 
            halrun.write("loadrt pid num_chan=1\n")
        self.hal_cmnds("LOAD")
        self.hal_cmnds("READ")       
        halrun.write("addf steptest.0 slow \n")
        if not self.stepgen: 
            halrun.write("addf pid.0.do-pid-calcs slow \n")
        halrun.write("addf scale_to_rpm slow \n")
        self.hal_cmnds("WRITE")
        # for encoder signals
        if self.encoder: 
            print self.encoder,"--",self.encoder[4:5],self.encoder[10:],self.encoder[6:7] 
            self.enc_signalname = self.data.make_pinname(self.encoder)                 
            halrun.write("setp %s.counter-mode 0\n"% (self.enc_signalname))
            halrun.write("setp %s.filter 1\n"% (self.enc_signalname))
            halrun.write("setp %s.index-invert 0\n"% (self.enc_signalname))
            halrun.write("setp %s.index-mask 0\n"% (self.enc_signalname))
            halrun.write("setp %s.index-mask-invert 0\n"% (self.enc_signalname)) 
            halrun.write("setp %s.scale %d\n"% (self.enc_signalname, get_value(w[axis + "encoderscale"])))                         
            halrun.write("loadusr halmeter -s pin %s.velocity -g 0 625 330\n"% (self.enc_signalname))
            halrun.write("loadusr halmeter -s pin %s.position -g 0 675 330\n"% (self.enc_signalname))
            halrun.write("loadusr halmeter pin %s.velocity -g 275 415\n"% (self.enc_signalname))
        # for pwm components
        if self.pwmgen:                             
            self.pwm_signalname = self.data.make_pinname(self.pwmgen)  
            print "got to pwm", self.pwmgen," -- ",self.pwm_signalname                        
            halrun.write("setp %s.scale 10\n"% (self.pwm_signalname))                        
            halrun.write("setp %s.output-type 1\n"% (self.pwm_signalname))                             
            halrun.write("loadusr halmeter pin %s.enable -g 0 415\n"% (self.pwm_signalname))
            halrun.write("loadusr halmeter -s pin %s.enable -g 0 525 330\n"% (self.pwm_signalname))
            halrun.write("loadusr halmeter -s pin %s.value -g 0 575 330\n"% (self.pwm_signalname)) 
        # for step gen components
        if self.stepgen:                        
            # check current component number to signal's component number                             
            self.step_signalname = self.data.make_pinname(self.stepgen) 
            print "step_signal--",self.step_signalname   
            if w[axis+"invertmotor"].get_active():
                self.scale = get_value(w[axis + "stepscale"]) * -1
            else:
                self.scale = get_value(w[axis + "stepscale"]) * 1
                #halrun.write("setp %s.gpio.%03d.invert_output %d \n"% (self.step_signalname,self.invert,guiinvert))
            halrun.write("setp %s.step_type 0 \n"% (self.step_signalname))
            halrun.write("setp %s.position-scale %f \n"% (self.step_signalname,self.scale))
            halrun.write("setp %s.steplen %d \n"% (self.step_signalname,w[axis+"steptime"].get_value()))
            halrun.write("setp %s.stepspace %d \n"% (self.step_signalname,w[axis+"stepspace"].get_value()))
            halrun.write("setp %s.dirhold %d \n"% (self.step_signalname,w[axis+"dirhold"].get_value()))
            halrun.write("setp %s.dirsetup %d \n"% (self.step_signalname,w[axis+"dirsetup"].get_value()))
            halrun.write("setp steptest.0.epsilon %f\n"% abs(1. / get_value(w[axis + "stepscale"]))  )
            halrun.write("setp %s.maxaccel 0 \n"% (self.step_signalname))
            halrun.write("setp %s.maxvel 0 \n"% (self.step_signalname))
            halrun.write("net enable => %s.enable \n"% (self.step_signalname))
            halrun.write("net cmd steptest.0.position-cmd => %s.position-cmd \n"% (self.step_signalname))
            halrun.write("net feedback steptest.0.position-fb <= %s.position-fb \n"% (self.step_signalname))
            halrun.write("net speed_rps scale_to_rpm.in <= %s.velocity-fb \n"% (self.step_signalname))
            halrun.write("net speed_rpm scale_to_rpm.out\n")
            halrun.write("setp scale_to_rpm.gain 60\n")
            halrun.write("loadusr halmeter sig speed_rpm -g 0 415\n")
            halrun.write("loadusr halmeter -s pin %s.velocity-fb -g 0 575 350\n"% (self.step_signalname))
            halrun.write("loadusr halmeter -s pin %s.position-fb -g 0 525 350\n"% (self.step_signalname))
        # set up enable output pin if used
        temp = self.data.findsignal( "enable")
        amp = self.data.make_pinname(temp)
        if amp:
            if "hm2" in amp:    
                halrun.write("setp %s true\n"% (amp + ".is_output"))             
                halrun.write("net enable %s \n"% (amp + ".out"))
                if self.data[temp+"inv"] == True:
                    halrun.write("setp %s true\n"%  (amp + ".invert_output"))
        # set up estop output if used
        temp = self.data.findsignal( "estop-out")
        estop = self.data.make_pinname(temp)
        if estop:        
            if "hm2" in estop:
                halrun.write("setp %s true\n"%  (estop + ".is_output"))    
                halrun.write("net enable %s\n"%  (estop + ".out"))
                if self.data[temp+"inv"] == True:
                    halrun.write("setp %s true\n"%  (estop + ".invert_output"))
        # set up as servo system if no step generator...
        if not self.encoder:
            halrun.write("setp pid.0.Pgain     %d\n"% ( w[axis+"P"].get_value() ))
            halrun.write("setp pid.0.Igain     %d\n"% ( w[axis+"I"].get_value() ))
            halrun.write("setp pid.0.Dgain     %d\n"% ( w[axis+"D"].get_value() ))
            halrun.write("setp pid.0.bias      %d\n"% ( w[axis+"bias"].get_value() ))
            halrun.write("setp pid.0.FF0       %d\n"% ( w[axis+"FF0"].get_value() ))
            halrun.write("setp pid.0.FF1       %d\n"% ( w[axis+"FF1"].get_value() ))
            halrun.write("setp pid.0.FF2       %d\n"% ( w[axis+"FF2"].get_value() ))
            halrun.write("setp pid.0.deadband  %d\n"% ( w[axis+"deadband"].get_value() ))
            halrun.write("setp pid.0.maxoutput  %d\n"% ( w[axis+"maxoutput"].get_value() ))
            halrun.write("net enable     => pid.0.enable\n")
            halrun.write("net output     pid.0.output      => %s.value\n"% (self.pwm_signalname))
            halrun.write("net pos-cmd    steptest.0.position-cmd => pid.0.command\n")
            halrun.write("net enable     =>  %s.enable\n"% (self.pwm_signalname))
            halrun.write("net feedback steptest.0.position-fb <= %s.position \n"% (self.enc_signalname))
   
        self.updaterunning = True
        halrun.write("start\n"); halrun.flush()
        w.tunedialog.set_title(_("%s Axis Tune") % axis.upper())
        w.tunedialog.move(550,0)
        w.tunedialog.show_all()
        self.widgets['window1'].set_sensitive(0)
        result = w.tunedialog.run()
        w.tunedialog.hide()
        if result == gtk.RESPONSE_OK:
            w[axis+"maxvel"].set_value( get_value(w[axis+"tunevel"]))
            w[axis+"maxacc"].set_value( get_value(w[axis+"tuneacc"]))
            w[axis+"P"].set_value( get_value(w[axis+"tunecurrentP"]))
            w[axis+"I"].set_value( get_value(w[axis+"tunecurrentI"]))
            w[axis+"D"].set_value( get_value(w[axis+"tunecurrentD"]))
            w[axis+"FF0"].set_value( get_value(w[axis+"tunecurrentFF0"]))
            w[axis+"FF1"].set_value( get_value(w[axis+"tunecurrentFF1"]))
            w[axis+"FF2"].set_value( get_value(w[axis+"tunecurrentFF2"]))
            w[axis+"bias"].set_value( get_value(w[axis+"tunecurrentbias"]))
            w[axis+"deadband"].set_value( get_value(w[axis+"tunecurrentdeadband"]))
            w[axis+"tunecurrentbias"].set_value(w[axis+"bias"].get_value())
            w[axis+"steptime"].set_value(get_value(w[axis+"tunecurrentsteptime"]))
            w[axis+"stepspace"].set_value(get_value(w[axis+"tunecurrentstepspace"]))
            w[axis+"dirhold"].set_value(get_value(w[axis+"tunecurrentdirhold"]))
            w[axis+"dirsetup"].set_value(get_value(w[axis+"tunecurrentdirsetup"]))
            w[axis+"invertmotor"].set_active(w[axis+"tuneinvertmotor"].get_active())
            w[axis+"invertencoder"].set_active(w[axis+"tuneinvertencoder"].get_active())      
        halrun.write("sets enable false\n")   
        time.sleep(.001)   
        halrun.close()  
        self.widgets['window1'].set_sensitive(1)

    def update_tune_axis_params(self, *args):       
        axis = self.axis_under_tune
        if axis is None or not self.updaterunning: return   
        temp = not self.widgets[axis+"tunerun"].get_active()
        self.widgets[axis+"tuneinvertmotor"].set_sensitive( temp)
        self.widgets[axis+"tuneamplitude"].set_sensitive( temp)
        self.widgets[axis+"tunedir"].set_sensitive( temp)
        self.widgets[axis+"tunejogminus"].set_sensitive(temp)
        self.widgets[axis+"tunejogplus"].set_sensitive(temp)
        temp = self.widgets[axis+"tuneenable"].get_active()
        if not self.widgets[axis+"tunerun"].get_active():
            self.widgets[axis+"tunejogminus"].set_sensitive(temp)
            self.widgets[axis+"tunejogplus"].set_sensitive(temp)
        self.widgets[axis+"tunerun"].set_sensitive(temp)
        halrun = self.halrun
        if self.stepgen:
            halrun.write("""
                setp %(stepgen)s.steplen %(len)d
                setp %(stepgen)s.stepspace %(space)d
                setp %(stepgen)s.dirhold %(hold)d
                setp %(stepgen)s.dirsetup %(setup)d
                setp %(stepgen)s.maxaccel %(accel)f
                setp %(stepgen)s.maxvel %(velps)f
                setp %(stepgen)s.position-scale %(scale)f  
                setp steptest.0.jog-minus %(jogminus)s
                setp steptest.0.jog-plus %(jogplus)s
                setp steptest.0.run %(run)s
                setp steptest.0.amplitude %(amplitude)f
                setp steptest.0.maxvel %(velps)f
                setp steptest.0.maxaccel %(accel)f
                setp steptest.0.dir %(dir)s
                setp steptest.0.pause %(pause)d
                sets enable %(enable)s
            """ % {
                'scale':self.scale,
                'len':self.widgets[axis+"tunecurrentsteptime"].get_value(),
                'space':self.widgets[axis+"tunecurrentstepspace"].get_value(),
                'hold':self.widgets[axis+"tunecurrentdirhold"].get_value(),
                'setup':self.widgets[axis+"tunecurrentdirsetup"].get_value(),
                'stepgen': self.step_signalname,               
                'jogminus': self.tunejogminus,
                'jogplus': self.tunejogplus,
                'run': self.widgets[axis+"tunerun"].get_active(),
                'amplitude': self.widgets[axis+"tuneamplitude"].get_value(),
                'accel': self.widgets[axis+"tuneacc"].get_value(),
                'vel': self.widgets[axis+"tunevel"].get_value(),
                'velps': (self.widgets[axis+"tunevel"].get_value()/60),
                'dir': self.widgets[axis+"tunedir"].get_active(),
                'pause':int(self.widgets[axis+"tunepause"].get_value()),
                'enable':self.widgets[axis+"tuneenable"].get_active()
            })
        else:
            halrun.write("""  
                setp pid.0.Pgain  %(p)f
                setp pid.0.Igain  %(i)f
                setp pid.0.Dgain  %(d)f 
                setp pid.0.bias   %(bias)f
                setp pid.0.FF0    %(ff0)f
                setp pid.0.FF1    %(ff1)f     
                setp pid.0.FF2    %(ff2)f
                setp pid.0.bias   %(bias)f
                setp pid.0.deadband  %(deadband)f
                setp steptest.0.jog-minus %(jogminus)s
                setp steptest.0.jog-plus %(jogplus)s
                setp steptest.0.run %(run)s
                setp steptest.0.amplitude %(amplitude)f
                setp steptest.0.maxvel %(velps)f
                setp steptest.0.maxaccel %(accel)f
                setp steptest.0.dir %(dir)s
                setp steptest.0.pause %(pause)d
                sets enable %(enable)s
            """ % {
                'p':self.widgets[axis+"tunecurrentP"].get_value(),
                'i':self.widgets[axis+"tunecurrentI"].get_value(),
                'd':self.widgets[axis+"tunecurrentD"].get_value(),
                'ff0':self.widgets[axis+"tunecurrentFF0"].get_value(),
                'ff1':self.widgets[axis+"tunecurrentFF1"].get_value(),
                'ff2':self.widgets[axis+"tunecurrentFF2"].get_value(),
                'bias':self.widgets[axis+"tunecurrentbias"].get_value(),
                'deadband':self.widgets[axis+"tunecurrentdeadband"].get_value(),
                'invert':self.widgets[axis+"tuneinvertmotor"].get_active(),
                'jogminus': self.tunejogminus,
                'jogplus': self.tunejogplus,
                'run': self.widgets[axis+"tunerun"].get_active(),
                'amplitude': self.widgets[axis+"tuneamplitude"].get_value(),
                'accel': self.widgets[axis+"tuneacc"].get_value(),
                'vel': self.widgets[axis+"tunevel"].get_value(),
                'velps': (self.widgets[axis+"tunevel"].get_value()/60),
                'dir': self.widgets[axis+"tunedir"].get_active(),
                'pause':int(self.widgets[axis+"tunepause"].get_value()),
                'enable':self.widgets[axis+"tuneenable"].get_active()
            })
        halrun.flush()

    def on_tunejogminus_pressed(self, w):
        self.tunejogminus = 1
        self.update_tune_axis_params()
    def on_tunejogminus_released(self, w):
        self.tunejogminus = 0
        self.update_tune_axis_params()
    def on_tunejogplus_pressed(self, w):
        self.tunejogplus = 1
        self.update_tune_axis_params()
    def on_tunejogplus_released(self, w):
        self.tunejogplus = 0
        self.update_tune_axis_params()
    # TODO fix scaling for servos:
    def on_tuneinvertmotor_toggled(self, w):
        axis = self.axis_under_tune
        w = self.widgets
        if w[axis+"tuneinvertmotor"].get_active():
            self.scale = get_value(w[axis + "stepscale"]) * -1
        else:
            self.scale = get_value(w[axis + "stepscale"])                 
        self.update_tune_axis_params()

    # openloop servo test
    def test_axis(self, axis):
        if not self.check_for_rt(self):
            return
        if not self.data.findsignal( (axis + "-pwm-pulse")) or not self.data.findsignal( (axis + "-encoder-a")):
             self.warning_dialog( _(" You must designate a ENCODER signal and a PWM signal for this axis test") , True)     
             return
        self.halrun = halrun = os.popen("halrun -sf > /dev/null", "w")  
        data = self.data
        widgets = self.widgets
        axnum = "xyzas".index(axis)
        pump = False
        fastdac = get_value(widgets["fastdac"])
        slowdac = get_value(widgets["slowdac"])
        dacspeed = widgets.Dac_speed_fast.get_active()
        enc_scale = get_value(widgets[axis+"encoderscale"])
        pump = self.data.findsignal("charge-pump")

        halrun.write("loadrt threads period1=%d name1=fast fp1=0 period2=%d name2=slow \n" % (100000, self.data.servoperiod  ))       
        self.hal_cmnds("LOAD")
        halrun.write("loadrt steptest\n")
        halrun.write("loadusr halscope\n")
        self.hal_cmnds("READ")
        if pump:
            halrun.write( "loadrt charge_pump\n")
            halrun.write( "setp charge-pump.enable true\n")
            halrun.write( "net charge-pump <= charge-pump.out\n")
            halrun.write( "addf charge-pump slow\n")                 
        halrun.write("addf steptest.0 slow\n")
        self.hal_cmnds("WRITE")
        # set enable pin if used (output)
        temp = self.data.findsignal( "enable")
        self.amp = self.data.make_pinname(temp)
        if self.amp:
            if "hm2_" in self.amp:    
                print "got here"
                halrun.write("setp %s true\n"% (self.amp + ".is_output"))             
                halrun.write("setp %s false\n"% (self.amp + ".out"))
                if self.data[temp+"inv"] == True:
                    halrun.write("setp %s true\n"%  (self.amp + ".invert_output"))
                self.amp = self.amp + ".out"             
            if "parport" in self.amp:
                halrun.write("    setp %s true\n" % (self.amp ))
                if self.data[temp+"inv"] == True:
                    halrun.write("    setp %s true\n" % (self.amp + "-invert"))  
            halrun.write("loadusr halmeter -s pin %s -g 0 475 330\n"%  (self.amp))     
        # setup pwm generator
        temp = self.data.findsignal( "estop-out")
        estop = self.data.make_pinname(temp)
        if estop:        
            if "hm2_" in estop:
                halrun.write("setp %s true\n"%  (estop + ".is_output"))    
                halrun.write("setp %s true\n"%  (estop + ".out"))
                if self.data[temp+"inv"] == True:
                    halrun.write("setp %s true\n"%  (estop + ".invert_output"))
                estop = estop + ".out"
            if "parport" in estop:
                halrun.write("    setp %s true\n" % (estop))
                if self.data[temp+"inv"] == True:
                    halrun.write("    setp %s true\n" % (estop + "-invert"))  
            halrun.write("loadusr halmeter -s pin %s -g 0 550 330\n"%  (estop)) 
        # set charge pump if used
        temp = self.data.findsignal( "charge-pump")
        pump = self.data.make_pinname(temp)
        if pump:        
            if "hm2_" in pump:
                halrun.write("setp %s true\n"%  (pump + ".is_output"))    
                halrun.write("setp %s true\n"%  (pump + ".out"))
                if self.data[temp+"inv"] == True:
                    halrun.write("setp %s true\n"%  (pump + ".invert_output"))
                pump = pump + ".out"              
            if "parport" in pump:
                halrun.write("    setp %s true\n" % (pump))
                if self.data[temp+"inv"] == True:
                    halrun.write("    setp %s true\n" % (pump + "-invert"))  
            halrun.write( "net charge-pump %s\n"%(pump))
            halrun.write("loadusr halmeter -s pin %s -g 0 500 330\n"%  (pump))             
        # setup pwm generator
        pwm = self.data.make_pinname(self.data.findsignal( (axis + "-pwm-pulse")))
        if pwm:          
            halrun.write("net dac %s \n"%  (pwm +".value"))
            halrun.write("setp %s \n"%  (pwm +".enable true"))
            halrun.write("setp %s \n"%  (pwm +".scale 10"))
            halrun.write("loadusr halmeter -s pin %s -g 550 500 330\n"%  (pwm +".value"))
            halrun.write("loadusr halmeter pin %s -g 550 375\n"% (pwm +".value") )
        # set up encoder     
        self.enc = self.data.make_pinname(self.data.findsignal( (axis + "-encoder-a")))
        if self.enc:           
            halrun.write("net enc-reset %s \n"%  (self.enc +".reset"))
            halrun.write("setp %s.scale %f \n"%  (self.enc, enc_scale))
            halrun.write("setp %s \n"%  (self.enc +".filter true"))
            halrun.write("loadusr halmeter -s pin %s -g 550 550 330\n"%  (self.enc +".position"))
            halrun.write("loadusr halmeter -s pin %s -g 550 600 330\n"%  (self.enc +".velocity"))
       
        widgets.openloopdialog.set_title(_("%s Axis Test") % axis.upper())
        widgets.openloopdialog.move(550,0)
        self.jogplus = self.jogminus = self.enc_reset = self.enable_amp = 0
        self.axis_under_test = axis
        widgets.testinvertmotor.set_active(widgets[axis+"invertmotor"].get_active())
        widgets.testinvertencoder.set_active(widgets[axis+"invertencoder"].get_active())
        widgets.testoutputoffset.set_value(widgets[axis+"outputoffset"].get_value())
        widgets.testenc_scale.set_value(float(enc_scale))   
        self.update_axis_params()      
        halrun.write("start\n"); halrun.flush()
        self.widgets['window1'].set_sensitive(0)
        self.widgets.jogminus.set_sensitive(0)
        self.widgets.jogplus.set_sensitive(0)
        widgets.openloopdialog.show_all()
        result = widgets.openloopdialog.run()

        widgets.openloopdialog.hide()
        if self.amp:
             halrun.write("setp %s false\n"% (self.amp))
        if estop:
             halrun.write("setp %s false\n"% (estop))
        time.sleep(.001)
        halrun.close()        
        if result == gtk.RESPONSE_OK:
            #widgets[axis+"maxacc"].set_text("%s" % widgets.testacc.get_value())
            widgets[axis+"invertmotor"].set_active(widgets.testinvertmotor.get_active())
            widgets[axis+"invertencoder"].set_active(widgets.testinvertencoder.get_active())
            widgets[axis+"outputoffset"].set_value(widgets.testoutputoffset.get_value())
            widgets[axis+"encoderscale"].set_value(widgets.testenc_scale.get_value())
            #widgets[axis+"maxvel"].set_text("%s" % widgets.testvel.get_value())
        self.axis_under_test = None
        self.widgets['window1'].set_sensitive(1)
    
    def update_axis_params(self, *args):
        axis = self.axis_under_test
        if axis is None: return
        halrun = self.halrun
        enc_scale = self.widgets.testenc_scale.get_value()
        if self.widgets.testinvertencoder.get_active() == True: 
            enc_invert = -1
        else: 
            enc_invert = 1
        if self.widgets.Dac_speed_fast.get_active() == True:
            output = get_value(self.widgets.fastdac)
        else: 
            output = get_value(self.widgets.slowdac)
        if self.jogminus == 1:
            output = output * -1
        elif not self.jogplus == 1:
            output = 0
        if self.widgets.testinvertmotor.get_active() == True: 
            output = output * -1
        output += get_value(self.widgets.testoutputoffset)
        if self.amp:
            halrun.write("setp %s %d\n"% (self.amp, self.enable_amp))
        halrun.write("""setp %(scalepin)s.scale %(scale)f\n""" % { 'scalepin':self.enc, 'scale': (enc_scale * enc_invert)})
        halrun.write("""sets dac %(output)f\n""" % { 'output': output})
        halrun.write("""sets enc-reset %(reset)d\n""" % { 'reset': self.enc_reset})
        halrun.flush()

    def on_jogminus_pressed(self, w):
        self.jogminus = 1
        self.update_axis_params()
    def on_jogminus_released(self, w):
        self.jogminus = 0
        self.update_axis_params()
    def on_jogplus_pressed(self, w):
        self.jogplus = 1
        self.update_axis_params()
    def on_jogplus_released(self, w):
        self.jogplus = 0
        self.update_axis_params()
    def on_resetbutton_pressed(self, w):
        self.enc_reset = 1
        self.update_axis_params()
    def on_resetbutton_released(self, w):
        self.enc_reset = 0
        self.update_axis_params()
    def on_testinvertmotor_toggled(self, w):
        self.update_axis_params()
    def on_testinvertencoder_toggled(self, w):
        self.update_axis_params()
    def on_testoutputoffset_value_changed(self, w):
        self.update_axis_params()
    def on_enableamp_toggled(self, w):
        self.enable_amp = self.enable_amp * -1 + 1
        self.widgets.jogminus.set_sensitive(self.enable_amp)
        self.widgets.jogplus.set_sensitive(self.enable_amp)
        self.update_axis_params()

    def run(self, filename=None):
        if filename is not None:
            self.data.load(filename, self)
            self.widgets.druid1.set_page(self.widgets.basicinfo)
        gtk.main()
   
    def hal_cmnds(self,command ):
        halrun = self.halrun
        if command == "LOAD":
            halrun.write("loadrt probe_parport\n")
            # parport stuff
            if self.data.number_pports>0:
                port3name = port2name = port1name = port3dir = port2dir = port1dir = ""
                if self.data.number_pports>2:
                     port3name = " " + self.data.ioaddr3
                     if self.data.pp3_direction:
                        port3dir =" out"
                     else: 
                        port3dir =" in"
                if self.data.number_pports>1:
                     port2name = " " + self.data.ioaddr2
                     if self.data.pp2_direction:
                        port2dir =" out"
                     else: 
                        port2dir =" in"
                port1name = self.data.ioaddr
                if self.data.pp1_direction:
                   port1dir =" out"
                else: 
                   port1dir =" in"
                halrun.write("loadrt hal_parport cfg=\"%s%s%s%s%s%s\"\n" % (port1name, port1dir, port2name, port2dir, port3name, port3dir))
            # mesa stuff
            halrun.write("loadrt hostmot2\n")
            board0 = self.data.mesa0_currentfirmwaredata[_BOARDNAME]
            board1 = self.data.mesa1_currentfirmwaredata[_BOARDNAME]
            driver0 = self.data.mesa0_currentfirmwaredata[_HALDRIVER]
            driver1 = self.data.mesa1_currentfirmwaredata[_HALDRIVER]
            directory0 = self.data.mesa0_currentfirmwaredata[_DIRECTORY]
            directory1 = self.data.mesa1_currentfirmwaredata[_DIRECTORY]
            firm0 = self.data.mesa0_currentfirmwaredata[_FIRMWARE]
            firm1 = self.data.mesa1_currentfirmwaredata[_FIRMWARE]
            if self.data.number_mesa == 1:            
                halrun.write( """loadrt %s config="firmware=hm2/%s/%s.BIT num_encoders=%d num_pwmgens=%d num_tppwmgens=%d num_stepgens=%d"\n """ % (
                    driver0, directory0, firm0, self.data.mesa0_numof_encodergens, self.data.mesa0_numof_pwmgens, self.data.mesa0_numof_tppwmgens, self.data.mesa0_numof_stepgens ))
            elif self.data.number_mesa == 2 and (driver0 == driver1):
                halrun.write( """loadrt %s config="firmware=hm2/%s/%s.BIT num_encoders=%d num_pwmgens=%d num_tppwmgens=%d num_stepgens=%d,\
                                firmware=hm2/%s/%s.BIT num_encoders=%d num_pwmgens=%d num_tppwmgens=%d num_stepgens=%d"\n""" % (
                    driver0, directory0, firm0, self.data.mesa0_numof_encodergens, self.data.mesa0_numof_pwmgens, self.data.mesa0_numof_tppwmgens,
                        self.data.mesa0_numof_stepgens,directory1, firm1, self.data.mesa1_numof_encodergens, self.data.mesa1_numof_pwmgens, self.data.mesa1_numof_tppwmgens,self.data.mesa1_numof_stepgens ))
            elif self.data.number_mesa == 2:
                halrun.write( """loadrt %s config="firmware=hm2/%s/%s.BIT num_encoders=%d num_pwmgens=%d num_tppwmgens=%d num_stepgens=%d"\n """ % (
                    driver0, directory0, firm0, self.data.mesa0_numof_encodergens, self.data.mesa0_numof_pwmgens, self.data.mesa0_numof_tppwmgens, self.data.mesa0_numof_stepgens ))
                halrun.write( """loadrt %s config="firmware=hm2/%s/%s.BIT num_encoders=%d num_pwmgens=%d num_tppwmgens=%d num_stepgens=%d"\n """ % (
                    driver1, directory1, firm1, self.data.mesa1_numof_encodergens, self.data.mesa1_numof_pwmgens, self.data.mesa0_numof_tppwmgens, self.data.mesa1_numof_stepgens ))
            for boardnum in range(0,int(self.data.number_mesa)):
                if boardnum == 1 and (board0 == board1):
                    halnum = 1
                else:
                    halnum = 0
                if self.data["mesa%d_numof_pwmgens"% boardnum] > 0:
                    halrun.write( "    setp hm2_%s.%d.pwmgen.pwm_frequency %d\n"% (
                     self.data["mesa%d_currentfirmwaredata"% boardnum][_BOARDNAME],halnum, self.data["mesa%d_pwm_frequency"% boardnum] ))
                    halrun.write( "    setp hm2_%s.%d.pwmgen.pdm_frequency %d\n"% ( 
                    self.data["mesa%d_currentfirmwaredata"% boardnum][_BOARDNAME], halnum,self.data["mesa%d_pdm_frequency"% boardnum] ))
                halrun.write( "    setp hm2_%s.%d.watchdog.timeout_ns %d\n"% ( 
                    self.data["mesa%d_currentfirmwaredata"% boardnum][_BOARDNAME], halnum,self.data["mesa%d_watchdog_timeout"% boardnum] ))  
        if command == "READ":
            if self.data.number_pports > 0:
                halrun.write( "addf parport.0.read fast\n")
            if self.data.number_pports > 1:
                halrun.write( "addf parport.1.read fast\n")
            if self.data.number_pports > 2:
                halrun.write( "addf parport.2.read fast\n")
            for boardnum in range(0,int(self.data.number_mesa)):
                if boardnum == 1 and (self.data.mesa0_currentfirmwaredata[_BOARDNAME] == self.data.mesa1_currentfirmwaredata[_BOARDNAME]):
                    halnum = 1
                else:
                    halnum = 0         
                halrun.write( "addf hm2_%s.%d.read slow\n"% (self.data["mesa%d_currentfirmwaredata"% boardnum][_BOARDNAME], halnum))
                halrun.write( "addf hm2_%s.%d.pet_watchdog  slow\n"% (self.data["mesa%d_currentfirmwaredata"% boardnum][_BOARDNAME], halnum))
        if command == "WRITE":
            if self.data.number_pports > 0:
                halrun.write( "addf parport.0.write fast\n")
            if self.data.number_pports > 1:
                halrun.write( "addf parport.1.write fast\n")
            if self.data.number_pports > 2:
                halrun.write( "addf parport.2.write fast\n")
            for boardnum in range(0,int(self.data.number_mesa)):
                if boardnum == 1 and (self.data.mesa0_currentfirmwaredata[_BOARDNAME] == self.data.mesa1_currentfirmwaredata[_BOARDNAME]):
                    halnum = 1
                else:
                    halnum = 0         
                halrun.write( "addf hm2_%s.%d.write slow\n"% (self.data["mesa%d_currentfirmwaredata"% boardnum][_BOARDNAME], halnum))

    def debug_iter(self,test,testwidget,message=None):
        print "#### DEBUG :",message
        for i in ("_gpioosignaltree","_gpioisignaltree","_steppersignaltree","_encodersignaltree","_muxencodersignaltree",
                    "_pwmcontrolsignaltree","_pwmrelatedsignaltree","_tppwmsignaltree",
                    "_gpioliststore","_encoderliststore","_muxencoderliststore","_pwmliststore","_tppwmliststore"):
            modelcheck = self.widgets[testwidget].get_model()
            if modelcheck == self.data[i]:print i;break

#***************************************************************
# testpanel code
class hal_interface:
    def __init__(self):  
        try: 
            self.c = hal.component("testpanel")      
        except:
            print"problem in HAL routine"
class Data2:
    def __init__(self):
        self.inv = []
        self.swch = []
        self.led = []
        self.enc = []
        self.pwm = []
        self.stp = []
    def __getitem__(self, item):
        return getattr(self, item)
    def __setitem__(self, item, value):
        return setattr(self, item, value)

class LED(gtk.DrawingArea):

    def __init__(self, parent):
        self.par = parent       
        super(LED, self).__init__() 
        self._dia = 10
        self._state = 0
        self._on_color = [0.3, 0.4, 0.6]
        self._off_color = [0.9, 0.1, 0.1]
        self.set_size_request(25, 25)
        self.connect("expose-event", self.expose)
        

    # This method draws our widget
    # it draws a black circle for a rim around LED
    # Then depending on self.state
    # fills in that circle with on or off color.
    # the dim depends on self.diam
    def expose(self, widget, event):
        cr = widget.window.cairo_create()
        cr.set_line_width(3)
        #cr.set_source_rgb(0, 0, 0.0)    
        self.set_size_request(25, 25)  
        #cr.set_source_rgb(0, 0, 0.0)    
        #self.set_size_request(self._dia*2+5, self._dia*2+5) 
        w = self.allocation.width
        h = self.allocation.height
        cr.translate(w/2, h/2)
        #cr = widget.window.cairo_create()
        lg2 = cairo.RadialGradient(0, 0, 0,  0, 0, self._dia)
        if self._state:
            r = self._on_color[0]
            g = self._on_color[1]
            b = self._on_color[2]
        else:
            r = self._off_color[0]
            g = self._off_color[1]
            b = self._off_color[2]
        lg2.add_color_stop_rgba(1, r/.25,g/.25,b/.25, 1)
        lg2.add_color_stop_rgba(.5, r,g,b, .5)
        #lg2.add_color_stop_rgba(0, 0, 0, 0, 1)
        cr.arc(0, 0, self._dia, 0, 2*math.pi)
        cr.stroke_preserve()
        #cr.rectangle(20, 20, 300, 100)
        cr.set_source(lg2)
        cr.fill()

        return False
      
    # This sets the LED on or off
    # and then redraws it
    # Usage: ledname.set_active(True) 
    def set_active(self, data2 ):
        self._state = data2
        self.queue_draw()
    
    # This allows setting of the on and off color
    # Usage: ledname.set_color("off",[r,g,b])
    def set_color(self, state, color = [0,0,0] ):
        if state == "off":
            self._off_color = color
        elif state == "on":
            self._on_color = color
        else:
            return

    def set_dia(self, dia):
        self._dia = dia
        self.queue_draw()
 
class PyApp(gtk.Window): 

    def switch_callback(self, widget, component , boardnum,number, data=None):   
        print component,boardnum,number,data
        if component == "switch":
            invrt = self.data2["brd%dinv%d" % (boardnum,number)].get_active()
            if (data and not invrt ) or (not data and invrt):
                self.hal.c["brd.%d.switch.%d"% (boardnum, number)] = True
            else:
                self.hal.c["brd.%d.switch.%d"% (boardnum, number)] = False
        if component == "invert":
            self.switch_callback(None,"switch",boardnum,number,False)

    def pwm_callback(self, widget, component , boardnum,number, data=None):
        if component == "pwm":
            value = self.data2["brd%dpwm%dadj" % (boardnum,number)].get_value()
            active = self.data2["brd%dpmw_ckbutton%d"% (boardnum,number)].get_active()
            self.hal.c["brd.%d.pwm.%d.enable"% (boardnum, number)] = active
            if active:
                self.hal.c["brd.%d.pwm.%d.value"% (boardnum, number)] = value
            else:
                 self.hal.c["brd.%d.pwm.%d.value"% (boardnum, number)] = 0
    
    def stp_callback(self, widget, component , boardnum,number, data=None):
        if component == "stp":
            value = self.data2["brd%dstp%dcmd" % (boardnum,number)].get_value()
            active = self.data2["brd%dstp_ckbutton%d"% (boardnum,number)].get_active()
            self.hal.c["brd.%d.stp.%d.enable"% (boardnum, number)] = active
            if active:
                self.hal.c["brd.%d.stp.%d.cmd"% (boardnum, number)] = value
            

    def quit(self,widget):  
        self.widgets['window1'].set_sensitive(1)                 
        gobject.source_remove(self.timer) 
        self.hal.c.exit()
        self.app.halrun.close()
        print "**** Mesa test panel closed out."
        return True

    def update(self):      
        if hal.component_exists("testpanel"):
            for i in (0,1):
                for j in range(0,72):
                    try:
                        self.data2["brd%dled%d"%(i,j)].set_active(self.hal.c["brd.%d.led.%d"% (i,j)]) 
                    except :
                        continue    
                for k in range(0,16):
                    try:
                        self.data2["brd%denc%dcount"%(i,k)].set_text("%s"% str(self.hal.c["brd.%d.enc.%d.count"% (i,k)])) 
                    except :
                        continue 
            return True # keep running this event
        else:
            return False # kill the event

    # This creates blank labels for placemarks for components
    # such as encoders that use 3 or 4 pins as input
    # but only need one line for user interaction
    # this keeps the page uniform
    def make_blank(self,container,boardnum,number):
        #blankname = "enc-%d" % (number)
        #self.data2["brd%denc%d" % (boardnum,number)]= gtk.Button("Reset-%d"% number)
        #self.hal.c.newpin(encname, hal.HAL_S32, hal.HAL_IN)
        label = gtk.Label("     ")
        container.pack_start(label, False, False, 10)
        label = gtk.Label("      ")
        container.pack_start(label, False, False, 10)
  
    # This creates widgets and HAL pins for encoder controls
    def make_enc(self,container,boardnum,number):
        encname = "brd.%d.enc.%d.reset" % (boardnum,number)   
        print"making HAL pin enc bit Brd %d,num %d"%(boardnum,number)   
        self.hal.c.newpin(encname, hal.HAL_BIT, hal.HAL_OUT)
        hal.new_sig(encname+"-signal","bit")
        hal.connect("testpanel."+encname,encname+"-signal")
        self.data2["brd%denc%dreset" % (boardnum,number)]= gtk.Button("Reset-%d"% number)
        container.pack_start(self.data2["brd%denc%dreset" % (boardnum,number)], False, False, 10)
        encname = "brd.%d.enc.%d.count" % (boardnum,number)
        print"making HAL pin enc s32 brd %d num %d"%(boardnum,number)      
        self.hal.c.newpin(encname, hal.HAL_S32, hal.HAL_IN)
        hal.new_sig(encname+"-signal","s32")
        hal.connect("testpanel."+encname,encname+"-signal")
        label = self.data2["brd%denc%dcount" % (boardnum,number)] = gtk.Label("Encoder-%d"% (number))
        label.set_size_request(100, -1)
        container.pack_start(label, False, False, 10)
    
    # This creates widgets and HAL pins for stepper controls 
    def make_stp(self,container,boardnum,number):
        stpname = "brd.%d.stp.%d.cmd" % (boardnum,number)
        self.hal.c.newpin(stpname, hal.HAL_FLOAT, hal.HAL_OUT)
        hal.new_sig(stpname+"-signal","float")
        hal.connect("testpanel."+stpname,stpname+"-signal")
        stpname = "brd.%d.stp.%d.enable" % (boardnum,number)
        self.hal.c.newpin(stpname, hal.HAL_BIT, hal.HAL_OUT)
        hal.new_sig(stpname+"-signal","bit")
        hal.connect("testpanel."+stpname,stpname+"-signal")
        adj = gtk.Adjustment(0.0, -1000.0, 1000.0, 1.0, 5.0, 0.0)
        spin = self.data2["brd%dstp%dcmd" % (boardnum,number)]= gtk.SpinButton(adj, 0, 1)  
        adj.connect("value_changed", self.stp_callback,"stp",boardnum,number,None)    
        container.pack_start(spin, False, False, 10)
        ckb = self.data2["brd%dstp_ckbutton%d"% (boardnum,number)] = gtk.CheckButton("Enable %d"% (number))
        ckb.connect("toggled", self.stp_callback, "stp",boardnum,number,None)
        container.pack_start(ckb, False, False, 10)
        

    # This places a spinbox for pwm value and a checkbox to enable pwm
    # It creates two HAL pins
    def make_pwm(self,container,boardnum,number):
        pwmname = "brd.%d.pwm.%d.value" % (boardnum,number)
        print"making HAL pin pwm float brd%d num %d"%(boardnum,number)
        self.hal.c.newpin(pwmname, hal.HAL_FLOAT, hal.HAL_OUT)
        hal.new_sig(pwmname+"-signal","float")
        hal.connect("testpanel."+pwmname,pwmname+"-signal")
        pwmname = "brd.%d.pwm.%d.enable" % (boardnum,number)
        print"making HAL pin pwm bit brd %d num %d"%(boardnum,number)
        self.hal.c.newpin(pwmname, hal.HAL_BIT, hal.HAL_OUT)
        hal.new_sig(pwmname+"-signal","bit")
        hal.connect("testpanel."+pwmname,pwmname+"-signal")
        adj = self.data2["brd%dpwm%dadj" % (boardnum,number)] = gtk.Adjustment(0.0, -10.0, 10.0, 0.1, 0.5, 0.0)
        adj.connect("value_changed", self.pwm_callback,"pwm",boardnum,number,None)      
        pwm = self.data2["brd%dpwm%d" % (boardnum,number)] = gtk.HScale(adj)
        pwm.set_digits(1)
        pwm.set_size_request(100, -1)      
        container.pack_start(pwm, False, False, 10)        
        ckb = self.data2["brd%dpmw_ckbutton%d"% (boardnum,number)] = gtk.CheckButton("PWM-%d\nON"% (number))
        ckb.connect("toggled", self.pwm_callback, "pwm",boardnum,number,None)
        container.pack_start(ckb, False, False, 10)
    
    # This places a LED and a label in specified container
    # it specifies the led on/off colors
    # and creates a HAL pin
    def make_led(self,container,boardnum,number):
        ledname = "brd.%d.led.%d" % (boardnum,number)
        print"making HAL pin led bit brd %d num %d"%(boardnum,number)
        self.hal.c.newpin(ledname, hal.HAL_BIT, hal.HAL_IN)
        hal.new_sig(ledname+"-signal","bit")
        hal.connect("testpanel."+ledname,ledname+"-signal")
        led = self.data2["brd%dled%d" % (boardnum,number)] = LED(self)
        led.set_color("off",[1,0,0]) # red
        led.set_color("on",[0,1,0]) # Green
        container.pack_start(led, False, False, 10)
        label = gtk.Label("<--GPIO-%d"% (number))
        container.pack_start(label, False, False, 10)

    # This is for placing a button (switch) and an invert check box into
    # a specified container. It also creates the HAL pin
    # and connects some signals. 
    def make_switch(self,container,boardnum,number):
        # make a HAL pin
        switchname = "brd.%d.switch.%d" % (boardnum,number)
        print"making HAL pin switch bit brd %d num %d"%(boardnum,number)
        self.hal.c.newpin(switchname, hal.HAL_BIT, hal.HAL_OUT)
        hal.new_sig(switchname+"-signal","bit")
        hal.connect("testpanel."+switchname,switchname+"-signal")
        # add button to container using boarnum and number as a reference     
        button = self.data2["brd%dswch%d" % (boardnum,number)]= gtk.Button("OUT-%d"% number)
        container.pack_start(button, False, False, 10)
        # connect signals
        button.connect("pressed", self.switch_callback, "switch",boardnum,number,True)
        button.connect("released", self.switch_callback, "switch",boardnum,number,False) 
        # add invert switch
        ckb = self.data2["brd%dinv%d" % (boardnum,number)]= gtk.CheckButton("Invert")
        container.pack_start(ckb, False, False, 10) 
        ckb.connect("toggled", self.switch_callback, "invert",boardnum,number,None)
    
    def __init__(self,App,data,widgets):
        super(PyApp, self).__init__()
        print "init super pyapp"
        self.data2 = Data2()
        self.data = data
        self.app = App
        self.widgets = widgets
        #self.halrun = self.app.halrun
        print "entering HAL init"
        self.hal = hal_interface()
        print "done HAL init"
        self.set_title("Mesa Test Panel")
        self.set_size_request(450, 450)        
        self.set_position(gtk.WIN_POS_CENTER)
        self.connect_after("destroy", self.quit)
        self.timer = gobject.timeout_add(100, self.update)
        print "added timer"
        brdnotebook = gtk.Notebook()
        brdnotebook.set_tab_pos(gtk.POS_TOP)
        brdnotebook.show()
        self.add(brdnotebook)             
        
        for boardnum in range(0,int(self.data.number_mesa)):
            board = self.data["mesa%d_currentfirmwaredata"% (boardnum)][_BOARDNAME]+".%d"% boardnum
            self.data2["notebook%d"%boardnum] = gtk.Notebook()
            self.data2["notebook%d"%boardnum].set_tab_pos(gtk.POS_TOP)
            self.data2["notebook%d"%boardnum].show()
            label = gtk.Label("Mesa Board Number %d"% (boardnum))      
            brdnotebook.append_page(self.data2["notebook%d"%boardnum], label)
            for concount,connector in enumerate(self.data["mesa%d_currentfirmwaredata"% (boardnum)][_NUMOFCNCTRS]) :
                table = gtk.Table(12, 3, False)
                seperator = gtk.VSeparator()
                table.attach(seperator, 1, 2, 0, 12,True)
                for pin in range (0,24):
                    if pin >11:
                        column = 2
                        adjust = -12    
                    else:
                        column = 0
                        adjust = 0
                    firmptype,compnum = self.data["mesa%d_currentfirmwaredata"% (boardnum)][_STARTOFDATA+pin+(concount*24)]
                    pinv = 'mesa%dc%dpin%dinv' % (boardnum,connector,pin)
                    ptype = 'mesa%dc%dpin%dtype' % (boardnum,connector,pin)
                    pintype = self.widgets[ptype].get_active_text()
                    pininv = self.widgets[pinv].get_active()
                    truepinnum = (concount*24) + pin
                    # for output / open drain pins
                    if  pintype in (GPIOO,GPIOD): 
                        h = gtk.HBox(False,2)
                        self.make_switch(h,boardnum,truepinnum)
                        table.attach(h, 0 + column, 1 + column, pin + adjust, pin +1+ adjust,True)
                        hal.set_pin("hm2_%s.gpio.%03d.is_output"% (board,truepinnum ),"true")
                        if pininv:  hal.set_pin("hm2_%s.gpio.%03d.invert_output"% (board,truepinnum ),"true")
                        hal.connect("hm2_%s.gpio.%03d.out"% (board,truepinnum ),"brd.%d.switch.%d-signal" % (boardnum,truepinnum))
                    # for input pins
                    elif pintype == GPIOI: 
                        h = gtk.HBox(False,2)
                        self.make_led(h,boardnum,truepinnum)
                        table.attach(h, 0 + column, 1 + column, pin + adjust, pin +1+ adjust,True)
                        if pininv: hal.connect("hm2_%s.gpio.%03d.in_not"% (board,truepinnum),"brd.%d.led.%d-signal"% (boardnum,truepinnum))
                        else:   hal.connect("hm2_%s.gpio.%03d.in"% (board,truepinnum),"brd.%d.led.%d-signal"% (boardnum,truepinnum))
                    # for encoder pins
                    elif pintype in (ENCA,ENCB,ENCI,ENCM):
                        h = gtk.HBox(False,2)
                        if pintype == ENCA:
                            self.make_enc(h,boardnum,compnum)
                            hal.connect("hm2_%s.encoder.%02d.reset"% (board,compnum), "brd.%d.enc.%d.reset-signal"% (boardnum,compnum))
                            hal.connect("hm2_%s.encoder.%02d.count"% (board,compnum), "brd.%d.enc.%d.count-signal"% (boardnum,compnum))
                        else:
                            self.make_blank(h,boardnum,compnum)
                        table.attach(h, 0 + column, 1 + column, pin + adjust, pin +1+ adjust,True)
                    # for PWM pins
                    elif pintype in (PWMP,PWMD,PWME,PDMP,PDMD,PDME):
                        h = gtk.HBox(False,2)
                        if pintype in (PWMP,PDMP):
                            self.make_pwm(h,boardnum,compnum)
                            hal.connect("hm2_%s.pwmgen.%02d.enable"% (board,compnum),"brd.%d.pwm.%d.enable-signal"% (boardnum,compnum)) 
                            hal.connect("hm2_%s.pwmgen.%02d.value"% (board,compnum),"brd.%d.pwm.%d.value-signal"% (boardnum,compnum)) 
                            hal.set_pin("hm2_%s.pwmgen.%02d.scale"% (board,compnum),"10") 
                        else:
                            self.make_blank(h,boardnum,compnum)
                        table.attach(h, 0 + column, 1 + column, pin + adjust, pin +1+ adjust,True)
                    # for Stepgen pins
                    elif pintype in (STEPA,STEPB):
                        h = gtk.HBox(False,2)
                        if pintype == STEPA:          
                            self.make_stp(h,boardnum,compnum)
                            hal.connect("hm2_%s.stepgen.%02d.enable"% (board,compnum),"brd.%d.stp.%d.enable-signal"% (boardnum,compnum))
                            hal.connect("hm2_%s.stepgen.%02d.position-cmd"% (board,compnum),"brd.%d.stp.%d.position-cmd-signal"% (boardnum,compnum))   
                            hal.set_pin("hm2_%s.stepgen.%02d.maxaccel"% (board,compnum),"0")
                            hal.set_pin("hm2_%s.stepgen.%02d.maxvel"% (board,compnum),"2000")
                            hal.set_pin("hm2_%s.stepgen.%02d.steplen"% (board,compnum),"2000")
                            hal.set_pin("hm2_%s.stepgen.%02d.stepspace"% (board,compnum),"2000")
                            hal.set_pin("hm2_%s.stepgen.%02d.dirhold"% (board,compnum),"2000")
                            hal.set_pin("hm2_%s.stepgen.%02d.dirsetup"% (board,compnum),"2000")
                        else:
                            self.make_blank(h,boardnum,compnum)
                        table.attach(h, 0 + column, 1 + column, pin + adjust, pin +1+ adjust,True)
                    else:
                        print "pintype error IN mesa test panel method pintype %s boardnum %d connector %d pin %d"% (pintype,boardnum,connector,pin)
                label = gtk.Label("Mesa %d-Connector %d"% (boardnum,connector))      
                self.data2["notebook%d"%boardnum].append_page(table, label)
           
        self.show_all() 
        self.widgets['window1'].set_sensitive(0) 
        self.hal.c.ready()
        print "got to end of panel"

        
        
# testpanel code end
#****************************************************************

def makedirs(d):
    try:
        os.makedirs(d)
    except os.error, detail:
        if detail.errno != errno.EEXIST: raise
makedirs(os.path.expanduser("~/emc2/configs"))

opts, args = getopt.getopt(sys.argv[1:], "fr")
mode = 0
force = 0
for k, v in opts:
    if k == "-r": mode = 1
    if k == "-f": force = 1

if mode:
    filename = args[0]
    data = Data()
    data.load(filename, None, force)
    data.save()
elif args:
    app = App()
    app.run(args[0])
else:
    app = App()
    app.run()<|MERGE_RESOLUTION|>--- conflicted
+++ resolved
@@ -167,14 +167,11 @@
 _BOARDTITLE = 0;_BOARDNAME = 1;_FIRMWARE = 2;_DIRECTORY = 3;_HALDRIVER = 4;_MAXENC = 5;_ENCPINS = 6;_MAXPWM = 7;_MAXTPPWM = 8;
 _MAXSTEP = 9;_STEPPINS = 10;_HASWATCHDOG = 11;_MAXGPIO = 12;_LOWFREQ = 13;_HIFREQ = 14;_NUMOFCNCTRS = 15;_STARTOFDATA = 16
 _AXIS = 1;_TKEMC = 2;_MINI = 3;_TOUCHY = 4
-<<<<<<< HEAD
 _IMPERIAL = 0;_METRIC = 1
-# boardname, firmwarename, firmware directory,Hal driver name,
-=======
 # board title, boardname, firmwarename, firmware directory,Hal driver name,
->>>>>>> a19d3685
-# max encoders, max pwm gens, 
-# max step gens, number of pins per encoder,
+# max encoders, number of pins per encoder,
+# max pwm gens, max tppwmgens 
+# max step gens, 
 # number of pins per step gen, 
 # has watchdog, max GPIOI, 
 # low frequency rate , hi frequency rate, 
@@ -215,11 +212,7 @@
                  [ENCB,7],[ENCA,7],[ENCB,6],[ENCA,6],[ENCI,7],[ENCI,6],[PWMP,7],[PWMP,6],[PWMD,7],[PWMD,6],[PWME,7],[PWME,6],
         [ENCM,0],[ENCM,1],[ENCM,2],[ENCM,3],[ENCM,4],[ENCM,5],[ENCM,6],[ENCM,7],[GPIOI,0],[GPIOI,0],[GPIOI,0],[GPIOI,0],
                  [GPIOI,0],[GPIOI,0],[GPIOI,0],[GPIOI,0],[STEPA,0],[STEPB,0],[STEPA,1],[STEPB,1],[STEPA,2],[STEPB,2],[STEPA,3],[STEPB,3] ],
-<<<<<<< HEAD
-    ["5i22-1", "5i22", "SV16", "5i22", "hm2_pci", 16, 3, 16, 0, 0, 0, 1, 96, 48, 96, [2,3,4,5],
-=======
-    ["5i22-1", "5i22", "SV16", "5i22-1", "hm2_pci", 16, 16, 0, 3, 0, 1, 96, 48, 96, [2,3,4,5],
->>>>>>> a19d3685
+    ["5i22-1", "5i22", "SV16", "5i22-1", "hm2_pci", 16, 3, 16, 0, 0, 0, 1, 96, 48, 96, [2,3,4,5],
         [ENCB,1],[ENCA,1],[ENCB,0],[ENCA,0],[ENCI,1],[ENCI,0],[PWMP,1],[PWMP,0],[PWMD,1],[PWMD,0],[PWME,1],[PWME,0],
                  [ENCB,3],[ENCA,3],[ENCB,2],[ENCA,2],[ENCI,3],[ENCI,2],[PWMP,3],[PWMP,2],[PWMD,3],[PWMD,2],[PWME,3],[PWME,2],
         [ENCB,5],[ENCA,5],[ENCB,4],[ENCA,4],[ENCI,5],[ENCI,4],[PWMP,5],[PWMP,4],[PWMD,5],[PWMD,4],[PWME,5],[PWME,4],
@@ -228,11 +221,7 @@
                  [ENCB,11],[ENCA,11],[ENCB,10],[ENCA,10],[ENCI,11],[ENCI,10],[PWMP,11],[PWMP,10],[PWMD,11],[PWMD,10],[PWME,11],[PWME,10],
         [ENCB,13],[ENCA,13],[ENCB,12],[ENCA,12],[ENCI,13],[ENCI,12],[PWMP,13],[PWMP,12],[PWMD,13],[PWMD,12],[PWME,13],[PWME,12],
                   [ENCB,15],[ENCA,15],[ENCB,14],[ENCA,14],[ENCI,15],[ENCI,14],[PWMP,15],[PWMP,14],[PWMD,15],[PWMD,14],[PWME,15],[PWME,14] ],
-<<<<<<< HEAD
-    ["5i22-1", "5i22", "SVST8_8", "5i22", "hm2_pci", 8, 3, 8, 0, 8, 6, 1, 96, 48, 96, [2,3,4,5],
-=======
-    ["5i22-1", "5i22", "SVST8_8", "5i22-1", "hm2_pci", 8, 8, 8, 3, 6, 1, 96, 48, 96, [2,3,4,5],
->>>>>>> a19d3685
+    ["5i22-1", "5i22", "SVST8_8", "5i22-1", "hm2_pci", 8, 3, 8, 0, 8, 6, 1, 96, 48, 96, [2,3,4,5],
        [ENCB,1],[ENCA,1],[ENCB,0],[ENCA,0],[ENCI,1],[ENCI,0],[PWMP,1],[PWMP,0],[PWMD,1],[PWMD,0],[PWME,1],[PWME,0],
                 [ENCB,3],[ENCA,3],[ENCB,2],[ENCA,2],[ENCI,3],[ENCI,2],[PWMP,3],[PWMP,2],[PWMD,3],[PWMD,2],[PWME,3],[PWME,2],
        [ENCB,5],[ENCA,5],[ENCB,4],[ENCA,4],[ENCI,5],[ENCI,4],[PWMP,5],[PWMP,4],[PWMD,5],[PWMD,4],[PWME,5],[PWME,4],
@@ -241,11 +230,7 @@
                 [STEPA,2],[STEPB,2],[GPIOI,0],[GPIOI,0],[GPIOI,0],[GPIOI,0],[STEPA,3],[STEPB,3],[GPIOI,0],[GPIOI,0],[GPIOI,0],[GPIOI,0],
        [STEPA,4],[STEPB,4],[GPIOI,0],[GPIOI,0],[GPIOI,0],[GPIOI,0],[STEPA,5],[STEPB,5],[GPIOI,0],[GPIOI,0],[GPIOI,0],[GPIOI,0],
                 [STEPA,6],[STEPB,6],[GPIOI,0],[GPIOI,0],[GPIOI,0],[GPIOI,0],[STEPA,7],[STEPB,7],[GPIOI,0],[GPIOI,0],[GPIOI,0],[GPIOI,0] ],
-<<<<<<< HEAD
-    ["5i22-1", "5i22", "SVS8_24", "5i22", "hm2_pci", 8, 3, 8, 0, 24, 2, 1, 96, 48, 96, [2,3,4,5],
-=======
-    ["5i22-1", "5i22", "SVST8_24", "5i22-1", "hm2_pci", 8, 8, 24, 3, 2, 1, 96, 48, 96, [2,3,4,5],
->>>>>>> a19d3685
+    ["5i22-1", "5i22", "SVST8_24", "5i22-1", "hm2_pci", 8, 3, 8, 0, 24, 2, 1, 96, 48, 96, [2,3,4,5],
        [ENCB,1],[ENCA,1],[ENCB,0],[ENCA,0],[ENCI,1],[ENCI,0],[PWMP,1],[PWMP,0],[PWMD,1],[PWMD,0],[PWME,1],[PWME,0],
                 [ENCB,3],[ENCA,3],[ENCB,2],[ENCA,2],[ENCI,3],[ENCI,2],[PWMP,3],[PWMP,2],[PWMD,3],[PWMD,2],[PWME,3],[PWME,2],
        [ENCB,5],[ENCA,5],[ENCB,4],[ENCA,4],[ENCI,5],[ENCI,4],[PWMP,5],[PWMP,4],[PWMD,5],[PWMD,4],[PWME,5],[PWME,4],
@@ -254,11 +239,7 @@
                 [STEPA,6],[STEPB,6],[STEPA,7],[STEPB,7],[STEPA,8],[STEPB,8],[STEPA,9],[STEPB,9],[STEPA,10],[STEPB,10],[STEPA,11],[STEPB,11],
        [STEPA,12],[STEPB,12],[STEPA,13],[STEPB,13],[STEPA,14],[STEPB,14],[STEPA,15],[STEPB,15],[STEPA,16],[STEPB,16],[STEPA,17],[STEPB,17],
                 [STEPA,18],[STEPB,18],[STEPA,19],[STEPB,19],[STEPA,20],[STEPB,20],[STEPA,21],[STEPB,21],[STEPA,22],[STEPB,22],[STEPA,23],[STEPB,23] ],
-<<<<<<< HEAD
-    ["5i22-1.5", "5i22", "SV16", "5i22", "hm2_pci", 16, 3, 16, 0, 0, 0, 1, 96, 48, 96, [2,3,4,5],
-=======
-    ["5i22-1.5", "5i22", "SV16", "5i22-1.5", "hm2_pci", 16, 16, 0, 3, 0, 1, 96, 48, 96, [2,3,4,5],
->>>>>>> a19d3685
+    ["5i22-1.5", "5i22", "SV16", "5i22-1.5", "hm2_pci", 16, 3, 16, 0, 0, 0, 1, 96, 48, 96, [2,3,4,5],
         [ENCB,1],[ENCA,1],[ENCB,0],[ENCA,0],[ENCI,1],[ENCI,0],[PWMP,1],[PWMP,0],[PWMD,1],[PWMD,0],[PWME,1],[PWME,0],
                  [ENCB,3],[ENCA,3],[ENCB,2],[ENCA,2],[ENCI,3],[ENCI,2],[PWMP,3],[PWMP,2],[PWMD,3],[PWMD,2],[PWME,3],[PWME,2],
         [ENCB,5],[ENCA,5],[ENCB,4],[ENCA,4],[ENCI,5],[ENCI,4],[PWMP,5],[PWMP,4],[PWMD,5],[PWMD,4],[PWME,5],[PWME,4],
@@ -267,11 +248,7 @@
                  [ENCB,11],[ENCA,11],[ENCB,10],[ENCA,10],[ENCI,11],[ENCI,10],[PWMP,11],[PWMP,10],[PWMD,11],[PWMD,10],[PWME,11],[PWME,10],
         [ENCB,13],[ENCA,13],[ENCB,12],[ENCA,12],[ENCI,13],[ENCI,12],[PWMP,13],[PWMP,12],[PWMD,13],[PWMD,12],[PWME,13],[PWME,12],
                   [ENCB,15],[ENCA,15],[ENCB,14],[ENCA,14],[ENCI,15],[ENCI,14],[PWMP,15],[PWMP,14],[PWMD,15],[PWMD,14],[PWME,15],[PWME,14] ],
-<<<<<<< HEAD
-    ["5i22-1.5", "5i22", "SVST8_8", "5i22", "hm2_pci", 8, 3, 8, 0, 8, 6, 1, 96, 48, 96, [2,3,4,5],
-=======
-    ["5i22-1.5", "5i22", "SVST8_8", "5i22-1.5", "hm2_pci", 8, 8, 8, 3, 6, 1, 96, 48, 96, [2,3,4,5],
->>>>>>> a19d3685
+    ["5i22-1.5", "5i22", "SVST8_8", "5i22-1.5", "hm2_pci", 8, 3, 8, 0, 8, 6, 1, 96, 48, 96, [2,3,4,5],
        [ENCB,1],[ENCA,1],[ENCB,0],[ENCA,0],[ENCI,1],[ENCI,0],[PWMP,1],[PWMP,0],[PWMD,1],[PWMD,0],[PWME,1],[PWME,0],
                 [ENCB,3],[ENCA,3],[ENCB,2],[ENCA,2],[ENCI,3],[ENCI,2],[PWMP,3],[PWMP,2],[PWMD,3],[PWMD,2],[PWME,3],[PWME,2],
        [ENCB,5],[ENCA,5],[ENCB,4],[ENCA,4],[ENCI,5],[ENCI,4],[PWMP,5],[PWMP,4],[PWMD,5],[PWMD,4],[PWME,5],[PWME,4],
@@ -280,11 +257,7 @@
                 [STEPA,2],[STEPB,2],[GPIOI,0],[GPIOI,0],[GPIOI,0],[GPIOI,0],[STEPA,3],[STEPB,3],[GPIOI,0],[GPIOI,0],[GPIOI,0],[GPIOI,0],
        [STEPA,4],[STEPB,4],[GPIOI,0],[GPIOI,0],[GPIOI,0],[GPIOI,0],[STEPA,5],[STEPB,5],[GPIOI,0],[GPIOI,0],[GPIOI,0],[GPIOI,0],
                 [STEPA,6],[STEPB,6],[GPIOI,0],[GPIOI,0],[GPIOI,0],[GPIOI,0],[STEPA,7],[STEPB,7],[GPIOI,0],[GPIOI,0],[GPIOI,0],[GPIOI,0] ],
-<<<<<<< HEAD
-    ["5i22-1.5", "5i22", "SVS8_24", "5i22", "hm2_pci", 8, 3, 8, 0, 24, 2, 1, 96, 48, 96, [2,3,4,5],
-=======
-    ["5i22-1.5", "5i22", "SVST8_24", "5i22-1.5", "hm2_pci", 8, 8, 24, 3, 2, 1, 96, 48, 96, [2,3,4,5],
->>>>>>> a19d3685
+    ["5i22-1.5", "5i22", "SVS8_24", "5i22-1.5", "hm2_pci", 8, 3, 8, 0, 24, 2, 1, 96, 48, 96, [2,3,4,5],
        [ENCB,1],[ENCA,1],[ENCB,0],[ENCA,0],[ENCI,1],[ENCI,0],[PWMP,1],[PWMP,0],[PWMD,1],[PWMD,0],[PWME,1],[PWME,0],
                 [ENCB,3],[ENCA,3],[ENCB,2],[ENCA,2],[ENCI,3],[ENCI,2],[PWMP,3],[PWMP,2],[PWMD,3],[PWMD,2],[PWME,3],[PWME,2],
        [ENCB,5],[ENCA,5],[ENCB,4],[ENCA,4],[ENCI,5],[ENCI,4],[PWMP,5],[PWMP,4],[PWMD,5],[PWMD,4],[PWME,5],[PWME,4],
@@ -307,81 +280,50 @@
                  [ENCB,7],[ENCA,7],[ENCB,6],[ENCA,6],[ENCI,7],[ENCI,6],[PWMP,7],[PWMP,6],[PWMD,7],[PWMD,6],[PWME,7],[PWME,6],
         [STEPA,0],[STEPB,0],[GPIOI,0],[GPIOI,0],[GPIOI,0],[GPIOI,0],[STEPA,1],[STEPB,1],[GPIOI,0],[GPIOI,0],[GPIOI,0],[GPIOI,0],
                   [STEPA,2],[STEPB,2],[GPIOI,0],[GPIOI,0],[GPIOI,0],[GPIOI,0],[STEPA,3],[STEPB,3],[GPIOI,0],[GPIOI,0],[GPIOI,0],[GPIOI,0] ],
-    ["5i23", "5i23", "SVST4_8", "5i23", "hm2_pci", 4, 3, 4, 8, 6, 1, 72, 48, 96, [2,3,4],
+    ["5i23", "5i23", "SVST4_8", "5i23", "hm2_pci", 4, 3, 4, 0, 8, 6, 1, 72, 48, 96, [2,3,4],
        [ENCB,1],[ENCA,1],[ENCB,0],[ENCA,0],[ENCI,1],[ENCI,0],[PWMP,1],[PWMP,0],[PWMD,1],[PWMD,0],[PWME,1],[PWME,0],
                 [ENCB,3],[ENCA,3],[ENCB,2],[ENCA,2],[ENCI,3],[ENCI,2],[PWMP,3],[PWMP,2],[PWMD,3],[PWMD,2],[PWME,3],[PWME,2],
        [STEPA,0],[STEPB,0],[GPIOI,0],[GPIOI,0],[GPIOI,0],[GPIOI,0],[STEPA,1],[STEPB,1],[GPIOI,0],[GPIOI,0],[GPIOI,0],[GPIOI,0],
                  [STEPA,2],[STEPB,2],[GPIOI,0],[GPIOI,0],[GPIOI,0],[GPIOI,0],[STEPA,3],[STEPB,3],[GPIOI,0],[GPIOI,0],[GPIOI,0],[GPIOI,0],
        [STEPA,4],[STEPB,4],[GPIOI,0],[GPIOI,0],[GPIOI,0],[GPIOI,0],[STEPA,5],[STEPB,5],[GPIOI,0],[GPIOI,0],[GPIOI,0],[GPIOI,0],
                  [STEPA,6],[STEPB,6],[GPIOI,0],[GPIOI,0],[GPIOI,0],[GPIOI,0],[STEPA,7],[STEPB,7],[GPIOI,0],[GPIOI,0],[GPIOI,0],[GPIOI,0] ],
-<<<<<<< HEAD
-    ["7i43-2", "7i43", "SV8", "7i43-2", "hm2_7i43", 8, 3, 8, 0, 0, 1, 48, 50, 100, [4,3],
-=======
-    ["7i43-2", "7i43", "SV8", "7i43-2", "hm2_7i43", 8, 8, 0, 3, 0, 1, 48, 50, 100, [4,3],
->>>>>>> a19d3685
+    ["7i43-2", "7i43", "SV8", "7i43-2", "hm2_7i43", 8, 3, 8, 0, 0, 0, 1, 48, 50, 100, [4,3], 
         [ENCB,1],[ENCA,1],[ENCB,0],[ENCA,0],[ENCI,1],[ENCI,0],[PWMP,1],[PWMP,0],[PWMD,1],[PWMD,0],[PWME,1],[PWME,0],
                  [ENCB,3],[ENCA,3],[ENCB,2],[ENCA,2],[ENCI,3],[ENCI,2],[PWMP,3],[PWMP,2],[PWMD,3],[PWMD,2],[PWME,3],[PWME,2],
         [ENCB,5],[ENCA,5],[ENCB,4],[ENCA,4],[ENCI,5],[ENCI,4],[PWMP,5],[PWMP,4],[PWMD,5],[PWMD,4],[PWME,5],[PWME,4],
                  [ENCB,7],[ENCA,7],[ENCB,6],[ENCA,6],[ENCI,7],[ENCI,6],[PWMP,7],[PWMP,6],[PWMD,7],[PWMD,6],[PWME,7],[PWME,6] ],
-<<<<<<< HEAD
     ["7i43-2", "7i43", "SVST4_4", "7i43-2", "hm2_7i43", 4, 3, 4, 0, 4, 6, 1, 48, 50, 100, [4,3],
-=======
-    ["7i43-2", "7i43", "SVST4_4", "7i43-2", "hm2_7i43", 4, 4, 4, 3, 6, 1, 48, 50, 100, [4,3],
->>>>>>> a19d3685
         [ENCB,1],[ENCA,1],[ENCB,0],[ENCA,0],[ENCI,1],[ENCI,0],[PWMP,1],[PWMP,0],[PWMD,1],[PWMD,0],[PWME,1],[PWME,0],
                  [ENCB,3],[ENCA,3],[ENCB,2],[ENCA,2],[ENCI,3],[ENCI,2],[PWMP,3],[PWMP,2],[PWMD,3],[PWMD,2],[PWME,3],[PWME,2],
         [STEPA,0],[STEPB,0],[GPIOI,0],[GPIOI,0],[GPIOI,0],[GPIOI,0],[STEPA,1],[STEPB,1],[GPIOI,0],[GPIOI,0],[GPIOI,0],[GPIOI,0],
                   [STEPA,2],[STEPB,2],[GPIOI,0],[GPIOI,0],[GPIOI,0],[GPIOI,0],[STEPA,3],[STEPB,3],[GPIOI,0],[GPIOI,0],[GPIOI,0],[GPIOI,0] ],
-<<<<<<< HEAD
     ["7i43-2", "7i43", "SVST4_6", "7i43-2", "hm2_7i43", 4, 4, 6, 0, 3, 4, 1, 48, 50, 100, [4,3],
-=======
-    ["7i43-2", "7i43", "SVST4_6", "7i43-2", "hm2_7i43", 4, 4, 6, 3, 4, 1, 48, 50, 100, [4,3],
->>>>>>> a19d3685
         [ENCB,1],[ENCA,1],[ENCB,0],[ENCA,0],[ENCI,1],[ENCI,0],[PWMP,1],[PWMP,0],[PWMD,1],[PWMD,0],[PWME,1],[PWME,0],
                  [ENCB,3],[ENCA,3],[ENCB,2],[ENCA,2],[ENCI,3],[ENCI,2],[PWMP,3],[PWMP,2],[PWMD,3],[PWMD,2],[PWME,3],[PWME,2],
         [STEPA,0],[STEPB,0],[GPIOI,0],[GPIOI,0],[STEPA,1],[STEPB,1],[GPIOI,0],[GPIOI,0],[STEPA,2],[STEPB,2],[GPIOI,0],[GPIOI,0],
                   [STEPA,3],[STEPB,3],[GPIOI,0],[GPIOI,0],[STEPA,4],[STEPB,4],[GPIOI,0],[GPIOI,0],[STEPA,5],[STEPB,5],[GPIOI,0],[GPIOI,0] ],
-<<<<<<< HEAD
     ["7i43-4", "7i43", "SV8", "7i43-4", "hm2_7i43", 8, 3, 8, 0, 0, 0, 1, 48, 50, 100, [4,3],
-=======
-    ["7i43-4", "7i43", "SV8", "7i43-4", "hm2_7i43", 8, 8, 0, 3, 0, 1, 48, 50, 100, [4,3],
->>>>>>> a19d3685
         [ENCB,1],[ENCA,1],[ENCB,0],[ENCA,0],[ENCI,1],[ENCI,0],[PWMP,1],[PWMP,0],[PWMD,1],[PWMD,0],[PWME,1],[PWME,0],
                  [ENCB,3],[ENCA,3],[ENCB,2],[ENCA,2],[ENCI,3],[ENCI,2],[PWMP,3],[PWMP,2],[PWMD,3],[PWMD,2],[PWME,3],[PWME,2],
         [ENCB,5],[ENCA,5],[ENCB,4],[ENCA,4],[ENCI,5],[ENCI,4],[PWMP,5],[PWMP,4],[PWMD,5],[PWMD,4],[PWME,5],[PWME,4],
                  [ENCB,7],[ENCA,7],[ENCB,6],[ENCA,6],[ENCI,7],[ENCI,6],[PWMP,7],[PWMP,6],[PWMD,7],[PWMD,6],[PWME,7],[PWME,6] ],
-<<<<<<< HEAD
     ["7i43-4", "7i43", "SVST4_4", "7i43-4", "hm2_7i43", 4, 3, 4, 0, 4, 6, 1, 48, 50, 100, [4,3],
-=======
-    ["7i43-4", "7i43", "SVST4_4", "7i43-4", "hm2_7i43", 4, 4, 4, 3, 6, 1, 48, 50, 100, [4,3],
->>>>>>> a19d3685
         [ENCB,1],[ENCA,1],[ENCB,0],[ENCA,0],[ENCI,1],[ENCI,0],[PWMP,1],[PWMP,0],[PWMD,1],[PWMD,0],[PWME,1],[PWME,0],
                  [ENCB,3],[ENCA,3],[ENCB,2],[ENCA,2],[ENCI,3],[ENCI,2],[PWMP,3],[PWMP,2],[PWMD,3],[PWMD,2],[PWME,3],[PWME,2],
         [STEPA,0],[STEPB,0],[GPIOI,0],[GPIOI,0],[GPIOI,0],[GPIOI,0],[STEPA,1],[STEPB,1],[GPIOI,0],[GPIOI,0],[GPIOI,0],[GPIOI,0],
                   [STEPA,2],[STEPB,2],[GPIOI,0],[GPIOI,0],[GPIOI,0],[GPIOI,0],[STEPA,3],[STEPB,3],[GPIOI,0],[GPIOI,0],[GPIOI,0],[GPIOI,0] ],
-<<<<<<< HEAD
-    ["7i43-4", "7i43", "SVST4_6", "7i43-4", "hm2_7i43", 4, 3, 4, 6, 4, 1, 48, 50, 100, [4,3],
-=======
-    ["7i43-4", "7i43", "SVST4_6", "7i43-4", "hm2_7i43", 4, 4, 6, 3, 4, 1, 48, 50, 100, [4,3],
->>>>>>> a19d3685
+    ["7i43-4", "7i43", "SVST4_6", "7i43-4", "hm2_7i43", 4, 3, 4, 0, 6, 4, 1, 48, 50, 100, [4,3],
+
         [ENCB,1],[ENCA,1],[ENCB,0],[ENCA,0],[ENCI,1],[ENCI,0],[PWMP,1],[PWMP,0],[PWMD,1],[PWMD,0],[PWME,1],[PWME,0],
                  [ENCB,3],[ENCA,3],[ENCB,2],[ENCA,2],[ENCI,3],[ENCI,2],[PWMP,3],[PWMP,2],[PWMD,3],[PWMD,2],[PWME,3],[PWME,2],
         [STEPA,0],[STEPB,0],[GPIOI,0],[GPIOI,0],[STEPA,1],[STEPB,1],[GPIOI,0],[GPIOI,0],[STEPA,2],[STEPB,2],[GPIOI,0],[GPIOI,0],
                   [STEPA,3],[STEPB,3],[GPIOI,0],[GPIOI,0],[STEPA,4],[STEPB,4],[GPIOI,0],[GPIOI,0],[STEPA,5],[STEPB,5],[GPIOI,0],[GPIOI,0] ],
-<<<<<<< HEAD
     ["7i43-4", "7i43", "SVST4_12", "7i43-4", "hm2_7i43", 4, 3, 4, 0, 12, 2, 1, 48, 50, 100, [4,3],
-=======
-    ["7i43-4", "7i43", "SVST4_12", "7i43-4", "hm2_7i43", 4, 4, 12, 3, 2, 1, 48, 50, 100, [4,3],
->>>>>>> a19d3685
         [ENCB,1],[ENCA,1],[ENCB,0],[ENCA,0],[ENCI,1],[ENCI,0],[PWMP,1],[PWMP,0],[PWMD,1],[PWMD,0],[PWME,1],[PWME,0],
                  [ENCB,3],[ENCA,3],[ENCB,2],[ENCA,2],[ENCI,3],[ENCI,2],[PWMP,3],[PWMP,2],[PWMD,3],[PWMD,2],[PWME,3],[PWME,2],
         [STEPA,0],[STEPB,0],[STEPA,1],[STEPB,1],[STEPA,2],[STEPB,2],[STEPA,3],[STEPB,3],[STEPA,4],[STEPB,4],[STEPA,5],[STEPB,5],
                   [STEPA,6],[STEPB,6],[STEPA,7],[STEPB,7],[STEPA,8],[STEPB,8],[STEPA,9],[STEPB,9],[STEPA,10],[STEPB,10],[STEPA,11],[STEPB,11] ],
-<<<<<<< HEAD
     ["3x20-1", "3x20", "SV24", "3x20-1", "hm2_pci", 24, 3, 24, 0, 0, 0, 1, 144, 50, 100, [4,5,6,9,8,7],
-=======
-    ["3x20-1", "3x20", "SV24", "3x20-1", "hm2_pci", 24, 24, 0, 3, 0, 1, 144, 50, 100, [4,5,6,9,8,7],
->>>>>>> a19d3685
         [ENCB,1],[ENCA,1],[ENCB,0],[ENCA,0],[ENCI,1],[ENCI,0],[PWMP,1],[PWMP,0],[PWMD,1],[PWMD,0],[PWME,1],[PWME,0],
                  [ENCB,3],[ENCA,3],[ENCB,2],[ENCA,2],[ENCI,3],[ENCI,2],[PWMP,3],[PWMP,2],[PWMD,3],[PWMD,2],[PWME,3],[PWME,2],
         [ENCB,5],[ENCA,5],[ENCB,4],[ENCA,4],[ENCI,5],[ENCI,4],[PWMP,5],[PWMP,4],[PWMD,5],[PWMD,4],[PWME,5],[PWME,4],
@@ -394,11 +336,7 @@
                  [ENCB,19],[ENCA,19],[ENCB,18],[ENCA,18],[ENCI,19],[ENCI,18],[PWMP,19],[PWMP,18],[PWMD,19],[PWMD,18],[PWME,19],[PWME,18],
         [ENCB,21],[ENCA,21],[ENCB,20],[ENCA,20],[ENCI,21],[ENCI,20],[PWMP,21],[PWMP,20],[PWMD,21],[PWMD,20],[PWME,21],[PWME,20],
                  [ENCB,23],[ENCA,23],[ENCB,22],[ENCA,22],[ENCI,23],[ENCI,22],[PWMP,23],[PWMP,22],[PWMD,23],[PWMD,22],[PWME,23],[PWME,22] ],
-<<<<<<< HEAD
     ["3x20-1", "3x20", "SVST16_24", "3x20-1", "hm2_pci", 16, 3, 16, 0, 24, 2, 1, 144, 50, 100, [4,5,6,9,8,7],
-=======
-    ["3x20-1", "3x20", "SVST16_24", "3x20-1", "hm2_pci", 16, 16, 24, 3, 2, 1, 144, 50, 100, [4,5,6,9,8,7],
->>>>>>> a19d3685
         [ENCB,1],[ENCA,1],[ENCB,0],[ENCA,0],[ENCI,1],[ENCI,0],[PWMP,1],[PWMP,0],[PWMD,1],[PWMD,0],[PWME,1],[PWME,0],
                  [ENCB,3],[ENCA,3],[ENCB,2],[ENCA,2],[ENCI,3],[ENCI,2],[PWMP,3],[PWMP,2],[PWMD,3],[PWMD,2],[PWME,3],[PWME,2],
         [ENCB,5],[ENCA,5],[ENCB,4],[ENCA,4],[ENCI,5],[ENCI,4],[PWMP,5],[PWMP,4],[PWMD,5],[PWMD,4],[PWME,5],[PWME,4],
@@ -413,13 +351,15 @@
                 [STEPA,18],[STEPB,18],[STEPA,19],[STEPB,19],[STEPA,20],[STEPB,20],[STEPA,21],[STEPB,21],[STEPA,22],[STEPB,22],[STEPA,23],[STEPB,23] ],
 
 ]
-# boardname, firmwarename, Hal driver name,
-# max encoders, max pwm gens, 
-# max step gens, number of pins per encoder,
+# board title, boardname, firmwarename, firmware directory,Hal driver name,
+# max encoders, number of pins per encoder,
+# max pwm gens, max tppwmgens 
+# max step gens, 
 # number of pins per step gen, 
 # has watchdog, max GPIOI, 
 # low frequency rate , hi frequency rate, 
 # available connector numbers,  then list of component type and logical number
+
 mesaboardnames = [ "5i20", "5i22-1", "5i22-1.5", "5i23", "7i43-2", "7i43-4","3x20-1" ]
 
 (UNUSED_OUTPUT,
@@ -5449,7 +5389,6 @@
         if axis == "a": rotary_scale = 360
         else: rotary_scale = 1 
         try:
-<<<<<<< HEAD
             if stepdrive:
                 # stepmotor scale
                 w["calcmotor_scale"].set_sensitive(True)
@@ -5514,20 +5453,6 @@
                 encoder_cpr = get_value(w[("encoderline")]) * 4
                 encoder_scale = (encoder_pulley_ratio * encoder_worm_ratio * encoder_pitch * encoder_cpr) / rotary_scale
                 w["calcencoder_scale"].set_text("%.4f" % encoder_scale)
-=======
-            worm_ratio = enc_count_per_rev = steps_per_rev = 1
-            if axis == 'a': 
-                pitch = 1
-                worm_ratio = (get("wormdriver") / get("wormdriven"))
-            elif self.data.units == 1: 
-                pitch = 1./ get("leadscrew")
-            else:  
-                pitch = get("leadscrew")
-            motor_ratio = ( get("pulleydriven") / get("pulleydriver") )          
-            if stepdriven :
-                steps_per_rev = get("steprev") * get("microstep")
-                scale = ( steps_per_rev * pitch * worm_ratio * motor_ratio)
->>>>>>> a19d3685
             else:
                 w["calcencoder_scale"].set_sensitive(False)
                 w["encoderscaleframe"].set_sensitive(False)
