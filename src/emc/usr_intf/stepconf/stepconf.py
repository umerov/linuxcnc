#!/usr/bin/python2.4
# -*- encoding: utf-8 -*-
#    This is stepconf, a graphical configuration editor for emc2
#    Copyright 2007 Jeff Epler <jepler@unpythonic.net>
#
#    This program is free software; you can redistribute it and/or modify
#    it under the terms of the GNU General Public License as published by
#    the Free Software Foundation; either version 2 of the License, or
#    (at your option) any later version.
#
#    This program is distributed in the hope that it will be useful,
#    but WITHOUT ANY WARRANTY; without even the implied warranty of
#    MERCHANTABILITY or FITNESS FOR A PARTICULAR PURPOSE.  See the
#    GNU General Public License for more details.
#
#    You should have received a copy of the GNU General Public License
#    along with this program; if not, write to the Free Software
#    Foundation, Inc., 59 Temple Place, Suite 330, Boston, MA  02111-1307  USA
import sys
import os
import pwd
import errno
import time
import hashlib
import pickle
import shutil
import math
import getopt
import textwrap
import commands

import gobject
import gtk
import gtk.glade
import gnome.ui
import hal
import xml.dom.minidom

import traceback

# otherwise, on hardy the user is shown spurious "[application] closed
# unexpectedly" messages but denied the ability to actually "report [the]
# problem"
def excepthook(exc_type, exc_obj, exc_tb):
    try:
        w = app.widgets.window1
    except NameError:
        w = None
    lines = traceback.format_exception(exc_type, exc_obj, exc_tb)
    m = gtk.MessageDialog(w,
                gtk.DIALOG_MODAL | gtk.DIALOG_DESTROY_WITH_PARENT,
                gtk.MESSAGE_ERROR, gtk.BUTTONS_OK,
                _("Stepconf encountered an error.  The following "
                "information may be useful in troubleshooting:\n\n")
                + "".join(lines))
    m.show()
    m.run()
    m.destroy()
sys.excepthook = excepthook

BASE = os.path.abspath(os.path.join(os.path.dirname(sys.argv[0]), ".."))
LOCALEDIR = os.path.join(BASE, "share", "locale")
import gettext
gettext.install("emc2", localedir=LOCALEDIR, unicode=True)
gtk.glade.bindtextdomain("emc2", LOCALEDIR)
gtk.glade.textdomain("emc2")

# internalname / displayed name / steptime/ step space / direction hold / direction setup
drivertypes = [
    ["gecko201", _("Gecko 201"), 500, 4000, 20000, 1000],
    ["gecko202", _("Gecko 202"), 500, 4500, 20000, 1000],
    ["gecko203v", _("Gecko 203v"), 1000, 2000, 200 , 200],
    ["gecko210", _("Gecko 210"),  500, 4000, 20000, 1000],
    ["gecko212", _("Gecko 212"),  500, 4000, 20000, 1000],
    ["gecko320", _("Gecko 320"),  3500, 500, 200, 200],
    ["gecko540", _("Gecko 540"),  1000, 2000, 200, 200],
    ["l297", _("L297"), 500,  4000, 4000, 1000],
    ["pmdx150", _("PMDX-150"), 1000, 2000, 1000, 1000],
    ["sherline", _("Sherline"), 22000, 22000, 100000, 100000],
    ["xylotex", _("Xylotex 8S-3"), 2000, 1000, 200, 200],
    ["oem750", _("Parker-Compumotor oem750"), 1000, 1000, 1000, 200000],
    ["jvlsmd41", _("JVL-SMD41 or 42"), 500, 500, 2500, 2500],
    ["hobbycnc", _("Hobbycnc Pro Chopper"), 2000, 2000, 2000, 2000],
    ["keling", _("Keling 4030"), 5000, 5000, 20000, 20000],
]

def iceil(x):
    if isinstance(x, (int, long)): return x
    if isinstance(x, basestring): x = float(x)
    return int(math.ceil(x))

datadir = os.path.join(os.path.abspath(os.path.dirname(__file__)), "..", "share", "emc")
wizard = os.path.join(datadir, "emc2-wizard.gif")
if not os.path.isfile(wizard):
    wizard = os.path.join("/etc/emc2/emc2-wizard.gif")
if not os.path.isfile(wizard):
    emc2icon = os.path.join("/usr/share/emc/emc2-wizard.gif")
if not os.path.isfile(wizard):
    wizdir = os.path.join(os.path.abspath(os.path.dirname(__file__)), "..")
    wizard = os.path.join(wizdir, "emc2-wizard.gif")

icondir = os.path.join(os.path.abspath(os.path.dirname(__file__)), "..")
emc2icon = os.path.join(icondir, "emc2icon.png")
if not os.path.isfile(emc2icon):
    emc2icon = os.path.join("/etc/emc2/emc2-wizard.gif")
if not os.path.isfile(emc2icon):
    emc2icon = os.path.join("/usr/share/emc/emc2icon.png")

distdir = os.path.join(os.path.abspath(os.path.dirname(__file__)), "..", "configs", "common")
if not os.path.isdir(distdir):
    distdir = os.path.join(os.path.abspath(os.path.dirname(__file__)), "..", "share", "doc", "emc2", "sample-configs", "common")
if not os.path.isdir(distdir):
    distdir = os.path.join(os.path.abspath(os.path.dirname(__file__)), "..", "emc2", "sample-configs", "common")
if not os.path.isdir(distdir):
    distdir = os.path.join(os.path.abspath(os.path.dirname(__file__)), "..", "share", "doc", "emc2", "examples", "sample-configs", "common")
if not os.path.isdir(distdir):
    distdir = "/usr/share/doc/emc2/examples/sample-configs/common"

(XSTEP, XDIR, YSTEP, YDIR,
ZSTEP, ZDIR, ASTEP, ADIR,
ON, CW, CCW, PWM, BRAKE,
MIST, FLOOD, ESTOP, AMP,
PUMP, DOUT0, DOUT1, DOUT2, DOUT3,
UNUSED_OUTPUT) = hal_output_names = [
"xstep", "xdir", "ystep", "ydir",
"zstep", "zdir", "astep", "adir",
"spindle-on", "spindle-cw", "spindle-ccw", "spindle-pwm", "spindle-brake",
"coolant-mist", "coolant-flood", "estop-out", "xenable",
"charge-pump", "dout-00", "dout-01", "dout-02", "dout-03",
"unused-output"]

(ESTOP_IN, PROBE, PPR, PHA, PHB,
HOME_X, HOME_Y, HOME_Z, HOME_A,
MIN_HOME_X, MIN_HOME_Y, MIN_HOME_Z, MIN_HOME_A,
MAX_HOME_X, MAX_HOME_Y, MAX_HOME_Z, MAX_HOME_A,
BOTH_HOME_X, BOTH_HOME_Y, BOTH_HOME_Z, BOTH_HOME_A,
MIN_X, MIN_Y, MIN_Z, MIN_A,
MAX_X, MAX_Y, MAX_Z, MAX_A,
BOTH_X, BOTH_Y, BOTH_Z, BOTH_A,
ALL_LIMIT, ALL_HOME, ALL_LIMIT_HOME, DIN0, DIN1, DIN2, DIN3,
UNUSED_INPUT) = hal_input_names = [
"estop-ext", "probe-in", "spindle-index", "spindle-phase-a", "spindle-phase-b",
"home-x", "home-y", "home-z", "home-a",
"min-home-x", "min-home-y", "min-home-z", "min-home-a",
"max-home-x", "max-home-y", "max-home-z", "max-home-a",
"both-home-x", "both-home-y", "both-home-z", "both-home-a",
"min-x", "min-y", "min-z", "min-a",
"max-x", "max-y", "max-z", "max-a",
"both-x", "both-y", "both-z", "both-a",
"all-limit", "all-home", "all-limit-home", "din-00", "din-01", "din-02", "din-03",
"unused-input"]

human_output_names = (_("X Step"), _("X Direction"), _("Y Step"), _("Y Direction"),
_("Z Step"), _("Z Direction"), _("A Step"), _("A Direction"),
_("Spindle ON"),_("Spindle CW"), _("Spindle CCW"), _("Spindle PWM"), _("Spindle Brake"),
_("Coolant Mist"), _("Coolant Flood"), _("ESTOP Out"), _("Amplifier Enable"),
_("Charge Pump"),
_("Digital out 0"), _("Digital out 1"), _("Digital out 2"), _("Digital out 3"),
_("Unused"))

human_input_names = (_("ESTOP In"), _("Probe In"),
_("Spindle Index"), _("Spindle Phase A"), _("Spindle Phase B"),
_("Home X"), _("Home Y"), _("Home Z"), _("Home A"),
_("Minimum Limit + Home X"), _("Minimum Limit + Home Y"),
_("Minimum Limit + Home Z"), _("Minimum Limit + Home A"),
_("Maximum Limit + Home X"), _("Maximum Limit + Home Y"),
_("Maximum Limit + Home Z"), _("Maximum Limit + Home A"),
_("Both Limit + Home X"), _("Both Limit + Home Y"),
_("Both Limit + Home Z"), _("Both Limit + Home A"),
_("Minimum Limit X"), _("Minimum Limit Y"),
_("Minimum Limit Z"), _("Minimum Limit A"),
_("Maximum Limit X"), _("Maximum Limit Y"),
_("Maximum Limit Z"), _("Maximum Limit A"),
_("Both Limit X"), _("Both Limit Y"),
_("Both Limit Z"), _("Both Limit A"),
_("All limits"), _("All home"), _("All limits + homes"),
_("Digital in 0"), _("Digital in 1"), _("Digital in 2"), _("Digital in 3"),
_("Unused"))

def md5sum(filename):
    try:
        f = open(filename, "rb")
    except IOError:
        return None
    else:
<<<<<<< HEAD
        return hashlib(f.read()).hexdigest()
=======
        return hashlib.md5(f.read()).hexdigest()
>>>>>>> c3bea70c

class Widgets:
    def __init__(self, xml):
        self._xml = xml
    def __getattr__(self, attr):
        r = self._xml.get_widget(attr)
        if r is None: raise AttributeError, "No widget %r" % attr
        return r
    def __getitem__(self, attr):
        r = self._xml.get_widget(attr)
        if r is None: raise IndexError, "No widget %r" % attr
        return r

class Data:
    def __init__(self):
        pw = pwd.getpwuid(os.getuid())
        self.machinename = _("my-mill")
        self.axes = 0 # XYZ
        self.units = 0 # inch
        self.drivertype = "other"
        self.steptime = 5000
        self.stepspace = 5000
        self.dirhold = 20000 
        self.dirsetup = 20000
        self.latency = 15000
        self.period = 25000

        self.ioaddr = "0x378"
        self.ioaddr2 = _("Enter Address")
        self.pp2_direction = 0 # input
        self.ioaddr3 = _("Enter Address")
        self.pp3_direction = 0 # input
        self.number_pports = 1

        self.manualtoolchange = 1
        self.customhal = 1 # include custom hal file
        self.pyvcp = 0 # not included
        self.pyvcpname = "custom.xml"
        self.pyvcphaltype = 0 # no HAL connections specified
        self.pyvcpconnect = 1 # HAL connections allowed

        self.classicladder = 0 # not included
        self.tempexists = 0 # not present
        self.laddername = "custom.clp"
        self.modbus = 0
        self.ladderhaltype = 0 # no HAL connections specified
        self.ladderconnect = 1 # HAL connections allowed

        self.pin1inv = 0
        self.pin2inv = 0
        self.pin3inv = 0
        self.pin4inv = 0
        self.pin5inv = 0
        self.pin6inv = 0
        self.pin7inv = 0
        self.pin8inv = 0
        self.pin9inv = 0
        self.pin10inv = 0
        self.pin11inv = 0
        self.pin12inv = 0
        self.pin13inv = 0
        self.pin14inv = 0
        self.pin15inv = 0
        self.pin16inv = 0
        self.pin17inv = 0

        self.pin1 = ESTOP
        self.pin2 = XSTEP
        self.pin3 = XDIR
        self.pin4 = YSTEP
        self.pin5 = YDIR
        self.pin6 = ZSTEP
        self.pin7 = ZDIR
        self.pin8 = ASTEP
        self.pin9 = ADIR
        self.pin14 = CW
        self.pin16 = PWM
        self.pin17 = AMP

        self.pin10 = UNUSED_INPUT
        self.pin11 = UNUSED_INPUT
        self.pin12 = UNUSED_INPUT
        self.pin13 = UNUSED_INPUT
        self.pin15 = UNUSED_INPUT

        self.xsteprev = 200
        self.xmicrostep = 2
        self.xpulleynum = 1
        self.xpulleyden = 1
        self.xleadscrew = 20
        self.xmaxvel = 1
        self.xmaxacc = 30

        self.xhomepos = 0
        self.xminlim =  0
        self.xmaxlim =  8
        self.xhomesw =  0
        self.xhomevel = .05
        self.xlatchdir = 0
        self.xscale = 0

        self.ysteprev = 200
        self.ymicrostep = 2
        self.ypulleynum = 1
        self.ypulleyden = 1
        self.yleadscrew = 20
        self.ymaxvel = 1
        self.ymaxacc = 30

        self.yhomepos = 0
        self.yminlim =  0
        self.ymaxlim =  8
        self.yhomesw =  0
        self.yhomevel = .05
        self.ylatchdir = 0
        self.yscale = 0


        self.zsteprev = 200
        self.zmicrostep = 2
        self.zpulleynum = 1
        self.zpulleyden = 1
        self.zleadscrew = 20
        self.zmaxvel = 1
        self.zmaxacc = 30

        self.zhomepos = 0
        self.zminlim = -4
        self.zmaxlim =  0
        self.zhomesw = 0
        self.zhomevel = .05
        self.zlatchdir = 0
        self.zscale = 0


        self.asteprev = 200
        self.amicrostep = 2
        self.apulleynum = 1
        self.apulleyden = 1
        self.aleadscrew = 8
        self.amaxvel = 360
        self.amaxacc = 1200

        self.ahomepos = 0
        self.aminlim = -9999
        self.amaxlim =  9999
        self.ahomesw =  0
        self.ahomevel = .05
        self.alatchdir = 0
        self.ascale = 0

        self.spindlecarrier = 100
        self.spindlecpr = 100
        self.spindlespeed1 = 100
        self.spindlespeed2 = 800
        self.spindlepwm1 = .2
        self.spindlepwm2 = .8

        self.digitsin = 15
        self.digitsout = 15
        self.s32in = 10
        self.s32out = 10
        self.floatsin = 10
        self.floatsout = 10
        self.halui = 0
        self.createsymlink = 1
        self.createshortcut = 1

    def load(self, filename, app=None, force=False):
        def str2bool(s):
            return s == 'True'

        converters = {'string': str, 'float': float, 'int': int, 'bool': str2bool, 'eval': eval}

        d = xml.dom.minidom.parse(open(filename, "r"))
        for n in d.getElementsByTagName("property"):
            name = n.getAttribute("name")
            conv = converters[n.getAttribute('type')]
            text = n.getAttribute('value')
            setattr(self, name, conv(text))

        warnings = []
        for f, m in self.md5sums:
            m1 = hashlib.md5(f).hexdigest()
            if m1 and m != m1:
                warnings.append(_("File %r was modified since it was written by stepconf") % f)
        if warnings:
            warnings.append("")
            warnings.append(_("Saving this configuration file will discard configuration changes made outside stepconf."))
            if app:
                dialog = gtk.MessageDialog(app.widgets.window1,
                    gtk.DIALOG_MODAL | gtk.DIALOG_DESTROY_WITH_PARENT,
                    gtk.MESSAGE_WARNING, gtk.BUTTONS_OK,
                         "\n".join(warnings))
                dialog.show_all()
                dialog.run()
                dialog.destroy()
            else:
                for para in warnings:
                    for line in textwrap.wrap(para, 78): print line
                    print
                print
                if force: return
                response = raw_input(_("Continue? "))
                if response[0] not in _("yY"): raise SystemExit, 1

        legacy_hal_output_names = ["xstep", "xdir", "ystep", "ydir",
        "zstep", "zdir", "astep", "adir",
        "spindle-on", "spindle-cw", "spindle-ccw", "spindle-pwm",
        "coolant-mist", "coolant-flood", "estop-out", "xenable",
        "charge-pump", "unused-output"]

        legacy_hal_input_names = ["estop-ext", "probe-in",
        "spindle-index", "spindle-phase-a", "spindle-phase-b",
        "home-x", "home-y", "home-z", "home-a",
        "min-home-x", "min-home-y", "min-home-z", "min-home-a",
        "max-home-x", "max-home-y", "max-home-z", "max-home-a",
        "both-home-x", "both-home-y", "both-home-z", "both-home-a",
        "min-x", "min-y", "min-z", "min-a",
        "max-x", "max-y", "max-z", "max-a",
        "both-x", "both-y", "both-z", "both-a",
        "all-limit", "all-home", "unused-input"]

        for p in (10,11,12,13,15):
            pin = "pin%d" % p
            p = self[pin]
            if isinstance(p, int):
                self[pin] = legacy_hal_input_names[p]

        for p in (1,2,3,4,5,6,7,8,9,14,16,17):
            pin = "pin%d" % p
            p = self[pin]
            if isinstance(p, int):
                self[pin] = legacy_hal_output_names[p]

        legacy_driver_type = [  # Must exactly match texts in drivertypes
            "gecko201",
            "l297",
            "pmdx150",
            "sherline",
            "xylotex",
            "oem750",
        ]

        if isinstance(self.drivertype, int):
            if self.drivertype < len(legacy_driver_type):
                self.drivertype = legacy_driver_type[self.drivertype]
            else:
                self.drivertype = "other"

    def add_md5sum(self, filename, mode="r"):
        self.md5sums.append((filename, hashlib.md5(filename).hexdigest()))

    def write_inifile(self, base):
        filename = os.path.join(base, self.machinename + ".ini")
        file = open(filename, "w")
        print >>file, _("# Generated by stepconf at %s") % time.asctime()
        print >>file, _("# If you make changes to this file, they will be")
        print >>file, _("# overwritten when you run stepconf again")

        print >>file
        print >>file, "[EMC]"
        print >>file, "MACHINE = %s" % self.machinename
        print >>file, "DEBUG = 0"

        print >>file
        print >>file, "[DISPLAY]"
        print >>file, "DISPLAY = axis"
        print >>file, "EDITOR = gedit"
        print >>file, "POSITION_OFFSET = RELATIVE"
        print >>file, "POSITION_FEEDBACK = ACTUAL"
        print >>file, "MAX_FEED_OVERRIDE = 1.2"
        print >>file, "INTRO_GRAPHIC = emc2.gif"
        print >>file, "INTRO_TIME = 5"
        print >>file, "PROGRAM_PREFIX = %s" % \
                                    os.path.expanduser("~/emc2/nc_files")
        if self.units:
            print >>file, "INCREMENTS = 5mm 1mm .5mm .1mm .05mm .01mm .005mm"
        else:
            print >>file, "INCREMENTS = .1in .05in .01in .005in .001in .0005in .0001in"
        if self.pyvcp:
            print >>file, "PYVCP = custompanel.xml"

        if self.axes == 2:
            print >>file, "LATHE = 1"

        print >>file
        print >>file, "[FILTER]"
        print >>file, "PROGRAM_EXTENSION = .png,.gif,.jpg Greyscale Depth Image"
        print >>file, "PROGRAM_EXTENSION = .py Python Script"
        print >>file, "png = image-to-gcode"
        print >>file, "gif = image-to-gcode"
        print >>file, "jpg = image-to-gcode"
        print >>file, "py = python"        

        print >>file
        print >>file, "[TASK]"
        print >>file, "TASK = milltask"
        print >>file, "CYCLE_TIME = 0.010"

        print >>file
        print >>file, "[RS274NGC]"
        print >>file, "PARAMETER_FILE = emc.var"

        base_period = self.ideal_period()

        print >>file
        print >>file, "[EMCMOT]"
        print >>file, "EMCMOT = motmod"
        print >>file, "COMM_TIMEOUT = 1.0"
        print >>file, "COMM_WAIT = 0.010"
        print >>file, "BASE_PERIOD = %d" % base_period
        print >>file, "SERVO_PERIOD = 1000000"

        print >>file
        print >>file, "[HAL]"
        if self.halui:
            print >>file,"HALUI = halui"          
        print >>file, "HALFILE = %s.hal" % self.machinename
        if self.customhal:
            print >>file, "HALFILE = custom.hal"
            print >>file, "POSTGUI_HALFILE = custom_postgui.hal"

        if self.halui:
           print >>file
           print >>file, "[HALUI]"
           print >>file, _("# add halui MDI commands here (max 64) ")

        print >>file
        print >>file, "[TRAJ]"
        if self.axes == 1:
            print >>file, "AXES = 4"
            print >>file, "COORDINATES = X Y Z A"
            print >>file, "MAX_ANGULAR_VELOCITY = %.2f" % self.amaxvel
            defvel = min(60, self.amaxvel/10.)
            print >>file, "DEFAULT_ANGULAR_VELOCITY = %.2f" % defvel
        elif self.axes == 0:
            print >>file, "AXES = 3"
            print >>file, "COORDINATES = X Y Z"
        else:
            print >>file, "AXES = 3"
            print >>file, "COORDINATES = X Z"
        if self.units:
            print >>file, "LINEAR_UNITS = mm"
        else:
            print >>file, "LINEAR_UNITS = inch"
        print >>file, "ANGULAR_UNITS = degree"
        print >>file, "CYCLE_TIME = 0.010"
        maxvel = max(self.xmaxvel, self.ymaxvel, self.zmaxvel)        
        hypotvel = (self.xmaxvel**2 + self.ymaxvel**2 + self.zmaxvel**2) **.5
        defvel = min(maxvel, max(.1, maxvel/10.))
        print >>file, "DEFAULT_VELOCITY = %.2f" % defvel
        print >>file, "MAX_LINEAR_VELOCITY = %.2f" % maxvel

        print >>file
        print >>file, "[EMCIO]"
        print >>file, "EMCIO = io"
        print >>file, "CYCLE_TIME = 0.100"
        print >>file, "TOOL_TABLE = tool.tbl"

        all_homes = self.home_sig("x") and self.home_sig("z")
        if self.axes != 2: all_homes = all_homes and self.home_sig("y")
        if self.axes == 4: all_homes = all_homes and self.home_sig("a")

        self.write_one_axis(file, 0, "x", "LINEAR", all_homes)
        if self.axes != 2:
            self.write_one_axis(file, 1, "y", "LINEAR", all_homes)
        self.write_one_axis(file, 2, "z", "LINEAR", all_homes)
        if self.axes == 1:
            self.write_one_axis(file, 3, "a", "ANGULAR", all_homes)

        file.close()
        self.add_md5sum(filename)

    def hz(self, axname):
        steprev = getattr(self, axname+"steprev")
        microstep = getattr(self, axname+"microstep")
        pulleynum = getattr(self, axname+"pulleynum")
        pulleyden = getattr(self, axname+"pulleyden")
        leadscrew = getattr(self, axname+"leadscrew")
        maxvel = getattr(self, axname+"maxvel")
        if self.units or axname == 'a': leadscrew = 1./leadscrew
        pps = leadscrew * steprev * microstep * (pulleynum/pulleyden) * maxvel
        return abs(pps)

    def doublestep(self, steptime=None):
        if steptime is None: steptime = self.steptime
        return steptime <= 5000

    def minperiod(self, steptime=None, stepspace=None, latency=None):
        if steptime is None: steptime = self.steptime
        if stepspace is None: stepspace = self.stepspace
        if latency is None: latency = self.latency
        if self.doublestep(steptime):
            return max(latency + steptime + stepspace + 5000, 4*steptime)
        else:
            return latency + max(steptime, stepspace)

    def maxhz(self):
        return 1e9 / self.minperiod()

    def ideal_period(self):
        xhz = self.hz('x')
        yhz = self.hz('y')
        zhz = self.hz('z')
        ahz = self.hz('a')
        if self.axes == 1:
            pps = max(xhz, yhz, zhz, ahz)
        elif self.axes == 0:
            pps = max(xhz, yhz, zhz)
        else:
            pps = max(xhz, zhz)
        if self.doublestep():
            base_period = 1e9 / pps
        else:
            base_period = .5e9 / pps
        if base_period > 100000: base_period = 100000
        if base_period < self.minperiod(): base_period = self.minperiod()
        return int(base_period)

    def ideal_maxvel(self, scale):
        if self.doublestep():
            return abs(.95 * 1e9 / self.ideal_period() / scale)
        else:
            return abs(.95 * .5 * 1e9 / self.ideal_period() / scale)

    def write_one_axis(self, file, num, letter, type, all_homes):
        order = "1203"
        def get(s): return self[letter + s]
        scale = get("scale")
        vel = min(get("maxvel"), self.ideal_maxvel(scale))
        print >>file
        print >>file, "[AXIS_%d]" % num
        print >>file, "TYPE = %s" % type
        print >>file, "HOME = %s" % get("homepos")
        print >>file, "MAX_VELOCITY = %s" % vel
        print >>file, "MAX_ACCELERATION = %s" % get("maxacc")
        print >>file, "STEPGEN_MAXACCEL = %s" % (1.25 * get("maxacc"))
        print >>file, "SCALE = %s" % scale
        if num == 3:
            print >>file, "FERROR = 1"
            print >>file, "MIN_FERROR = .25"
        elif self.units:
            print >>file, "FERROR = 1"
            print >>file, "MIN_FERROR = .25"
        else:
            print >>file, "FERROR = 0.05"
            print >>file, "MIN_FERROR = 0.01"

        # emc2 doesn't like having home right on an end of travel,
        # so extend the travel limit by up to .01in or .1mm
        minlim = get("minlim")
        maxlim = get("maxlim")
        home = get("homepos")
        if self.units: extend = .001
        else: extend = .01
        minlim = min(minlim, home - extend)
        maxlim = max(maxlim, home + extend)
        print >>file, "MIN_LIMIT = %s" % minlim
        print >>file, "MAX_LIMIT = %s" % maxlim

        inputs = set((self.pin10,self.pin11,self.pin12,self.pin13,self.pin15))
        thisaxishome = set((ALL_HOME, ALL_LIMIT_HOME, "home-" + letter, "min-home-" + letter,
                            "max-home-" + letter, "both-home-" + letter))
        # no need to set HOME_IGNORE_LIMITS when ALL_LIMIT_HOME, HAL logic will do the trick
        ignore = set(("min-home-" + letter, "max-home-" + letter,
                            "both-home-" + letter))
        homes = bool(inputs & thisaxishome)
    
        if homes:
            print >>file, "HOME_OFFSET = %f" % get("homesw")
            print >>file, "HOME_SEARCH_VEL = %f" % get("homevel")
            latchvel = get("homevel") / abs(get("homevel"))
            if get("latchdir"): latchvel = -latchvel
            # set latch velocity to one step every two servo periods
            # to ensure that we can capture the position to within one step
            latchvel = latchvel * 500 / get("scale")
            # don't do the latch move faster than the search move
            if abs(latchvel) > abs(get("homevel")):
                latchvel = latchvel * (abs(get("homevel"))/abs(latchvel))
            print >>file, "HOME_LATCH_VEL = %f" % latchvel
            if inputs & ignore:
                print >>file, "HOME_IGNORE_LIMITS = YES"
            if all_homes:
                print >>file, "HOME_SEQUENCE = %s" % order[num]
        else:
            print >>file, "HOME_OFFSET = %s" % get("homepos")

    def home_sig(self, axis):
        inputs = set((self.pin10,self.pin11,self.pin12,self.pin13,self.pin15))
        thisaxishome = set((ALL_HOME, ALL_LIMIT_HOME, "home-" + axis, "min-home-" + axis,
                            "max-home-" + axis, "both-home-" + axis))
        for i in inputs:
            if i in thisaxishome: return i

    def min_lim_sig(self, axis):
           inputs = set((self.pin10,self.pin11,self.pin12,self.pin13,self.pin15))
           thisaxisminlimits = set((ALL_LIMIT, ALL_LIMIT_HOME, "min-" + axis, "min-home-" + axis,
                               "both-" + axis, "both-home-" + axis))
           for i in inputs:
               if i in thisaxisminlimits:
                   if i==ALL_LIMIT_HOME:
                       # ALL_LIMIT is reused here as filtered signal
                       return ALL_LIMIT
                   else:
                       return i

    def max_lim_sig(self, axis):
           inputs = set((self.pin10,self.pin11,self.pin12,self.pin13,self.pin15))
           thisaxismaxlimits = set((ALL_LIMIT, ALL_LIMIT_HOME, "max-" + axis, "max-home-" + axis,
                               "both-" + axis, "both-home-" + axis))
           for i in inputs:
               if i in thisaxismaxlimits:
                   if i==ALL_LIMIT_HOME:
                       # ALL_LIMIT is reused here as filtered signal
                       return ALL_LIMIT
                   else:
                       return i
 
    def connect_axis(self, file, num, let):
        axnum = "xyza".index(let)
        lat = self.latency
        print >>file
        print >>file, "setp stepgen.%d.position-scale [AXIS_%d]SCALE" % (num, axnum)
        print >>file, "setp stepgen.%d.steplen 1" % num
        if self.doublestep():
            print >>file, "setp stepgen.%d.stepspace 0" % num
        else:
            print >>file, "setp stepgen.%d.stepspace 1" % num
        print >>file, "setp stepgen.%d.dirhold %d" % (num, self.dirhold + lat)
        print >>file, "setp stepgen.%d.dirsetup %d" % (num, self.dirsetup + lat)
        print >>file, "setp stepgen.%d.maxaccel [AXIS_%d]STEPGEN_MAXACCEL" % (num, axnum)
        print >>file, "net %spos-cmd axis.%d.motor-pos-cmd => stepgen.%d.position-cmd" % (let, axnum, num)
        print >>file, "net %spos-fb stepgen.%d.position-fb => axis.%d.motor-pos-fb" % (let, num, axnum)
        print >>file, "net %sstep <= stepgen.%d.step" % (let, num)
        print >>file, "net %sdir <= stepgen.%d.dir" % (let, num)
        print >>file, "net %senable axis.%d.amp-enable-out => stepgen.%d.enable" % (let, axnum, num)
        homesig = self.home_sig(let)
        if homesig:
            print >>file, "net %s => axis.%d.home-sw-in" % (homesig, axnum)
        min_limsig = self.min_lim_sig(let)
        if min_limsig:
            print >>file, "net %s => axis.%d.neg-lim-sw-in" % (min_limsig, axnum)
        max_limsig = self.max_lim_sig(let)
        if max_limsig:
            print >>file, "net %s => axis.%d.pos-lim-sw-in" % (max_limsig, axnum)

    def connect_input(self, file, num):
        p = self['pin%d' % num]
        i = self['pin%dinv' % num]
        if p == UNUSED_INPUT: return

        if i:
            print >>file, "net %s <= parport.0.pin-%02d-in-not" \
                % (p, num)
        else:
            print >>file, "net %s <= parport.0.pin-%02d-in" \
                % (p, num)

    def find_input(self, input):
        inputs = set((10, 11, 12, 13, 15))
        for i in inputs:
            pin = getattr(self, "pin%d" % i)
            inv = getattr(self, "pin%dinv" % i)
            if pin == input: return i
        return None

    def find_output(self, output):
        outputs = set((1, 2, 3, 4, 5, 6, 7, 8, 9, 14, 16, 17))
        for i in outputs:
            pin = getattr(self, "pin%d" % i)
            inv = getattr(self, "pin%dinv" % i)
            if pin == output: return i
        return None

    def connect_output(self, file, num):
        p = self['pin%d' % num]
        i = self['pin%dinv' % num]
        if p == UNUSED_OUTPUT: return
        if i: print >>file, "setp parport.0.pin-%02d-out-invert 1" % num
        print >>file, "net %s => parport.0.pin-%02d-out" % (p, num)
        if self.doublestep():
            if p in (XSTEP, YSTEP, ZSTEP, ASTEP):
                print >>file, "setp parport.0.pin-%02d-out-reset 1" % num

    def write_halfile(self, base):
        inputs = set((self.pin10,self.pin11,self.pin12,self.pin13,self.pin15))
        outputs = set((self.pin1, self.pin2, self.pin3, self.pin4, self.pin5,
            self.pin6, self.pin7, self.pin8, self.pin9, self.pin14, self.pin16,
            self.pin17))

        filename = os.path.join(base, self.machinename + ".hal")
        file = open(filename, "w")
        print >>file, _("# Generated by stepconf at %s") % time.asctime()
        print >>file, _("# If you make changes to this file, they will be")
        print >>file, _("# overwritten when you run stepconf again")

        print >>file, "loadrt trivkins"
        print >>file, "loadrt [EMCMOT]EMCMOT base_period_nsec=[EMCMOT]BASE_PERIOD servo_period_nsec=[EMCMOT]SERVO_PERIOD num_joints=[TRAJ]AXES"
        print >>file, "loadrt probe_parport"
        port3name=port2name=port2dir=port3dir=""
        if self.number_pports>2:
             port3name = self.ioaddr3
             if self.pp3_direction:
                port3dir =" in"
             else: 
                port3dir =" out"
        if self.number_pports>1:
             port2name = self.ioaddr2
             if self.pp2_direction:
                port2dir =" in"
             else: 
                port2dir =" out"
        print >>file, "loadrt hal_parport cfg=\"%s out %s%s %s%s\"" % (self.ioaddr, port2name, port2dir, port3name, port3dir)
        if self.doublestep():
            print >>file, "setp parport.0.reset-time %d" % self.steptime
        encoder = PHA in inputs
        counter = PHB not in inputs
        probe = PROBE in inputs
        limits_homes = ALL_LIMIT_HOME in inputs
        pwm = PWM in outputs
        pump = PUMP in outputs
        if self.axes == 2:
            print >>file, "loadrt stepgen step_type=0,0"
        elif self.axes == 1:
            print >>file, "loadrt stepgen step_type=0,0,0,0"
        else:
            print >>file, "loadrt stepgen step_type=0,0,0"

        if encoder:
            print >>file, "loadrt encoder num_chan=1"
        if self.pyvcphaltype == 1 and self.pyvcpconnect == 1:
            print >>file, "loadrt abs count=1"
            if encoder:
               print >>file, "loadrt scale count=1"
               print >>file, "loadrt lowpass count=1"
        if pump:
            print >>file, "loadrt charge_pump"
            print >>file, "net estop-out charge-pump.enable iocontrol.0.user-enable-out"
            print >>file, "net charge-pump <= charge-pump.out"

        if limits_homes:
            print >>file, "loadrt lut5"

        if pwm:
            print >>file, "loadrt pwmgen output_type=0"


        if self.classicladder:
            print >>file, "loadrt classicladder_rt numPhysInputs=%d numPhysOutputs=%d numS32in=%d numS32out=%d numFloatIn=%d numFloatOut=%d" %(self.digitsin , self.digitsout , self.s32in, self.s32out, self.floatsin, self.floatsout)

        print >>file
        print >>file, "addf parport.0.read base-thread"
        if self.number_pports > 1:
            print >>file, "addf parport.1.read base-thread"
        if self.number_pports > 2:
            print >>file, "addf parport.2.read base-thread"

        print >>file, "addf stepgen.make-pulses base-thread"
        if encoder: print >>file, "addf encoder.update-counters base-thread"
        if pump: print >>file, "addf charge-pump base-thread"
        if pwm: print >>file, "addf pwmgen.make-pulses base-thread"
        print >>file, "addf parport.0.write base-thread"
        if self.doublestep():
            print >>file, "addf parport.0.reset base-thread"
        if self.number_pports > 1:
            print >>file, "addf parport.1.write base-thread"
        if self.number_pports > 2:
            print >>file, "addf parport.2.write base-thread"
        print >>file
        print >>file, "addf stepgen.capture-position servo-thread"
        if encoder: print >>file, "addf encoder.capture-position servo-thread"
        print >>file, "addf motion-command-handler servo-thread"
        print >>file, "addf motion-controller servo-thread"
        if self.classicladder:
            print >>file,"addf classicladder.0.refresh servo-thread"
        print >>file, "addf stepgen.update-freq servo-thread"

        if limits_homes:
            print >>file, "addf lut5.0 servo-thread"

        if pwm: print >>file, "addf pwmgen.update servo-thread"
        if self.pyvcphaltype == 1 and self.pyvcpconnect == 1:
            print >>file, "addf abs.0 servo-thread"
            if encoder:
               print >>file, "addf scale.0 servo-thread"
               print >>file, "addf lowpass.0 servo-thread"
        if pwm:
            x1 = self.spindlepwm1
            x2 = self.spindlepwm2
            y1 = self.spindlespeed1
            y2 = self.spindlespeed2
            scale = (y2-y1) / (x2-x1)
            offset = x1 - y1 / scale
            print >>file
            print >>file, "net spindle-cmd <= motion.spindle-speed-out => pwmgen.0.value"
            print >>file, "net spindle-enable <= motion.spindle-on => pwmgen.0.enable"
            print >>file, "net spindle-pwm <= pwmgen.0.pwm"
            print >>file, "setp pwmgen.0.pwm-freq %s" % self.spindlecarrier        
            print >>file, "setp pwmgen.0.scale %s" % scale
            print >>file, "setp pwmgen.0.offset %s" % offset
            print >>file, "setp pwmgen.0.dither-pwm true"
        else: 
            print >>file, "net spindle-cmd <= motion.spindle-speed-out"

        if ON in outputs:
            print >>file, "net spindle-on <= motion.spindle-on"
        if CW in outputs:
            print >>file, "net spindle-cw <= motion.spindle-forward"
        if CCW in outputs:
            print >>file, "net spindle-ccw <= motion.spindle-reverse"
        if BRAKE in outputs:
            print >>file, "net spindle-brake <= motion.spindle-brake"

        if MIST in outputs:
            print >>file, "net coolant-mist <= iocontrol.0.coolant-mist"

        if FLOOD in outputs:
            print >>file, "net coolant-flood <= iocontrol.0.coolant-flood"

        if encoder:
            print >>file
            if PHB not in inputs:
                print >>file, "setp encoder.0.position-scale %f"\
                     % self.spindlecpr
                print >>file, "setp encoder.0.counter-mode 1"
            else:
                print >>file, "setp encoder.0.position-scale %f" \
                    % ( 4.0 * int(self.spindlecpr))
            print >>file, "net spindle-position encoder.0.position => motion.spindle-revs"
            print >>file, "net spindle-velocity encoder.0.velocity => motion.spindle-speed-in"
            print >>file, "net spindle-index-enable encoder.0.index-enable <=> motion.spindle-index-enable"
            print >>file, "net spindle-phase-a encoder.0.phase-A"
            print >>file, "net spindle-phase-b encoder.0.phase-B"
            print >>file, "net spindle-index encoder.0.phase-Z"


        if probe:
            print >>file
            print >>file, "net probe-in => motion.probe-input"

        for i in range(4):
            dout = "dout-%02d" % i
            if dout in outputs:
                print >>file, "net %s <= motion.digital-out-%02d" % (dout, i)

        for i in range(4):
            din = "din-%02d" % i
            if din in inputs:
                print >>file, "net %s => motion.digital-in-%02d" % (din, i)

        print >>file
        for o in (1,2,3,4,5,6,7,8,9,14,16,17): self.connect_output(file, o)      
        print >>file
            
        print >>file
        for i in (10,11,12,13,15): self.connect_input(file, i)
        print >>file

        if limits_homes:
            print >>file, "setp lut5.0.function 0x10000"
            print >>file, "net all-limit-home => lut5.0.in-4"
            print >>file, "net all-limit <= lut5.0.out"
            if self.axes == 2:
                print >>file, "net homing-x <= axis.0.homing => lut5.0.in-0"
                print >>file, "net homing-z <= axis.1.homing => lut5.0.in-1"
            elif self.axes == 0:
                print >>file, "net homing-x <= axis.0.homing => lut5.0.in-0"
                print >>file, "net homing-y <= axis.1.homing => lut5.0.in-1"
                print >>file, "net homing-z <= axis.2.homing => lut5.0.in-2"
            elif self.axes == 1:
                print >>file, "net homing-x <= axis.0.homing => lut5.0.in-0"
                print >>file, "net homing-y <= axis.1.homing => lut5.0.in-1"
                print >>file, "net homing-z <= axis.2.homing => lut5.0.in-2"
                print >>file, "net homing-a <= axis.3.homing => lut5.0.in-3"


        if self.axes == 2:
            self.connect_axis(file, 0, 'x')
            self.connect_axis(file, 1, 'z')
        elif self.axes == 0:
            self.connect_axis(file, 0, 'x')
            self.connect_axis(file, 1, 'y')
            self.connect_axis(file, 2, 'z')
        elif self.axes == 1:
            self.connect_axis(file, 0, 'x')
            self.connect_axis(file, 1, 'y')
            self.connect_axis(file, 2, 'z')
            self.connect_axis(file, 3, 'a')

        print >>file
        print >>file, "net estop-out <= iocontrol.0.user-enable-out"
        if  self.classicladder and self.ladderhaltype == 1 and self.ladderconnect: # external estop program
            print >>file 
            print >>file, _("# **** Setup for external estop ladder program -START ****")
            print >>file
            print >>file, "net estop-out => classicladder.0.in-00"
            print >>file, "net estop-ext => classicladder.0.in-01"
            print >>file, "net estop-strobe classicladder.0.in-02 <= iocontrol.0.user-request-enable"
            print >>file, "net estop-outcl classicladder.0.out-00 => iocontrol.0.emc-enable-in"
            print >>file
            print >>file, _("# **** Setup for external estop ladder program -END ****")
        elif ESTOP_IN in inputs:
            print >>file, "net estop-ext => iocontrol.0.emc-enable-in"
        else:
            print >>file, "net estop-out => iocontrol.0.emc-enable-in"

        print >>file
        if self.manualtoolchange:
            print >>file, "loadusr -W hal_manualtoolchange"
            print >>file, "net tool-change iocontrol.0.tool-change => hal_manualtoolchange.change"
            print >>file, "net tool-changed iocontrol.0.tool-changed <= hal_manualtoolchange.changed"
            print >>file, "net tool-number iocontrol.0.tool-prep-number => hal_manualtoolchange.number"

        else:
            print >>file, "net tool-number <= iocontrol.0.tool-prep-number"
            print >>file, "net tool-change-loopback iocontrol.0.tool-change => iocontrol.0.tool-changed"
        print >>file, "net tool-prepare-loopback iocontrol.0.tool-prepare => iocontrol.0.tool-prepared"
        if self.classicladder:
            print >>file
            if self.modbus:
                print >>file, _("# Load Classicladder with modbus master included (GUI must run for Modbus)")
                print >>file, "loadusr classicladder --modmaster custom.clp"
            else:
                print >>file, _("# Load Classicladder without GUI (can reload LADDER GUI in AXIS GUI")
                print >>file, "loadusr classicladder --nogui custom.clp"
        if self.pyvcp:
            vcp = os.path.join(base, "custompanel.xml")
            if not os.path.exists(vcp):
                f1 = open(vcp, "w")

                print >>f1, "<?xml version='1.0' encoding='UTF-8'?>"

                print >>f1, "<!-- "
                print >>f1, _("Include your PyVCP panel here.\n")
                print >>f1, "-->"
                print >>f1, "<pyvcp>"
                print >>f1, "</pyvcp>"
        if self.pyvcp or self.customhal:
            custom = os.path.join(base, "custom_postgui.hal")
            if os.path.exists(custom): 
                shutil.copy( custom,os.path.join(base,"postgui_backup.hal") ) 
            f1 = open(custom, "w")
            print >>f1, _("# Include your customized HAL commands here")
            print >>f1, _("""\
# The commands in this file are run after the AXIS GUI (including PyVCP panel) starts""") 
            print >>f1
            if self.pyvcphaltype == 1 and self.pyvcpconnect: # spindle speed/tool # display
                  print >>f1, _("# **** Setup of spindle speed display using pyvcp -START ****")
                  if encoder:
                      print >>f1, _("# **** Use ACTUAL spindle velocity from spindle encoder")
                      print >>f1, _("# **** spindle-velocity bounces around so we filter it with lowpass")
                      print >>f1, _("# **** spindle-velocity is signed so we use absolute compoent to remove sign") 
                      print >>f1, _("# **** ACTUAL velocity is in RPS not RPM so we scale it.")
                      print >>f1
                      print >>f1, ("setp scale.0.gain .01667")
                      print >>f1, ("setp lowpass.0.gain 0.01")
                      print >>f1, ("net spindle-velocity => lowpass.0.in")
                      print >>f1, ("net spindle-rps-filtered <= lowpass.0.out")
                      print >>f1, ("net spindle-rps-filtered => abs.0.in")
                      print >>f1, ("net absolute-spindle-vel <= abs.0.out => scale.0.in")
                      print >>f1, ("net scaled-spindle-vel <= scale.0.out => pyvcp.spindle-speed")
                  else:
                      print >>f1, _("# **** Use COMMANDED spindle velocity from EMC because no spindle encoder was specified")
                      print >>f1, _("# **** COMANDED velocity is signed so we use absolute component (abs.0) to remove sign")
                      print >>f1
                      print >>f1, ("net spindle-cmd => abs.0.in")
                      print >>f1, ("net absolute-spindle-vel <= abs.0.out => pyvcp.spindle-speed")                     

        if self.customhal or self.classicladder or self.halui:
            custom = os.path.join(base, "custom.hal")
            if not os.path.exists(custom):
                f1 = open(custom, "w")
                print >>f1, _("# Include your customized HAL commands here")
                print >>f1, _("# This file will not be overwritten when you run stepconf again") 
        file.close()
        self.add_md5sum(filename)

    def write_readme(self, base):
        filename = os.path.join(base, "README")
        file = open(filename, "w")
        print >>file, _("Generated by stepconf at %s") % time.asctime()
        file.close()
        self.add_md5sum(filename)

    def copy(self, base, filename):
        dest = os.path.join(base, filename)
        if not os.path.exists(dest):
            shutil.copy(os.path.join(distdir, filename), dest)

    def save(self):
        base = os.path.expanduser("~/emc2/configs/%s" % self.machinename)
        ncfiles = os.path.expanduser("~/emc2/nc_files")
        if not os.path.exists(ncfiles):
            makedirs(ncfiles)
            examples = os.path.join(BASE, "share", "emc", "ncfiles")
            if not os.path.exists(examples):
                examples = os.path.join(BASE, "nc_files")
            if os.path.exists(examples):
                os.symlink(examples, os.path.join(ncfiles, "examples"))
        
        makedirs(base)

        self.md5sums = []
        self.write_readme(base)
        self.write_inifile(base)
        self.write_halfile(base)
        self.copy(base, "tool.tbl")

        filename = "%s.stepconf" % base

        d = xml.dom.minidom.getDOMImplementation().createDocument(
                            None, "stepconf", None)
        e = d.documentElement

        for k, v in sorted(self.__dict__.iteritems()):
            if k.startswith("_"): continue
            n = d.createElement('property')
            e.appendChild(n)

            if isinstance(v, float): n.setAttribute('type', 'float')
            elif isinstance(v, bool): n.setAttribute('type', 'bool')
            elif isinstance(v, int): n.setAttribute('type', 'int')
            elif isinstance(v, list): n.setAttribute('type', 'eval')
            else: n.setAttribute('type', 'string')

            n.setAttribute('name', k)
            n.setAttribute('value', str(v))
        
        d.writexml(open(filename, "wb"), addindent="  ", newl="\n")
        print("%s" % base)

        # see http://freedesktop.org/wiki/Software/xdg-user-dirs
        desktop = commands.getoutput("""
            test -f ${XDG_CONFIG_HOME:-~/.config}/user-dirs.dirs && . ${XDG_CONFIG_HOME:-~/.config}/user-dirs.dirs
            echo ${XDG_DESKTOP_DIR:-$HOME/Desktop}""")
        if self.createsymlink:
            shortcut = os.path.join(desktop, self.machinename)
            if os.path.exists(desktop) and not os.path.exists(shortcut):
                os.symlink(base,shortcut)

        if self.createshortcut and os.path.exists(desktop):
            if os.path.exists(BASE + "/scripts/emc"):
                scriptspath = (BASE + "/scripts/emc")
            else:
                scriptspath ="emc"

            filename = os.path.join(desktop, "%s.desktop" % self.machinename)
            file = open(filename, "w")
            print >>file,"[Desktop Entry]"
            print >>file,"Version=1.0"
            print >>file,"Terminal=false"
            print >>file,"Name=" + _("launch %s") % self.machinename
            print >>file,"Exec=%s %s/%s.ini" \
                         % ( scriptspath, base, self.machinename )
            print >>file,"Type=Application"
            print >>file,"Comment=" + _("Desktop Launcher for EMC config made by Stepconf")
            print >>file,"Icon=%s"% emc2icon
            file.close()
            # Ubuntu 10.04 require launcher to have execute permissions
            os.chmod(filename,0775)

    def __getitem__(self, item):
        return getattr(self, item)
    def __setitem__(self, item, value):
        return setattr(self, item, value)

class App:
    fname = 'stepconf.glade'  # XXX search path

    def _getwidget(self, doc, id):
        for i in doc.getElementsByTagName('widget'):
            if i.getAttribute('id') == id: return i

    def make_axispage(self, doc, axisname):
        axispage = self._getwidget(doc, 'xaxis').parentNode.cloneNode(True)
        nextpage = self._getwidget(doc, 'spindle').parentNode
        widget = self._getwidget(axispage, "xaxis")
        for node in widget.childNodes:
            if (node.nodeType == xml.dom.Node.ELEMENT_NODE
                    and node.tagName == "property"
                    and node.getAttribute('name') == "title"):
                node.childNodes[0].data = _("%s Axis Configuration") % axisname.upper()
        for node in axispage.getElementsByTagName("widget"):
            id = node.getAttribute('id')
            if id.startswith("x"):
                node.setAttribute('id', axisname + id[1:])
            else:
                node.setAttribute('id', axisname + id)
        for node in axispage.getElementsByTagName("signal"):
            handler = node.getAttribute('handler')
            node.setAttribute('handler', handler.replace("on_x", "on_" + axisname))
        for node in axispage.getElementsByTagName("property"):
            name = node.getAttribute('name')
            if name == "mnemonic_widget":
                node.childNodes[0].data = axisname + node.childNodes[0].data[1:]
        nextpage.parentNode.insertBefore(axispage, nextpage)

    def __init__(self):
        gnome.init("stepconf", "0.6") 
        glade = xml.dom.minidom.parse(os.path.join(datadir, self.fname))
        self.make_axispage(glade, 'y')
        self.make_axispage(glade, 'z')
        self.make_axispage(glade, 'a')
        doc = glade.toxml().encode("utf-8")

        self.xml = gtk.glade.xml_new_from_buffer(doc, len(doc), domain="axis")
        self.widgets = Widgets(self.xml)

        self.watermark = gtk.gdk.pixbuf_new_from_file(wizard)
        self.widgets.dialog1.hide()
        self.widgets.druidpagestart1.set_watermark(self.watermark)
        self.widgets.complete.set_watermark(self.watermark)
        self.widgets.druidpagestart1.show()
        self.widgets.complete.show()
        
        self.xml.signal_autoconnect(self)

        self.in_pport_prepare = False
        self.axis_under_test = False
        self.jogminus = self.jogplus = 0

        for i in drivertypes:
            self.widgets.drivertype.append_text(i[1])
        self.widgets.drivertype.append_text(_("Other"))
        self.data = Data()
   
        tempfile = os.path.join(distdir, "configurable_options/ladder/TEMP.clp")
        if os.path.exists(tempfile):
           os.remove(tempfile)

    def gtk_main_quit(self, *args):
        gtk.main_quit()

    def on_window1_delete_event(self, *args):
        if self.warning_dialog (_("Quit Stepconf and discard changes?"),False):
            gtk.main_quit()
            return False
        else:
            return True
    on_druid1_cancel = on_window1_delete_event
    
    def warning_dialog(self,message,is_ok_type):
        if is_ok_type:
           dialog = gtk.MessageDialog(app.widgets.window1,
                gtk.DIALOG_MODAL | gtk.DIALOG_DESTROY_WITH_PARENT,
                gtk.MESSAGE_WARNING, gtk.BUTTONS_OK,message)
           dialog.show_all()
           result = dialog.run()
           dialog.destroy()
           return True
        else:   
            dialog = gtk.MessageDialog(self.widgets.window1,
               gtk.DIALOG_MODAL | gtk.DIALOG_DESTROY_WITH_PARENT,
               gtk.MESSAGE_QUESTION, gtk.BUTTONS_YES_NO,message)
            dialog.show_all()
            result = dialog.run()
            dialog.destroy()
            if result == gtk.RESPONSE_YES:
                return True
            else:
                return False

    def check_for_rt(self):
        actual_kernel = os.uname()[2]
        if hal.is_sim :
            self.warning_dialog(_("You are using a simulated-realtime version of EMC, so testing / tuning of hardware is unavailable."),True)
            return False
        elif hal.is_rt and not hal.kernel_version == actual_kernel:
            self.warning_dialog(_("You are using a realtime version of EMC but didn't load a realtime kernel so testing / tuning of hardware is\
                 unavailable.\nThis is possibly because you updated the OS and it doesn't automatically load the RTAI kernel anymore.\n"+
                 "You are using the  %(actual)s  kernel.\nYou need to use the  %(needed)s  kernel.")% {'actual':actual_kernel, 'needed':hal.kernel_version},True)
            return False
        else:
            return True

    def on_page_newormodify_prepare(self, *args):
        self.widgets.createsymlink.set_active(self.data.createsymlink)
        self.widgets.createshortcut.set_active(self.data.createshortcut)

    def on_page_newormodify_next(self, *args):
        if not self.widgets.createconfig.get_active():
            filter = gtk.FileFilter()
            filter.add_pattern("*.stepconf")
            filter.set_name(_("EMC2 'stepconf' configuration files"))
            dialog = gtk.FileChooserDialog(_("Modify Existing Configuration"),
                self.widgets.window1, gtk.FILE_CHOOSER_ACTION_OPEN,
                (gtk.STOCK_CANCEL, gtk.RESPONSE_CANCEL,
                 gtk.STOCK_OPEN, gtk.RESPONSE_OK))
            dialog.set_default_response(gtk.RESPONSE_OK)
            dialog.add_filter(filter) 
            dialog.add_shortcut_folder(os.path.expanduser("~/emc2/configs"))
            dialog.set_current_folder(os.path.expanduser("~/emc2/configs"))
            dialog.show_all()
            result = dialog.run()
            if result == gtk.RESPONSE_OK:
                filename = dialog.get_filename()
                dialog.destroy()
                self.data.load(filename, self)
            else:
                dialog.destroy()
                return True
        self.data.createsymlink = self.widgets.createsymlink.get_active()
        self.data.createshortcut = self.widgets.createshortcut.get_active()

    def drivertype_fromid(self):
        for d in drivertypes:
            if d[0] == self.data.drivertype: return d[1]

    def drivertype_toid(self, what=None):
        if not isinstance(what, int): what = self.drivertype_toindex(what)
        if what < len(drivertypes): return drivertypes[what][0]
        return "other"

    def drivertype_toindex(self, what=None):
        if what is None: what = self.data.drivertype
        for i, d in enumerate(drivertypes):
            if d[0] == what: return i
        return len(drivertypes)

    def drivertype_fromindex(self):
        i = self.widgets.drivertype.get_active()
        if i < len(drivertypes): return drivertypes[i][1]
        return _("Other")

    def on_basicinfo_prepare(self, *args):
        self.widgets.drivetime_expander.set_expanded(True)
        self.widgets.parport_expander.set_expanded(True)
        self.widgets.machinename.set_text(self.data.machinename)
        self.widgets.axes.set_active(self.data.axes)
        self.widgets.units.set_active(self.data.units)
        self.widgets.latency.set_value(self.data.latency)
        self.widgets.steptime.set_value(self.data.steptime)
        self.widgets.stepspace.set_value(self.data.stepspace)
        self.widgets.dirsetup.set_value(self.data.dirsetup)
        self.widgets.dirhold.set_value(self.data.dirhold)
        self.widgets.drivertype.set_active(self.drivertype_toindex())
        self.widgets.manualtoolchange.set_active(self.data.manualtoolchange)
        self.widgets.ioaddr.set_text(self.data.ioaddr)
        self.widgets.machinename.grab_focus()
        self.widgets.ioaddr2.set_text(self.data.ioaddr2) 
        self.widgets.ioaddr3.set_text(self.data.ioaddr3)
        self.widgets.pp2_direction.set_active(self.data.pp2_direction)
        self.widgets.pp3_direction.set_active(self.data.pp3_direction)
        if self.data.number_pports>2:
             self.widgets.pp2_checkbutton.set_active(1)
             self.widgets.pp3_checkbutton.set_active(1)
        elif self.data.number_pports>1:
             self.widgets.pp2_checkbutton.set_active(1)
        
        

    def on_basicinfo_next(self, *args):
        self.widgets.drivetime_expander.set_expanded(False)
        self.widgets.parport_expander.set_expanded(False)
        machinename = self.widgets.machinename.get_text()
        self.data.machinename = machinename.replace(" ","_")
        self.data.axes = self.widgets.axes.get_active()
        self.data.units = self.widgets.units.get_active()
        self.data.drivertype = self.drivertype_toid(self.widgets.drivertype.get_active())
        self.data.steptime = self.widgets.steptime.get_value()
        self.data.stepspace = self.widgets.stepspace.get_value()
        self.data.dirsetup = self.widgets.dirsetup.get_value()
        self.data.dirhold = self.widgets.dirhold.get_value()
        self.data.latency = self.widgets.latency.get_value()
        self.data.manualtoolchange = self.widgets.manualtoolchange.get_active()
        self.data.ioaddr = self.widgets.ioaddr.get_text()
        self.data.ioaddr2 = self.widgets.ioaddr2.get_text()
        self.data.ioaddr3 = self.widgets.ioaddr3.get_text()
        self.data.pp2_direction = self.widgets.pp2_direction.get_active()
        self.data.pp3_direction = self.widgets.pp3_direction.get_active()
        if self.widgets.pp3_checkbutton.get_active() and self.widgets.pp2_checkbutton.get_active():
            self.data.number_pports = 3
        elif self.widgets.pp2_checkbutton.get_active():
            self.data.number_pports = 2
        else:
            self.data.number_pports = 1

    def on_machinename_changed(self, *args):
        temp = self.widgets.machinename.get_text()
        self.widgets.confdir.set_text("~/emc2/configs/%s" % temp.replace(" ","_"))

    def on_drivertype_changed(self, *args):
        v = self.widgets.drivertype.get_active()
        if v < len(drivertypes):
            d = drivertypes[v]
            self.widgets.steptime.set_value(d[2])
            self.widgets.stepspace.set_value(d[3])
            self.widgets.dirhold.set_value(d[4])
            self.widgets.dirsetup.set_value(d[5])

            self.widgets.steptime.set_sensitive(0)
            self.widgets.stepspace.set_sensitive(0)
            self.widgets.dirhold.set_sensitive(0)
            self.widgets.dirsetup.set_sensitive(0)
        else:
            self.widgets.steptime.set_sensitive(1)
            self.widgets.stepspace.set_sensitive(1)
            self.widgets.dirhold.set_sensitive(1)
            self.widgets.dirsetup.set_sensitive(1)
        self.on_calculate_ideal_period()

    def do_exclusive_inputs(self, pin):
        if self.in_pport_prepare: return
        exclusive = {
            HOME_X: (MAX_HOME_X, MIN_HOME_X, BOTH_HOME_X, ALL_HOME, ALL_LIMIT_HOME),
            HOME_Y: (MAX_HOME_Y, MIN_HOME_Y, BOTH_HOME_Y, ALL_HOME, ALL_LIMIT_HOME),
            HOME_Z: (MAX_HOME_Z, MIN_HOME_Z, BOTH_HOME_Z, ALL_HOME, ALL_LIMIT_HOME),
            HOME_A: (MAX_HOME_A, MIN_HOME_A, BOTH_HOME_A, ALL_HOME, ALL_LIMIT_HOME),

            MAX_HOME_X: (HOME_X, MIN_HOME_X, MAX_HOME_X, BOTH_HOME_X, ALL_LIMIT, ALL_HOME, ALL_LIMIT_HOME),
            MAX_HOME_Y: (HOME_Y, MIN_HOME_Y, MAX_HOME_Y, BOTH_HOME_Y, ALL_LIMIT, ALL_HOME, ALL_LIMIT_HOME),
            MAX_HOME_Z: (HOME_Z, MIN_HOME_Z, MAX_HOME_Z, BOTH_HOME_Z, ALL_LIMIT, ALL_HOME, ALL_LIMIT_HOME),
            MAX_HOME_A: (HOME_A, MIN_HOME_A, MAX_HOME_A, BOTH_HOME_A, ALL_LIMIT, ALL_HOME, ALL_LIMIT_HOME),

            MIN_HOME_X: (HOME_X, MAX_HOME_X, BOTH_HOME_X, ALL_LIMIT, ALL_HOME, ALL_LIMIT_HOME),
            MIN_HOME_Y: (HOME_Y, MAX_HOME_Y, BOTH_HOME_Y, ALL_LIMIT, ALL_HOME, ALL_LIMIT_HOME),
            MIN_HOME_Z: (HOME_Z, MAX_HOME_Z, BOTH_HOME_Z, ALL_LIMIT, ALL_HOME, ALL_LIMIT_HOME),
            MIN_HOME_A: (HOME_A, MAX_HOME_A, BOTH_HOME_A, ALL_LIMIT, ALL_HOME, ALL_LIMIT_HOME),

            BOTH_HOME_X: (HOME_X, MAX_HOME_X, MIN_HOME_X, ALL_LIMIT, ALL_HOME, ALL_LIMIT_HOME),
            BOTH_HOME_Y: (HOME_Y, MAX_HOME_Y, MIN_HOME_Y, ALL_LIMIT, ALL_HOME, ALL_LIMIT_HOME),
            BOTH_HOME_Z: (HOME_Z, MAX_HOME_Z, MIN_HOME_Z, ALL_LIMIT, ALL_HOME, ALL_LIMIT_HOME),
            BOTH_HOME_A: (HOME_A, MAX_HOME_A, MIN_HOME_A, ALL_LIMIT, ALL_HOME, ALL_LIMIT_HOME),

            MIN_X: (BOTH_X, BOTH_HOME_X, MIN_HOME_X, ALL_LIMIT, ALL_LIMIT_HOME),
            MIN_Y: (BOTH_Y, BOTH_HOME_Y, MIN_HOME_Y, ALL_LIMIT, ALL_LIMIT_HOME),
            MIN_Z: (BOTH_Z, BOTH_HOME_Z, MIN_HOME_Z, ALL_LIMIT, ALL_LIMIT_HOME),
            MIN_A: (BOTH_A, BOTH_HOME_A, MIN_HOME_A, ALL_LIMIT, ALL_LIMIT_HOME),

            MAX_X: (BOTH_X, BOTH_HOME_X, MIN_HOME_X, ALL_LIMIT, ALL_LIMIT_HOME),
            MAX_Y: (BOTH_Y, BOTH_HOME_Y, MIN_HOME_Y, ALL_LIMIT, ALL_LIMIT_HOME),
            MAX_Z: (BOTH_Z, BOTH_HOME_Z, MIN_HOME_Z, ALL_LIMIT, ALL_LIMIT_HOME),
            MAX_A: (BOTH_A, BOTH_HOME_A, MIN_HOME_A, ALL_LIMIT, ALL_LIMIT_HOME),

            BOTH_X: (MIN_X, MAX_X, MIN_HOME_X, MAX_HOME_X, BOTH_HOME_X, ALL_LIMIT, ALL_LIMIT_HOME),
            BOTH_Y: (MIN_Y, MAX_Y, MIN_HOME_Y, MAX_HOME_Y, BOTH_HOME_Y, ALL_LIMIT, ALL_LIMIT_HOME),
            BOTH_Z: (MIN_Z, MAX_Z, MIN_HOME_Z, MAX_HOME_Z, BOTH_HOME_Z, ALL_LIMIT, ALL_LIMIT_HOME),
            BOTH_A: (MIN_A, MAX_A, MIN_HOME_A, MAX_HOME_A, BOTH_HOME_A, ALL_LIMIT, ALL_LIMIT_HOME),

            ALL_LIMIT: (
                MIN_X, MAX_X, BOTH_X, MIN_HOME_X, MAX_HOME_X, BOTH_HOME_X,
                MIN_Y, MAX_Y, BOTH_Y, MIN_HOME_Y, MAX_HOME_Y, BOTH_HOME_Y,
                MIN_Z, MAX_Z, BOTH_Z, MIN_HOME_Z, MAX_HOME_Z, BOTH_HOME_Z,
                MIN_A, MAX_A, BOTH_A, MIN_HOME_A, MAX_HOME_A, BOTH_HOME_A,
                ALL_LIMIT_HOME),
            ALL_HOME: (
                HOME_X, MIN_HOME_X, MAX_HOME_X, BOTH_HOME_X,
                HOME_Y, MIN_HOME_Y, MAX_HOME_Y, BOTH_HOME_Y,
                HOME_Z, MIN_HOME_Z, MAX_HOME_Z, BOTH_HOME_Z,
                HOME_A, MIN_HOME_A, MAX_HOME_A, BOTH_HOME_A,
                ALL_LIMIT_HOME),
            ALL_LIMIT_HOME: (
                HOME_X, MIN_HOME_X, MAX_HOME_X, BOTH_HOME_X,
                HOME_Y, MIN_HOME_Y, MAX_HOME_Y, BOTH_HOME_Y,
                HOME_Z, MIN_HOME_Z, MAX_HOME_Z, BOTH_HOME_Z,
                HOME_A, MIN_HOME_A, MAX_HOME_A, BOTH_HOME_A,
                MIN_X, MAX_X, BOTH_X, MIN_HOME_X, MAX_HOME_X, BOTH_HOME_X,
                MIN_Y, MAX_Y, BOTH_Y, MIN_HOME_Y, MAX_HOME_Y, BOTH_HOME_Y,
                MIN_Z, MAX_Z, BOTH_Z, MIN_HOME_Z, MAX_HOME_Z, BOTH_HOME_Z,
                MIN_A, MAX_A, BOTH_A, MIN_HOME_A, MAX_HOME_A, BOTH_HOME_A,
                ALL_LIMIT, ALL_HOME),
        } 

        p = 'pin%d' % pin
        v = self.widgets[p].get_active()
        ex = exclusive.get(hal_input_names[v], ())

        for pin1 in (10,11,12,13,15):
            if pin1 == pin: continue
            p = 'pin%d' % pin1
            v1 = hal_input_names[self.widgets[p].get_active()]
            if v1 in ex or v1 == v:
                self.widgets[p].set_active(hal_input_names.index(UNUSED_INPUT))

    def on_pin10_changed(self, *args):
        self.do_exclusive_inputs(10)
    def on_pin11_changed(self, *args):
        self.do_exclusive_inputs(11)
    def on_pin12_changed(self, *args):
        self.do_exclusive_inputs(12)
    def on_pin13_changed(self, *args):
        self.do_exclusive_inputs(13)
    def on_pin15_changed(self, *args):
        self.do_exclusive_inputs(15)
           
    def on_pport_prepare(self, *args):
        self.in_pport_prepare = True
        for pin in (1,2,3,4,5,6,7,8,9,14,16,17):
            p = 'pin%d' % pin
            model = self.widgets[p].get_model()
            model.clear()        
            for name in human_output_names: model.append((name,))
            self.widgets[p].set_wrap_width(3)
            self.widgets[p].set_active(hal_output_names.index(self.data[p]))
            p = 'pin%dinv' % pin
            self.widgets[p].set_active(self.data[p])
        for pin in (10,11,12,13,15):
            p = 'pin%d' % pin
            model = self.widgets[p].get_model()
            model.clear()
            for name in human_input_names: model.append((name,))
            self.widgets[p].set_wrap_width(3)
            self.widgets[p].set_active(hal_input_names.index(self.data[p]))
            p = 'pin%dinv' % pin
            self.widgets[p].set_active(self.data[p])
        self.widgets.pin1.grab_focus()
        self.in_pport_prepare = False

    def on_pp2_checkbutton_toggled(self, *args): 
        i = self.widgets.pp2_checkbutton.get_active()   
        self.widgets.pp2_direction.set_sensitive(i)
        self.widgets.ioaddr2.set_sensitive(i)
        if i == 0:
           self.widgets.pp3_checkbutton.set_active(i)
           self.widgets.ioaddr3.set_sensitive(i)

    def on_pp3_checkbutton_toggled(self, *args): 
        i = self.widgets.pp3_checkbutton.get_active() 
        if self.widgets.pp2_checkbutton.get_active() ==0:
          i=0  
          self.widgets.pp3_checkbutton.set_active(0)
        self.widgets.pp3_direction.set_sensitive(i)
        self.widgets.ioaddr3.set_sensitive(i)
        
 
    def on_pport_next(self, *args):
        for pin in (10,11,12,13,15):
            p = 'pin%d' % pin
            self.data[p] = hal_input_names[self.widgets[p].get_active()]
        for pin in (1,2,3,4,5,6,7,8,9,14,16,17):
            p = 'pin%d' % pin
            self.data[p] = hal_output_names[self.widgets[p].get_active()]
        for pin in (1,2,3,4,5,6,7,8,9,10,11,12,13,14,15,16,17):
            p = 'pin%dinv' % pin
            self.data[p] = self.widgets[p].get_active()
        self.data.pp2_direction = self.widgets.pp2_direction.get_active()
        self.data.pp3_direction = self.widgets.pp3_direction.get_active()
    on_pport_back = on_pport_next

    def on_sherlinedefault_clicked(self, *args):
        self.widgets.pin2.set_active(1)
        self.widgets.pin3.set_active(0)
        self.widgets.pin4.set_active(3)
        self.widgets.pin5.set_active(2)
        self.widgets.pin6.set_active(5)
        self.widgets.pin7.set_active(4)
        self.widgets.pin8.set_active(7)
        self.widgets.pin9.set_active(6)

    def on_xylotexdefault_clicked(self, *args):
        self.widgets.pin2.set_active(0)
        self.widgets.pin3.set_active(1)
        self.widgets.pin4.set_active(2)
        self.widgets.pin5.set_active(3)
        self.widgets.pin6.set_active(4)
        self.widgets.pin7.set_active(5)
        self.widgets.pin8.set_active(6)
        self.widgets.pin9.set_active(7)

    def axis_prepare(self, axis):
        d = self.data
        w = self.widgets
        def set_text(n): w[axis + n].set_text("%s" % d[axis + n])
        def set_active(n): w[axis + n].set_active(d[axis + n])
        set_text("steprev")
        set_text("microstep")
        set_text("pulleynum")
        set_text("pulleyden")
        set_text("leadscrew")
        set_text("maxvel")
        set_text("maxacc")
        set_text("homepos")
        set_text("minlim")
        set_text("maxlim")
        set_text("homesw")
        set_text("homevel")
        set_active("latchdir")

        if axis == "a":
            w[axis + "screwunits"].set_text(_("degree / rev"))
            w[axis + "velunits"].set_text(_("deg / s"))
            w[axis + "accunits"].set_text(_("deg / s²"))
            w[axis + "accdistunits"].set_text(_("deg"))
            w[axis + "scaleunits"].set_text(_("Steps / deg"))
        elif d.units:
            w[axis + "screwunits"].set_text(_("mm / rev"))
            w[axis + "velunits"].set_text(_("mm / s"))
            w[axis + "accunits"].set_text(_("mm / s²"))
            w[axis + "accdistunits"].set_text(_("mm"))
            w[axis + "scaleunits"].set_text(_("Steps / mm"))
        else:
            w[axis + "screwunits"].set_text(_("rev / in"))
            w[axis + "velunits"].set_text(_("in / s"))
            w[axis + "accunits"].set_text(_("in / s²"))
            w[axis + "accdistunits"].set_text(_("in"))
            w[axis + "scaleunits"].set_text(_("Steps / in"))

        inputs = set((d.pin10, d.pin11, d.pin12, d.pin13, d.pin15))
        thisaxishome = set((ALL_HOME, ALL_LIMIT_HOME, "home-" + axis, "min-home-" + axis,
                            "max-home-" + axis, "both-home-" + axis))
        homes = bool(inputs & thisaxishome)
        w[axis + "homesw"].set_sensitive(homes)
        w[axis + "homevel"].set_sensitive(homes)
        w[axis + "latchdir"].set_sensitive(homes)

        w[axis + "steprev"].grab_focus()
        gobject.idle_add(lambda: self.update_pps(axis))

    def axis_done(self, axis):
        d = self.data
        w = self.widgets
        def get_text(n): d[axis + n] = float(w[axis + n].get_text())
        def get_active(n): d[axis + n] = w[axis + n].get_active()
        get_text("steprev")
        get_text("microstep")
        get_text("pulleynum")
        get_text("pulleyden")
        get_text("leadscrew")
        get_text("maxvel")
        get_text("maxacc")
        get_text("homepos")
        get_text("minlim")
        get_text("maxlim")
        get_text("homesw")
        get_text("homevel")
        get_active("latchdir")
        
    def on_xaxis_prepare(self, *args): self.axis_prepare('x')
    def on_yaxis_prepare(self, *args): self.axis_prepare('y')
    def on_zaxis_prepare(self, *args): self.axis_prepare('z')
    def on_aaxis_prepare(self, *args): self.axis_prepare('a')

    def on_xaxis_back(self, *args): self.axis_done('x')
    def on_yaxis_back(self, *args): self.axis_done('y')
    def on_zaxis_back(self, *args):
        self.axis_done('z')
        if self.data.axes == 2:
            self.widgets.druid1.set_page(self.widgets.xaxis)
            return True
    def on_aaxis_back(self, *args): self.axis_done('a')

    def on_xaxistest_clicked(self, *args): self.test_axis('x')
    def on_yaxistest_clicked(self, *args): self.test_axis('y')
    def on_zaxistest_clicked(self, *args): self.test_axis('z')
    def on_aaxistest_clicked(self, *args): self.test_axis('a')

    def on_spindle_prepare(self, *args):
        self.widgets['spindlecarrier'].set_text("%s" % self.data.spindlecarrier)
        self.widgets['spindlespeed1'].set_text("%s" % self.data.spindlespeed1)
        self.widgets['spindlespeed2'].set_text("%s" % self.data.spindlespeed2)
        self.widgets['spindlepwm1'].set_text("%s" % self.data.spindlepwm1)
        self.widgets['spindlepwm2'].set_text("%s" % self.data.spindlepwm2)
        self.widgets['spindlecpr'].set_text("%s" % self.data.spindlecpr)

        data = self.data
        if PHA in (data.pin10, data.pin11, data.pin12, data.pin13, data.pin15):
            self.widgets.spindlecpr.set_sensitive(1)
        else:
            self.widgets.spindlecpr.set_sensitive(0)

    def on_spindle_next(self, *args):
        self.data.spindlecarrier = float(self.widgets.spindlecarrier.get_text())
        self.data.spindlespeed1 = float(self.widgets.spindlespeed1.get_text())
        self.data.spindlespeed2 = float(self.widgets.spindlespeed2.get_text())
        self.data.spindlepwm1 = float(self.widgets.spindlepwm1.get_text())
        self.data.spindlepwm2 = float(self.widgets.spindlepwm2.get_text())
        self.data.spindlecpr = float(self.widgets.spindlecpr.get_text())
        

    def on_spindle_back(self, *args):
        self.on_spindle_next()
        if self.data.axes != 1:
            self.widgets.druid1.set_page(self.widgets.zaxis)
        else:
            self.widgets.druid1.set_page(self.widgets.aaxis)
        return True

    def on_advanced_prepare(self, *args):       
        self.widgets.pyvcp.set_active(self.data.pyvcp)
        self.on_pyvcp_toggled()
        if  not self.widgets.createconfig.get_active():
           if os.path.exists(os.path.expanduser("~/emc2/configs/%s/custompanel.xml" % self.data.machinename)):
                self.widgets.radiobutton8.set_active(True)
        self.widgets.classicladder.set_active(self.data.classicladder)
        self.widgets.modbus.set_active(self.data.modbus)
        self.widgets.digitsin.set_value(self.data.digitsin)
        self.widgets.digitsout.set_value(self.data.digitsout)
        self.widgets.s32in.set_value(self.data.s32in)
        self.widgets.s32out.set_value(self.data.s32out)
        self.widgets.floatsin.set_value(self.data.floatsin)
        self.widgets.floatsout.set_value(self.data.floatsout)
        self.widgets.halui.set_active(self.data.halui)
        self.widgets.ladderconnect.set_active(self.data.ladderconnect)
        self.widgets.pyvcpconnect.set_active(self.data.pyvcpconnect)
        self.on_classicladder_toggled()
        if  not self.widgets.createconfig.get_active():
           if os.path.exists(os.path.expanduser("~/emc2/configs/%s/custom.clp" % self.data.machinename)):
                self.widgets.radiobutton4.set_active(True)

    def on_advanced_next(self, *args):
        self.data.pyvcp = self.widgets.pyvcp.get_active()
        self.data.classicladder = self.widgets.classicladder.get_active()
        self.data.modbus = self.widgets.modbus.get_active()
        self.data.digitsin = self.widgets.digitsin.get_value()
        self.data.digitsout = self.widgets.digitsout.get_value()
        self.data.s32in = self.widgets.s32in.get_value()
        self.data.s32out = self.widgets.s32out.get_value()
        self.data.floatsin = self.widgets.floatsin.get_value()
        self.data.floatsout = self.widgets.floatsout.get_value()
        self.data.halui = self.widgets.halui.get_active()    
        self.data.pyvcpconnect = self.widgets.pyvcpconnect.get_active()  
        self.data.ladderconnect = self.widgets.ladderconnect.get_active()          
        if self.data.classicladder:
           if self.widgets.radiobutton1.get_active() == True:
              if self.data.tempexists:
                   self.data.laddername='TEMP.clp'
              else:
                   self.data.laddername= 'blank.clp'
                   self.data.ladderhaltype = 0
           if self.widgets.radiobutton2.get_active() == True:
              self.data.laddername = 'estop.clp'
              inputs = set((self.data.pin10,self.data.pin11,self.data.pin12,self.data.pin13,self.data.pin15))
              if ESTOP_IN not in inputs:
                 self.warning_dialog(_("You need to designate an E-stop input pin in the Parallel Port Setup page for this program."),True)
                 self.widgets.druid1.set_page(self.widgets.advanced)
                 return True
              self.data.ladderhaltype = 1
           if self.widgets.radiobutton3.get_active() == True:
                 self.data.laddername = 'serialmodbus.clp'
                 self.data.modbus = 1
                 self.widgets.modbus.set_active(self.data.modbus) 
                 self.data.ladderhaltype = 0          
           if self.widgets.radiobutton4.get_active() == True:
              self.data.laddername='custom.clp'
           else:
               if os.path.exists(os.path.expanduser("~/emc2/configs/%s/custom.clp" % self.data.machinename)):
                  if not self.warning_dialog(_("OK to replace existing custom ladder program?\nExisting Custom.clp will be renamed custom_backup.clp.\nAny existing file named -custom_backup.clp- will be lost. "),False):
                     self.widgets.druid1.set_page(self.widgets.advanced)
                     return True 
           if self.widgets.radiobutton1.get_active() == False:
              if os.path.exists(os.path.join(distdir, "configurable_options/ladder/TEMP.clp")):
                 if not self.warning_dialog(_("You edited a ladder program and have selected a different program to copy to your configuration file.\nThe edited program will be lost.\n\nAre you sure?  "),False):
                   self.widgets.druid1.set_page(self.widgets.advanced)
                   return True       
        if self.data.pyvcp == True:
           if self.widgets.radiobutton5.get_active() == True:
              self.data.pyvcpname = "blank.xml"
              self.pyvcphaltype = 0
           if self.widgets.radiobutton6.get_active() == True:
              self.data.pyvcpname = "spindle.xml"
              self.data.pyvcphaltype = 1
           if self.widgets.radiobutton8.get_active() == True:
              self.data.pyvcpname = "custompanel.xml"
           else:
              if os.path.exists(os.path.expanduser("~/emc2/configs/%s/custompanel.xml" % self.data.machinename)):
                 if not self.warning_dialog(_("OK to replace existing custom pyvcp panel and custom_postgui.hal file ?\nExisting custompanel.xml and custom_postgui.hal will be renamed custompanel_backup.xml and postgui_backup.hal.\nAny existing file named custompanel_backup.xml and custom_postgui.hal will be lost. "),False):
                   return True

    def on_advanced_back(self, *args):
        if self.has_spindle_speed_control():
            self.widgets.druid1.set_page(self.widgets.spindle)
        elif self.data.axes != 1:
            self.widgets.druid1.set_page(self.widgets.zaxis)
        else:
            self.widgets.druid1.set_page(self.widgets.aaxis)
        return True

    def on_loadladder_clicked(self, *args):self.load_ladder(self)

    def on_classicladder_toggled(self, *args):

        i= self.widgets.classicladder.get_active()
        self.widgets.digitsin.set_sensitive(i)
        self.widgets.digitsout.set_sensitive(i)
        self.widgets.s32in.set_sensitive(i)
        self.widgets.s32out.set_sensitive(i)
        self.widgets.floatsin.set_sensitive(i)
        self.widgets.floatsout.set_sensitive(i)
        self.widgets.modbus.set_sensitive(i)
        self.widgets.radiobutton1.set_sensitive(i)
        self.widgets.radiobutton2.set_sensitive(i)
        self.widgets.radiobutton3.set_sensitive(i)
        if  self.widgets.createconfig.get_active():
            self.widgets.radiobutton4.set_sensitive(False)
        else:
            self.widgets.radiobutton4.set_sensitive(i)
        self.widgets.loadladder.set_sensitive(i)
        self.widgets.label_digin.set_sensitive(i)
        self.widgets.label_digout.set_sensitive(i)
        self.widgets.label_s32in.set_sensitive(i)
        self.widgets.label_s32out.set_sensitive(i)
        self.widgets.label_floatin.set_sensitive(i)
        self.widgets.label_floatout.set_sensitive(i)
        self.widgets.ladderconnect.set_sensitive(i)
        self.widgets.clpins_expander.set_sensitive(i)

    def on_pyvcp_toggled(self,*args):
        i= self.widgets.pyvcp.get_active()
        self.widgets.radiobutton5.set_sensitive(i)
        self.widgets.radiobutton6.set_sensitive(i)
        if  self.widgets.createconfig.get_active():
            self.widgets.radiobutton8.set_sensitive(False)
        else:
            self.widgets.radiobutton8.set_sensitive(i)
        self.widgets.displaypanel.set_sensitive(i)
        self.widgets.pyvcpconnect.set_sensitive(i)

    def on_displaypanel_clicked(self,*args):
        print"clicked"
        self.testpanel(self)

    def on_complete_back(self, *args):
        self.widgets.druid1.set_page(self.widgets.advanced)
        return True

    def on_xaxis_next(self, *args):
        self.axis_done('x')
        if self.data.axes == 2:
            self.widgets.druid1.set_page(self.widgets.zaxis)
            return True

    def on_yaxis_next(self, *args): self.axis_done('y')

    def on_zaxis_next(self, *args):
        self.axis_done('z')
        if self.data.axes != 1:
            if self.has_spindle_speed_control():
                self.widgets.druid1.set_page(self.widgets.spindle)
            else:
                self.widgets.druid1.set_page(self.widgets.advanced)
            return True

    def on_aaxis_next(self, *args):
        self.axis_done('a')
        if self.has_spindle_speed_control():
            self.widgets.druid1.set_page(self.widgets.spindle)
        else:
            self.widgets.druid1.set_page(self.widgets.advanced)
        return True

    def has_spindle_speed_control(self):
        d = self.data
        return PWM in (d.pin1, d.pin2, d.pin3, d.pin4, d.pin5, d.pin6, d.pin7,
            d.pin8, d.pin9, d.pin14, d.pin16, d.pin17) or \
                PPR in (d.pin10, d.pin11, d.pin12, d.pin13, d.pin15) or \
                PHA in (d.pin10, d.pin11, d.pin12, d.pin13, d.pin15) \

    def update_pps(self, axis):
        w = self.widgets
        d = self.data
        def get(n): return float(w[axis + n].get_text())

        try:
            pitch = get("leadscrew")
            if d.units == 1 or axis == 'a': pitch = 1./pitch
            pps = (pitch * get("steprev") * get("microstep") *
                (get("pulleynum") / get("pulleyden")) * get("maxvel"))
            if pps == 0: raise ValueError
            pps = abs(pps)
            acctime = get("maxvel") / get("maxacc")
            accdist = acctime * .5 * get("maxvel")
            w[axis + "acctime"].set_text("%.4f" % acctime)
            w[axis + "accdist"].set_text("%.4f" % accdist)
            w[axis + "hz"].set_text("%.1f" % pps)
            scale = self.data[axis + "scale"] = (1.0 * pitch * get("steprev")
                * get("microstep") * (get("pulleynum") / get("pulleyden")))
            w[axis + "scale"].set_text("%.1f" % scale)
            self.widgets.druid1.set_buttons_sensitive(1,1,1,1)
            w[axis + "axistest"].set_sensitive(1)
        except (ValueError, ZeroDivisionError): # Some entries not numbers or not valid
            w[axis + "acctime"].set_text("")
            w[axis + "accdist"].set_text("")
            w[axis + "hz"].set_text("")
            w[axis + "scale"].set_text("")
            self.widgets.druid1.set_buttons_sensitive(1,0,1,1)
            w[axis + "axistest"].set_sensitive(0)

    def on_xsteprev_changed(self, *args): self.update_pps('x')
    def on_ysteprev_changed(self, *args): self.update_pps('y')
    def on_zsteprev_changed(self, *args): self.update_pps('z')
    def on_asteprev_changed(self, *args): self.update_pps('a')

    def on_xmicrostep_changed(self, *args): self.update_pps('x')
    def on_ymicrostep_changed(self, *args): self.update_pps('y')
    def on_zmicrostep_changed(self, *args): self.update_pps('z')
    def on_amicrostep_changed(self, *args): self.update_pps('a')

    def on_xpulleynum_changed(self, *args): self.update_pps('x')
    def on_ypulleynum_changed(self, *args): self.update_pps('y')
    def on_zpulleynum_changed(self, *args): self.update_pps('z')
    def on_apulleynum_changed(self, *args): self.update_pps('a')

    def on_xpulleyden_changed(self, *args): self.update_pps('x')
    def on_ypulleyden_changed(self, *args): self.update_pps('y')
    def on_zpulleyden_changed(self, *args): self.update_pps('z')
    def on_apulleyden_changed(self, *args): self.update_pps('a')

    def on_xleadscrew_changed(self, *args): self.update_pps('x')
    def on_yleadscrew_changed(self, *args): self.update_pps('y')
    def on_zleadscrew_changed(self, *args): self.update_pps('z')
    def on_aleadscrew_changed(self, *args): self.update_pps('a')

    def on_xmaxvel_changed(self, *args): self.update_pps('x')
    def on_ymaxvel_changed(self, *args): self.update_pps('y')
    def on_zmaxvel_changed(self, *args): self.update_pps('z')
    def on_amaxvel_changed(self, *args): self.update_pps('a')

    def on_xmaxacc_changed(self, *args): self.update_pps('x')
    def on_ymaxacc_changed(self, *args): self.update_pps('y')
    def on_zmaxacc_changed(self, *args): self.update_pps('z')
    def on_amaxacc_changed(self, *args): self.update_pps('a')

    def on_complete_finish(self, *args):
        self.data.save()        
        if self.data.classicladder: 
           if not self.data.laddername == "custom.clp":
                filename = os.path.join(distdir, "configurable_options/ladder/%s" % self.data.laddername)
                original = os.path.expanduser("~/emc2/configs/%s/custom.clp" % self.data.machinename)
                if os.path.exists(filename):     
                  if os.path.exists(original):
                     print "custom file already exists"
                     shutil.copy( original,os.path.expanduser("~/emc2/configs/%s/custom_backup.clp" % self.data.machinename) ) 
                     print "made backup of existing custom"
                  shutil.copy( filename,original)
                  print "copied ladder program to usr directory"
                  print"%s" % filename
                else:
                     print "Master or temp ladder files missing from configurable_options dir"

        if self.data.pyvcp and not self.widgets.radiobutton8.get_active() == True:                
           panelname = os.path.join(distdir, "configurable_options/pyvcp/%s" % self.data.pyvcpname)
           originalname = os.path.expanduser("~/emc2/configs/%s/custompanel.xml" % self.data.machinename)
           if os.path.exists(panelname):     
                  if os.path.exists(originalname):
                     print "custom PYVCP file already exists"
                     shutil.copy( originalname,os.path.expanduser("~/emc2/configs/%s/custompanel_backup.xml" % self.data.machinename) ) 
                     print "made backup of existing custom"
                  shutil.copy( panelname,originalname)
                  print "copied PYVCP program to usr directory"
                  print"%s" % panelname
           else:
                  print "Master PYVCP files missing from configurable_options dir"
        gtk.main_quit()

    def on_calculate_ideal_period(self, *args):
        steptime = self.widgets.steptime.get_value()
        stepspace = self.widgets.stepspace.get_value()
        latency = self.widgets.latency.get_value()
        minperiod = self.data.minperiod(steptime, stepspace, latency)
        maxhz = int(1e9 / minperiod)
        if not self.data.doublestep(steptime): maxhz /= 2
        self.widgets.baseperiod.set_text("%d ns" % minperiod)
        self.widgets.maxsteprate.set_text("%d Hz" % maxhz)

    def on_latency_test_clicked(self, w):
        self.latency_pid = os.spawnvp(os.P_NOWAIT,
                                "latency-test", ["latency-test"])
        self.widgets['window1'].set_sensitive(0)
        gobject.timeout_add(15, self.latency_running_callback)

    def latency_running_callback(self):
        pid, status = os.waitpid(self.latency_pid, os.WNOHANG)
        if pid:
            self.widgets['window1'].set_sensitive(1)
            return False
        return True

    def update_axis_params(self, *args):
        axis = self.axis_under_test
        if axis is None: return
        halrun = self.halrun
        halrun.write("""
            setp stepgen.0.maxaccel %(accel)f
            setp stepgen.0.maxvel %(vel)f
            setp steptest.0.jog-minus %(jogminus)s
            setp steptest.0.jog-plus %(jogplus)s
            setp steptest.0.run %(run)s
            setp steptest.0.amplitude %(amplitude)f
            setp steptest.0.maxvel %(vel)f
            setp steptest.0.dir %(dir)s
        """ % {
            'jogminus': self.jogminus,
            'jogplus': self.jogplus,
            'run': self.widgets.run.get_active(),
            'amplitude': self.widgets.testamplitude.get_value(),
            'accel': self.widgets.testacc.get_value(),
            'vel': self.widgets.testvel.get_value(),
            'dir': self.widgets.testdir.get_active(),
        })
        halrun.flush()

    def on_jogminus_pressed(self, w):
        self.jogminus = 1
        self.update_axis_params()
    def on_jogminus_released(self, w):
        self.jogminus = 0
        self.update_axis_params()

    def on_jogplus_pressed(self, w):
        self.jogplus = 1
        self.update_axis_params()
    def on_jogplus_released(self, w):
        self.jogplus = 0
        self.update_axis_params()
    
    def testpanel(self,w):
        panelname = os.path.join(distdir, "configurable_options/pyvcp")
        if self.widgets.radiobutton5.get_active() == True:
           return True
        if self.widgets.radiobutton6.get_active() == True:
           panel = "spindle.xml"
        if self.widgets.radiobutton8.get_active() == True:
           panel = "custompanel.xml"
           panelname = os.path.expanduser("~/emc2/configs/%s" % self.data.machinename)
        self.halrun = halrun = os.popen("cd %(panelname)s\nhalrun -sf > /dev/null"% {'panelname':panelname,}, "w" )    
        halrun.write("loadusr -Wn displaytest pyvcp -c displaytest %(panel)s\n" %{'panel':panel,})
        if self.widgets.radiobutton6.get_active() == True:
                halrun.write("setp displaytest.spindle-speed 1000\n")
        halrun.write("waitusr displaytest\n"); halrun.flush()
        halrun.close()   

    def load_ladder(self,w):         
        newfilename = os.path.join(distdir, "configurable_options/ladder/TEMP.clp")    
        self.data.modbus = self.widgets.modbus.get_active()
        self.halrun = halrun = os.popen("halrun -sf > /dev/null", "w")
        halrun.write(""" 
              loadrt threads period1=%(period)d name1=fast fp1=0 period2=1000000 name2=slow\n
              loadrt classicladder_rt numPhysInputs=%(din)d numPhysOutputs=%(dout)d numS32in=%(sin)d numS32out=%(sout)d\
                     numFloatIn=%(fin)d numFloatOut=%(fout)d\n
              addf classicladder.0.refresh slow\n
              start\n
                      """ % {
                      'period': 50000,
                      'din': self.widgets.digitsin.get_value(),
                      'dout': self.widgets.digitsout.get_value(),
                      'sin': self.widgets.s32in.get_value(),
                      'sout': self.widgets.s32out.get_value(), 
                      'fin':self.widgets.floatsin.get_value(),
                      'fout':self.widgets.floatsout.get_value(),
                 })
        if self.widgets.radiobutton1.get_active() == True:
            if self.data.tempexists:
               self.data.laddername='TEMP.clp'
            else:
               self.data.laddername= 'blank.clp'
        if self.widgets.radiobutton2.get_active() == True:
            self.data.laddername= 'estop.clp'
        if self.widgets.radiobutton3.get_active() == True:
            self.data.laddername = 'serialmodbus.clp'
            self.data.modbus = True
            self.widgets.modbus.set_active(self.data.modbus)
        if self.widgets.radiobutton4.get_active() == True:
            self.data.laddername='custom.clp'
            originalfile = filename = os.path.expanduser("~/emc2/configs/%s/custom.clp" % self.data.machinename)
        else:
            filename = os.path.join(distdir, "configurable_options/ladder/"+ self.data.laddername)        
        if self.data.modbus == True: 
            halrun.write("loadusr -w classicladder --modmaster --newpath=%(newfilename)s %(filename)s\
                \n" %          { 'newfilename':newfilename ,'filename':filename })
        else:
            halrun.write("loadusr -w classicladder --newpath=%(newfilename)s %(filename)s\n" % { 'newfilename':newfilename ,'filename':filename })
        halrun.flush()
        halrun.close()
        if os.path.exists(newfilename):
            self.data.tempexists = True
            self.widgets.newladder.set_text('Edited ladder program')
            self.widgets.radiobutton1.set_active(True)
        else:
            self.data.tempexists = 0
        

    def test_axis(self, axis):
        if not self.check_for_rt(): return
        data = self.data
        widgets = self.widgets

        vel = float(widgets[axis + "maxvel"].get_text())
        acc = float(widgets[axis + "maxacc"].get_text())

        scale = data[axis + "scale"]
        maxvel = 1.5 * vel
        if data.doublestep():
                period = int(1e9 / maxvel / scale)
        else:
                period = int(.5e9 / maxvel / scale)

        steptime = self.widgets.steptime.get_value()
        stepspace = self.widgets.stepspace.get_value()
        latency = self.widgets.latency.get_value()
        minperiod = self.data.minperiod()

        if period < minperiod:
            period = minperiod
            if data.doublestep():
                maxvel = 1e9 / minperiod / abs(scale)
            else:
                maxvel = 1e9 / minperiod / abs(scale)
        if period > 100000:
            period = 100000

        self.halrun = halrun = os.popen("halrun -sf > /dev/null", "w")

        axnum = "xyza".index(axis)
        step = axis + "step"
        dir = axis + "dir"
        halrun.write("""
            loadrt steptest
            loadrt stepgen step_type=0
            loadrt probe_parport
            loadrt hal_parport cfg=%(ioaddr)s
            loadrt threads period1=%(period)d name1=fast fp1=0 period2=1000000 name2=slow\n

            addf stepgen.make-pulses fast
            addf parport.0.write fast

            addf stepgen.capture-position slow
            addf steptest.0 slow
            addf stepgen.update-freq slow

            net step stepgen.0.step => parport.0.pin-%(steppin)02d-out
            net dir stepgen.0.dir => parport.0.pin-%(dirpin)02d-out
            net cmd steptest.0.position-cmd => stepgen.0.position-cmd
            net fb stepgen.0.position-fb => steptest.0.position-fb

            setp parport.0.pin-%(steppin)02d-out-reset 1
            setp stepgen.0.steplen 1
            setp stepgen.0.dirhold %(dirhold)d
            setp stepgen.0.dirsetup %(dirsetup)d
            setp stepgen.0.position-scale %(scale)f
            setp steptest.0.epsilon %(onestep)f

            setp stepgen.0.enable 1
        """ % {
            'period': period,
            'ioaddr': data.ioaddr,
            'steppin': data.find_output(step),
            'dirpin': data.find_output(dir),
            'dirhold': data.dirhold + data.latency,
            'dirsetup': data.dirsetup + data.latency,
            'onestep': abs(1. / data[axis + "scale"]),
            'scale': data[axis + "scale"],
        })

        if data.doublestep():
            halrun.write("""
                setp parport.0.reset-time %(resettime)d
                setp stepgen.0.stepspace 0
                addf parport.0.reset fast
            """ % {
                'resettime': data['steptime']
            })
        amp = data.find_output(AMP)
        if amp:
            halrun.write("setp parport.0.pin-%(enablepin)02d-out 1\n"
                % {'enablepin': amp})

        estop = data.find_output(ESTOP)
        if estop:
            halrun.write("setp parport.0.pin-%(estoppin)02d-out 1\n"
                % {'estoppin': estop})

        for pin in 1,2,3,4,5,6,7,8,9,14,16,17:
            inv = getattr(data, "pin%dinv" % pin)
            if inv:
                halrun.write("setp parport.0.pin-%(pin)02d-out-invert 1\n"
                    % {'pin': pin}) 

        widgets.dialog1.set_title(_("%s Axis Test") % axis.upper())

        if axis == "a":
            widgets.testvelunit.set_text(_("deg / s"))
            widgets.testaccunit.set_text(_("deg / s²"))
            widgets.testampunit.set_text(_("deg"))
            widgets.testvel.set_increments(1,5)
            widgets.testacc.set_increments(1,5)
            widgets.testamplitude.set_increments(1,5)
            widgets.testvel.set_range(0, maxvel)
            widgets.testacc.set_range(1, 360000)
            widgets.testamplitude.set_range(0, 1440)
            widgets.testvel.set_digits(1)
            widgets.testacc.set_digits(1)
            widgets.testamplitude.set_digits(1)
            widgets.testamplitude.set_value(10)
        elif data.units:
            widgets.testvelunit.set_text(_("mm / s"))
            widgets.testaccunit.set_text(_("mm / s²"))
            widgets.testampunit.set_text(_("mm"))
            widgets.testvel.set_increments(1,5)
            widgets.testacc.set_increments(1,5)
            widgets.testamplitude.set_increments(1,5)
            widgets.testvel.set_range(0, maxvel)
            widgets.testacc.set_range(1, 100000)
            widgets.testamplitude.set_range(0, 1000)
            widgets.testvel.set_digits(2)
            widgets.testacc.set_digits(2)
            widgets.testamplitude.set_digits(2)
            widgets.testamplitude.set_value(.5)
        else:
            widgets.testvelunit.set_text(_("in / s"))
            widgets.testaccunit.set_text(_("in / s²"))
            widgets.testampunit.set_text(_("in"))
            widgets.testvel.set_increments(.1,5)
            widgets.testacc.set_increments(1,5)
            widgets.testamplitude.set_increments(.1,5)
            widgets.testvel.set_range(0, maxvel)
            widgets.testacc.set_range(1, 3600)
            widgets.testamplitude.set_range(0, 36)
            widgets.testvel.set_digits(1)
            widgets.testacc.set_digits(1)
            widgets.testamplitude.set_digits(1)
            widgets.testamplitude.set_value(15)

        self.jogplus = self.jogminus = 0
        self.widgets.testdir.set_active(0)
        self.widgets.run.set_active(0)
        self.widgets.testacc.set_value(acc)
        self.widgets.testvel.set_value(vel)
        self.axis_under_test = axis
        self.update_axis_params()

        halrun.write("start\n"); halrun.flush()
        widgets.dialog1.show_all()
        result = widgets.dialog1.run()
        widgets.dialog1.hide()
        
        if amp:
            halrun.write("""setp parport.0.pin-%02d-out 0\n""" % amp)
        if estop:
            halrun.write("""setp parport.0.pin-%02d-out 0\n""" % estop)

        time.sleep(.001)

        halrun.close()        

        if result == gtk.RESPONSE_OK:
            widgets[axis+"maxacc"].set_text("%s" % widgets.testacc.get_value())
            widgets[axis+"maxvel"].set_text("%s" % widgets.testvel.get_value())
        self.axis_under_test = None

    def run(self, filename=None):
        if filename is not None:
            self.data.load(filename, self)
            self.widgets.druid1.set_page(self.widgets.basicinfo)
        gtk.main()

def makedirs(d):
    try:
        os.makedirs(d)
    except os.error, detail:
        if detail.errno != errno.EEXIST: raise
makedirs(os.path.expanduser("~/emc2/configs"))

opts, args = getopt.getopt(sys.argv[1:], "fr")
mode = 0
force = 0
for k, v in opts:
    if k == "-r": mode = 1
    if k == "-f": force = 1

if mode:
    filename = args[0]
    data = Data()
    data.load(filename, None, force)
    data.save()
elif args:
    app = App()
    app.run(args[0])
else:
    app = App()
    app.run()<|MERGE_RESOLUTION|>--- conflicted
+++ resolved
@@ -183,11 +183,7 @@
     except IOError:
         return None
     else:
-<<<<<<< HEAD
-        return hashlib(f.read()).hexdigest()
-=======
         return hashlib.md5(f.read()).hexdigest()
->>>>>>> c3bea70c
 
 class Widgets:
     def __init__(self, xml):
@@ -371,7 +367,7 @@
 
         warnings = []
         for f, m in self.md5sums:
-            m1 = hashlib.md5(f).hexdigest()
+            m1 = md5sum(f)
             if m1 and m != m1:
                 warnings.append(_("File %r was modified since it was written by stepconf") % f)
         if warnings:
@@ -439,7 +435,7 @@
                 self.drivertype = "other"
 
     def add_md5sum(self, filename, mode="r"):
-        self.md5sums.append((filename, hashlib.md5(filename).hexdigest()))
+        self.md5sums.append((filename, md5sum(filename)))
 
     def write_inifile(self, base):
         filename = os.path.join(base, self.machinename + ".ini")
