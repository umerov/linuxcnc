--- conflicted
+++ resolved
@@ -510,11 +510,7 @@
         return -EINVAL;
     }	
 
-<<<<<<< HEAD
-#if defined(RTAPI_SIM) || defined(RTAPI_LINUX)
-=======
 #if defined(BUILD_SYS_USER_DSO)
->>>>>>> 2a3e74c4
     {
         char *argv[MAX_TOK];
         int m = 0, result;
@@ -1058,11 +1054,7 @@
     hal_comp_t *comp;
     char *argv[MAX_TOK+3];
     char *cp1;
-<<<<<<< HEAD
-#if defined(RTAPI_SIM) || defined(RTAPI_LINUX)
-=======
 #if defined(BUILD_SYS_USER_DSO)
->>>>>>> 2a3e74c4
     argv[m++] = "-Wn";
     argv[m++] = mod_name;
     argv[m++] = EMC2_BIN_DIR "/rtapi_app";
@@ -1126,11 +1118,7 @@
 
     if ( retval != 0 ) {
 	halcmd_error("insmod failed, returned %d\n"
-<<<<<<< HEAD
-#if !defined(RTAPI_SIM) && !defined(RTAPI_LINUX)
-=======
 #if !defined(BUILD_SYS_USER_DSO)
->>>>>>> 2a3e74c4
             "See the output of 'dmesg' for more information.\n"
 #endif
         , retval );
@@ -1325,11 +1313,7 @@
     int retval;
     char *argv[4];
 
-<<<<<<< HEAD
-#if defined(RTAPI_SIM) || defined(RTAPI_LINUX)
-=======
 #if defined(BUILD_SYS_USER_DSO)
->>>>>>> 2a3e74c4
     argv[0] = EMC2_BIN_DIR "/rtapi_app";
     argv[1] = "unload";
 #else
