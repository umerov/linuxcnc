INCLUDES += rtapi

../include/%.h: ./rtapi/%.h
	cp $^ $@
../include/%.hh: ./rtapi/%.hh
	cp $^ $@

<<<<<<< HEAD
ifeq ($(BUILD_SYS),sim)
# Simulator
=======
# defaults for kernel thread styles
# there's no rtapi_app  
RTAPI_APP_SRCS := 
# but a style-dependent userland rtapi which is needed by 
# hal_lib and usrmotintf.cc
ULAPISRCS := rtapi/$(RTPREFIX)_ulapi.c 
#NB: redefined below
>>>>>>> 2a3e74c4


# for now, handle all three rtapi_app flavors through conditional compilation in
# the sim_rtapi*c files

ifeq ($(THREADS),posix)
RTAPI_APP_SRCS := \
	rtapi/sim_rtapi_app.cc \
	rtapi/sim_rtapi.c
ULAPISRCS := rtapi/sim_ulapi.c

PTH_CONFIG ?= pth-config
RTAPI_CFLAGS := $(shell $(PTH_CONFIG) --cflags 2>/dev/null)
RTAPI_LINK := $(shell $(PTH_CONFIG) --ldflags --libs 2>/dev/null)
endif

ifeq ($(THREADS),xenomai-user)
$(warning the xenomai-user RTAPI is not complete.)
RTAPI_APP_SRCS := \
	rtapi/sim_rtapi_app.cc \
	rtapi/sim_rtapi.c
ULAPISRCS := rtapi/sim_ulapi.c
endif

ifeq ($(THREADS),rt-preempt-user)
$(warning the RT_PREEMPT RTAPI is not complete.)

RTAPI_APP_SRCS := \
	rtapi/sim_rtapi_app.cc \
	rtapi/sim_rtapi.c
ULAPISRCS := rtapi/sim_ulapi.c
endif


ifneq "$(filter posix xenomai-user rt-preempt-user,$(THREADS))" ""

$(call TOOBJSDEPS, $(RTAPI_APP_SRCS)): EXTRAFLAGS += $(RTAPI_CFLAGS) #-DSIM
../bin/rtapi_app: $(call TOOBJS, $(RTAPI_APP_SRCS))
	$(ECHO) Linking $(notdir $@)
	@$(CXX) -rdynamic $(LDFLAGS) -o $@ $^ -ldl $(RTAPI_LINK)
TARGETS += ../bin/rtapi_app
endif

<<<<<<< HEAD
ifeq ($(BUILD_SYS),linux)
# Realtime capable linux

RTAPI_APP_SRCS := \
	rtapi/linux_rtapi_app.cc \
	rtapi/linux_rtapi.c
USERSRCS += $(RTAPI_APP_SRCS)

$(call TOOBJSDEPS, $(RTAPI_APP_SRCS)): EXTRAFLAGS += -DLINUX_REALTIME
../bin/rtapi_app: $(call TOOBJS, $(RTAPI_APP_SRCS))
	$(ECHO) Linking $(notdir $@)
	@$(CXX) -rdynamic $(LDFLAGS) -o $@ $^ -ldl -lpthread -lrt
TARGETS += ../bin/rtapi_app
endif
=======


USERSRCS += $(ULAPISRCS)
USERSRCS += $(RTAPI_APP_SRCS)

>>>>>>> 2a3e74c4
<|MERGE_RESOLUTION|>--- conflicted
+++ resolved
@@ -5,10 +5,6 @@
 ../include/%.hh: ./rtapi/%.hh
 	cp $^ $@
 
-<<<<<<< HEAD
-ifeq ($(BUILD_SYS),sim)
-# Simulator
-=======
 # defaults for kernel thread styles
 # there's no rtapi_app  
 RTAPI_APP_SRCS := 
@@ -16,7 +12,6 @@
 # hal_lib and usrmotintf.cc
 ULAPISRCS := rtapi/$(RTPREFIX)_ulapi.c 
 #NB: redefined below
->>>>>>> 2a3e74c4
 
 
 # for now, handle all three rtapi_app flavors through conditional compilation in
@@ -42,12 +37,16 @@
 endif
 
 ifeq ($(THREADS),rt-preempt-user)
-$(warning the RT_PREEMPT RTAPI is not complete.)
+RTAPI_APP_SRCS := \
+	rtapi/linux_rtapi_app.cc \
+	rtapi/linux_rtapi.c
+USERSRCS += $(RTAPI_APP_SRCS)
 
-RTAPI_APP_SRCS := \
-	rtapi/sim_rtapi_app.cc \
-	rtapi/sim_rtapi.c
-ULAPISRCS := rtapi/sim_ulapi.c
+$(call TOOBJSDEPS, $(RTAPI_APP_SRCS)): EXTRAFLAGS += -DLINUX_REALTIME
+../bin/rtapi_app: $(call TOOBJS, $(RTAPI_APP_SRCS))
+	$(ECHO) Linking $(notdir $@)
+	@$(CXX) -rdynamic $(LDFLAGS) -o $@ $^ -ldl -lpthread -lrt
+TARGETS += ../bin/rtapi_app
 endif
 
 
@@ -59,26 +58,5 @@
 	@$(CXX) -rdynamic $(LDFLAGS) -o $@ $^ -ldl $(RTAPI_LINK)
 TARGETS += ../bin/rtapi_app
 endif
-
-<<<<<<< HEAD
-ifeq ($(BUILD_SYS),linux)
-# Realtime capable linux
-
-RTAPI_APP_SRCS := \
-	rtapi/linux_rtapi_app.cc \
-	rtapi/linux_rtapi.c
-USERSRCS += $(RTAPI_APP_SRCS)
-
-$(call TOOBJSDEPS, $(RTAPI_APP_SRCS)): EXTRAFLAGS += -DLINUX_REALTIME
-../bin/rtapi_app: $(call TOOBJS, $(RTAPI_APP_SRCS))
-	$(ECHO) Linking $(notdir $@)
-	@$(CXX) -rdynamic $(LDFLAGS) -o $@ $^ -ldl -lpthread -lrt
-TARGETS += ../bin/rtapi_app
-endif
-=======
-
-
 USERSRCS += $(ULAPISRCS)
-USERSRCS += $(RTAPI_APP_SRCS)
-
->>>>>>> 2a3e74c4
+USERSRCS += $(RTAPI_APP_SRCS)