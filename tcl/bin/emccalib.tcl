--- conflicted
+++ resolved
@@ -188,13 +188,8 @@
         # find the ini references in this hal and build widgets        
         scan [$haltext index end] %d nl
         for {set i 1} { $i < $nl } {incr i} {
-<<<<<<< HEAD
-            set tmpstring [$haltext get $i.0 $i.end]
+            set tmpstring [string trim [$haltext get $i.0 $i.end]]
             if {[string match *JOINT* $tmpstring] && ![string match *#* $tmpstring]} {
-=======
-            set tmpstring [string trim [$haltext get $i.0 $i.end]]
-            if {[string match *AXIS* $tmpstring] && ![string match *#* $tmpstring]} {
->>>>>>> c4ea03c2
 	      set halcommand [split $tmpstring " \t"]
 	      if { [lindex $halcommand 0] == "setp" || [lindex $halcommand 1] == "\=" } {
                         if { [lindex $halcommand 1] == "\=" } {
